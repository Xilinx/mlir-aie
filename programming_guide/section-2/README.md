<!---//===- README.md ---------------------------------------*- Markdown -*-===//
//
// This file is licensed under the Apache License v2.0 with LLVM Exceptions.
// See https://llvm.org/LICENSE.txt for license information.
// SPDX-License-Identifier: Apache-2.0 WITH LLVM-exception
//
// Copyright (C) 2024, Advanced Micro Devices, Inc.
// 
//===----------------------------------------------------------------------===//-->

# <ins>Section 2 - Data Movement (Object FIFOs)</ins>

In this section of the programming guide, we introduce the Object FIFO high-level communication primitive used to describe the data movement within the AIE array. At the end of this guide you will:
1. have a high-level understanding of the communication primitive API,
2. have learned how to initialize and access an Object FIFO through meaningful design examples,
3. understand the design decisions which led to current limitations and/or restrictions in the Object FIFO design,
4. know where to find more in-depth material of the Object FIFO implementation and lower-level lowering.

To understand the need for a data movement abstraction we must first understand the hardware architecture with which we are working. The AIE array is a spatial compute architecture with explicit data movement requirements. Each compute unit of the array works on data that is stored within its L1 memory module and that data needs to be explicitly moved there as part of the AIE's array global data movement configuration. This configuration involves several specialized hardware resources which handle the data movement over the entire array in such a way that data arrives at its destination without loss. The Object FIFO provides users with a way to specify the data movement in a more human comprehensible and accessible manner without sacrificing some of the more advanced control possibilities which the hardware provides.

> **NOTE:**  For more in-depth, low-level material on Object FIFO programming in MLIR please see the MLIR-AIE [tutorials](../mlir_tutorials).

This guide is split into five sections, where each section builds on top of the previous ones:
> **NOTE:**  Section 2e contains several practical code examples with common design patterns using the Object FIFO which can be quickly picked up and tweaked for desired use.

<details><summary><a href="./section-2a">Section 2a - Introduction</a></summary>

* Initializing an Object FIFO
* Accessing the objects of an Object FIFO
* Object FIFOs with same producer / consumer
</details>
<details><summary><a href="./section-2b">Section 2b - Key Object FIFO Patterns</a></summary>

* Introduce data movement patterns supported by the Object FIFO
    * Reuse
    * Broadcast
    * Distribute
    * Join
</details>
<details><summary><a href="./section-2c">Section 2c - Data Layout Transformations</a></summary>

* Introduce data layout transformation capabilities
</details>
<details><summary><a href="./section-2d">Section 2d - Programming for multiple cores</a></summary>

* Walkthrough of the process of efficiently upgrading to designs with multiple cores
</details>
<details><summary><a href="./section-2e">Section 2e - Practical Examples</a></summary>

* Practical examples using Object FIFOs
    * Single / Double buffer
    * External memory to core
    * External memory to core using L2
    * Distribute in L2
    * Join in L2
</details>
<details><summary><a href="./section-2f">Section 2f - Data Movement Without Object FIFOs</a></summary>

* Walkthrough of the process of programming DMA regions
</details>
<details><summary><a href="./section-2g">Section 2g - Runtime Data Movement</a></summary>

* Walkthrough of the process of managing runtime data movement from/to host memory to/from the AIE array
</details>

-----
<<<<<<< HEAD
[[Prev - Section 1]](../section-1/) [[Top]](..) [[Next - Section 3]](../section-3/)
=======
[[Prev - Section 1](../section-1/)] [[Top](..)] [[Next - Section 3](../section-3/)]
>>>>>>> 9c57da3c
<|MERGE_RESOLUTION|>--- conflicted
+++ resolved
@@ -64,8 +64,4 @@
 </details>
 
 -----
-<<<<<<< HEAD
-[[Prev - Section 1]](../section-1/) [[Top]](..) [[Next - Section 3]](../section-3/)
-=======
-[[Prev - Section 1](../section-1/)] [[Top](..)] [[Next - Section 3](../section-3/)]
->>>>>>> 9c57da3c
+[[Prev - Section 1](../section-1/)] [[Top](..)] [[Next - Section 3](../section-3/)]