--- conflicted
+++ resolved
@@ -45,11 +45,6 @@
 
 * Walkthrough of the process of efficiently upgrading to designs with multiple cores
 </details>
-<<<<<<< HEAD
-<details><summary><a href="./section-2f">Section 2f - Data Movement Without Object FIFOs</a></summary>
-
-* Walkthrough of the process of programming DMA regions
-=======
 <details><summary><a href="./section-2e">Section 2e - Practical Examples</a></summary>
 
 * Practical examples using Object FIFOs
@@ -58,7 +53,10 @@
     * External memory to core using L2
     * Distribute in L2
     * Join in L2
->>>>>>> bcc5d5e8
+</details>
+<details><summary><a href="./section-2f">Section 2f - Data Movement Without Object FIFOs</a></summary>
+
+* Walkthrough of the process of programming DMA regions
 </details>
 <details><summary><a href="./section-2g">Section 2g - Runtime Data Movement</a></summary>
 
