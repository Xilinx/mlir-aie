# aie2.py -*- Python -*-
#
# This file is licensed under the Apache License v2.0 with LLVM Exceptions.
# See https://llvm.org/LICENSE.txt for license information.
# SPDX-License-Identifier: Apache-2.0 WITH LLVM-exception
#
# (c) Copyright 2025 Advanced Micro Devices, Inc. or its affiliates
import numpy as np

from aie.iron import Program, Runtime, Worker, ObjectFifo
from aie.iron.placers import SequentialPlacer
from aie.iron.device import NPU2
from aie.iron.controlflow import range_
from aie.helpers.taplib import TensorAccessPattern, TensorAccessSequence

dev = NPU2()

# Define tensor types
data_height = 3
data_width = 16
tile_height = 3
tile_width = 8
data_size = data_height * data_width
tile_size = tile_height * tile_width
data_ty = np.ndarray[(data_size,), np.dtype[np.int32]]
tile_ty = np.ndarray[(tile_size,), np.dtype[np.int32]]

# Define runtime tensor access pattern (tap)
tensor_dims = (data_height, data_width)
<<<<<<< HEAD
tap1 = TensorAccessPattern(tensor_dims, offset=0, sizes=[1, 1, 3, 8], strides=[0, 0, 16, 1])
tap2 = TensorAccessPattern(tensor_dims, offset=8, sizes=[1, 1, 3, 8], strides=[0, 0, 16, 1])
=======
offset = 0
sizes = [1, TODO, TODO, TODO]  # last dimension is reserved for repeat count
strides = [0, TODO, TODO, TODO]  # last dimension is reserved for repeat count
tap = TensorAccessPattern(tensor_dims, offset, sizes, strides)
>>>>>>> a401bb5b

# Create a TensorTileSequence from a list of taps
taps = TensorAccessSequence.from_taps([tap1, tap2])

i = 0
for t in taps:
    t.visualize(show_arrows=True, file_path=f"plot{i}.png")
    i += 1

# Dataflow with ObjectFifos
of_in = ObjectFifo(tile_ty, name="in")
of_out = ObjectFifo(tile_ty, name="out")


# Task for the core to perform
def core_fn(of_in, of_out):
    elem_in = of_in.acquire(1)
    elem_out = of_out.acquire(1)
    for i in range_(tile_size):
        elem_out[i] = elem_in[i]
    of_in.release(1)
    of_out.release(1)


# Create a worker to perform the task
my_worker = Worker(core_fn, [of_in.cons(), of_out.prod()])

# To/from AIE-array runtime data movement
rt = Runtime()
with rt.sequence(data_ty, data_ty, data_ty) as (a_in, _, c_out):
    rt.start(my_worker)
    for t in taps:
        rt.fill(of_in.prod(), a_in, t)
    rt.drain(of_out.cons(), c_out, wait=True)

# Create the program from the device type and runtime
my_program = Program(dev, rt)

# Place components (assign them resources on the device) and generate an MLIR module
module = my_program.resolve_program(SequentialPlacer())

# Print the generated MLIR
print(module)<|MERGE_RESOLUTION|>--- conflicted
+++ resolved
@@ -27,15 +27,12 @@
 
 # Define runtime tensor access pattern (tap)
 tensor_dims = (data_height, data_width)
-<<<<<<< HEAD
-tap1 = TensorAccessPattern(tensor_dims, offset=0, sizes=[1, 1, 3, 8], strides=[0, 0, 16, 1])
-tap2 = TensorAccessPattern(tensor_dims, offset=8, sizes=[1, 1, 3, 8], strides=[0, 0, 16, 1])
-=======
-offset = 0
-sizes = [1, TODO, TODO, TODO]  # last dimension is reserved for repeat count
-strides = [0, TODO, TODO, TODO]  # last dimension is reserved for repeat count
-tap = TensorAccessPattern(tensor_dims, offset, sizes, strides)
->>>>>>> a401bb5b
+tap1 = TensorAccessPattern(
+    tensor_dims, offset=0, sizes=[1, 1, 3, 8], strides=[0, 0, 16, 1]
+)
+tap2 = TensorAccessPattern(
+    tensor_dims, offset=8, sizes=[1, 1, 3, 8], strides=[0, 0, 16, 1]
+)
 
 # Create a TensorTileSequence from a list of taps
 taps = TensorAccessSequence.from_taps([tap1, tap2])
