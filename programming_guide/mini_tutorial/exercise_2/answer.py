--- conflicted
+++ resolved
@@ -26,13 +26,9 @@
     tile_sizes = [8, 24, 16]
     tile_types = []
     for i in range(n_workers):
-<<<<<<< HEAD
         tile_types.append(
             np.ndarray[(tile_sizes[i],), np.dtype[element_type]]
         )
-=======
-        tile_types.append(np.ndarray[(tile_sizes[i],), np.dtype[data_type]])
->>>>>>> 43c1e733
 
     # Dataflow with ObjectFifos
     of_offsets = [0, 8, 32]
