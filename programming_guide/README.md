<!---//===- README.md --------------------------*- Markdown -*-===//
//
// This file is licensed under the Apache License v2.0 with LLVM Exceptions.
// See https://llvm.org/LICENSE.txt for license information.
// SPDX-License-Identifier: Apache-2.0 WITH LLVM-exception
//
// Copyright (C) 2022, Advanced Micro Devices, Inc.
// 
//===----------------------------------------------------------------------===//-->

# <ins>IRON AIE Programming Guide</ins>

<img align="right" width="300" height="300" src="./assets/AIEarray.svg"> 

The AI Engine (AIE) array is a spatial compute architecture: a modular and scalable system with spatially distributed compute and memories. Its compute-dense vector processing runs independently and concurrently to explicitly scheduled data movement. Since the vector compute core (green) of each AIE can only operate on data in its L1 scratchpad memory (light blue), data movement accelerators (purple) bi-directionally transport this data over a switched (dark blue) interconnect network from any level in the memory hierarchy.

Programming the AIE-array configures all its spatial building blocks: the compute cores' program memory, the data movers' buffer descriptors, interconnect with switches, etc. This guide introduces our Interface Representation for hands-ON (IRON) close-to-metal programming of the AIE-array. IRON is an open-access toolkit enabling performance engineers to build fast and efficient, often specialized designs through a set of Python language bindings around mlir-aie, our MLIR-based representation of the AIE-array. mlir-aie provides the foundation from which complex and performant AI Engine designs can be defined and is supported by simulation and hardware implementation infrastructure. 

> **NOTE:**  For those interested in better understanding how AI Engine designs are defined at the MLIR level, take a look through the [MLIR tutorial](../mlir_tutorials/) material. mlir-aie also serves as a lower layer for other higher-level abstraction MLIR layers such as [mlir-air](https://github.com/Xilinx/mlir-air).

This IRON AIE programming guide first introduces the language bindings for AIE-array's structural elements ([section 1](./section-1/README.md)). After explaining how to set up explicit data movement ([section 2](./section-2/README.md)) to transport the necessary data, you can run your first program on the AIE compute core ([section 3](./section-3/README.md)). [Section 4](./section-4/README.md) adds tracing for performance analysis and explains how to exploit the compute dense vector operations. More vector design examples, basic and larger (ML or computer vision), are given in sections [5](./section-5/README.md) and [6](./section-6/README.md). Finally, the [quick reference](./quick_reference.md) summarizes the most important API elements.

## Outline
<details><summary><a href="./section-0">Section 0 - Getting Set Up for IRON</a></summary>

* Introduce recommended hardware to target with IRON
* Simple instructions to set up your hardware, tools, and environment
</details>
<details><summary><a href="./section-1">Section 1 - Basic AI Engine building blocks</a></summary>

* Introduce the AI Engine building blocks for expressing an application design
* Give an example of Python bindings for MLIR source that define AIE tiles
</details>
<details><summary><a href="./section-2">Section 2 - Data Movement (Object FIFOs)</a></summary>

* Introduce the topic of objectfifos and how they abstract connections between tiles and data in the AIE array memories
* Explain key objectfifo data movement patterns
* Introduce more complex objectfifo connection patterns (link/ broadcast, join/ distribute)
* Demonstrate objectfifos with practical examples
* Explain runtime data movement between the host and AIE array
</details>
<details><summary><a href="./section-3">Section 3 - My First Program</a></summary>

* Introduce an example of the first simple program (Vector Scalar Multiplication)
* Illustrate how to run designs on Ryzen™ AI-enabled hardware
</details>
<<<<<<< HEAD
<details><summary><a href="./section-4">Section 4 - Peformance Measurement & Vector Programming</a></summary>

* Introduce performance measurement (timers, trace)
* Discuss topic of vector programming at the kernel level
=======
<details><summary><a href="./section-4">Section 4 - Vector programming & Performance Measurement</a></summary>

* Discuss the topic of vector programming at the kernel level
* Introduce performance measurement (trace) and how we measure cycle count and efficiency
* Performant Vector Scalar Multiplication design example
>>>>>>> 3929cecd
</details>
<details><summary><a href="./section-5">Section 5 - Example Vector Designs</a></summary>

* Introduce additional vector design examples with exercises to measure their performance:
    * Passthrough
    * Vector $e^x$
    * Vector Scalar Addition
    * GEMM
    * CONV2D
    * ...
</details>
<details><summary><a href="./section-6">Section 6 - Larger Example Designs</a></summary>

* Introduce larger design examples with performance measured over multiple cores
    * Edge Detect
    * Resnet
    * ...
</details>

### [Quick Reference](./quick_reference.md)

## AI Engine architecture documentation
* [AIE1 Architecture Manual - AM009](https://docs.amd.com/r/en-US/am009-versal-ai-engine/Overview)
* [AIE2 Architecture Manual - AM020](https://docs.amd.com/r/en-US/am020-versal-aie-ml/Overview)

<|MERGE_RESOLUTION|>--- conflicted
+++ resolved
@@ -44,18 +44,10 @@
 * Introduce an example of the first simple program (Vector Scalar Multiplication)
 * Illustrate how to run designs on Ryzen™ AI-enabled hardware
 </details>
-<<<<<<< HEAD
 <details><summary><a href="./section-4">Section 4 - Peformance Measurement & Vector Programming</a></summary>
 
 * Introduce performance measurement (timers, trace)
 * Discuss topic of vector programming at the kernel level
-=======
-<details><summary><a href="./section-4">Section 4 - Vector programming & Performance Measurement</a></summary>
-
-* Discuss the topic of vector programming at the kernel level
-* Introduce performance measurement (trace) and how we measure cycle count and efficiency
-* Performant Vector Scalar Multiplication design example
->>>>>>> 3929cecd
 </details>
 <details><summary><a href="./section-5">Section 5 - Example Vector Designs</a></summary>
 
