--- conflicted
+++ resolved
@@ -14,28 +14,11 @@
 
 import aie.utils.trace as trace_utils
 
-<<<<<<< HEAD
 def my_vector_scalar():
 
     @device(AIEDevice.ipu)
     def device_body():
         memRef_ty = T.memref(1024, T.i32())
-=======
-
-def my_vector_scalar():
-
-    enable_tracing = False
-    trace_size = 8192
-
-    @device(AIEDevice.ipu)
-    def device_body():
-        memRef_ty = T.memref(1024, T.i32())
-
-        # AIE Core Function declarations
-        scale = external_func(
-            "scale_scalar_int32", inputs=[memRef_ty, memRef_ty, T.i32(), T.i32()]
-        )
->>>>>>> b93d0aca
 
         # AIE Core Function declarations
         scale_scalar = external_func(
@@ -49,43 +32,32 @@
 
         # AIE-array data movement with object fifos
         of_in = object_fifo("in", ShimTile, ComputeTile2, 2, memRef_ty)
-<<<<<<< HEAD
         of_factor = object_fifo("infactor", ShimTile, ComputeTile2, 2, T.memref(1, T.i32()))
-=======
->>>>>>> b93d0aca
         of_out = object_fifo("out", ComputeTile2, ShimTile, 2, memRef_ty)
 
+        # Set up compute tiles
+        # Compute tile 2
+        @core(ComputeTile2, "scale.o")
         # Set up compute tiles
         # Compute tile 2
         @core(ComputeTile2, "scale.o")
         def core_body():
             # Effective while(1)
             for _ in for_(sys.maxsize):
-<<<<<<< HEAD
                 elem_factor = of_factor.acquire(ObjectFifoPort.Consume, 1)
-=======
->>>>>>> b93d0aca
                 # Number of sub-vector "tile" iterations
                 for _ in for_(4):
                     elem_out = of_out.acquire(ObjectFifoPort.Produce, 1)
                     elem_in = of_in.acquire(ObjectFifoPort.Consume, 1)
-<<<<<<< HEAD
                     call(scale_scalar, [elem_in, elem_out, elem_factor, 1024])
                     of_in.release(ObjectFifoPort.Consume, 1)
                     of_out.release(ObjectFifoPort.Produce, 1)
                     yield_([])
                 of_factor.release(ObjectFifoPort.Consume, 1)
-=======
-                    call(scale, [elem_in, elem_out, 1024])
-                    of_in.release(ObjectFifoPort.Consume, 1)
-                    of_out.release(ObjectFifoPort.Produce, 1)
-                    yield_([])
->>>>>>> b93d0aca
                 yield_([])
 
         # To/from AIE-array data movement
         tensor_ty = T.memref(4096, T.i32())
-<<<<<<< HEAD
         scalar_ty = T.memref(1, T.i32())
 
         @FuncOp.from_py_func(tensor_ty, tensor_ty, tensor_ty)
@@ -93,13 +65,6 @@
             ipu_dma_memcpy_nd(metadata="out", bd_id=0, mem=C, sizes=[1, 1, 1, 4096])
             ipu_dma_memcpy_nd(metadata="in", bd_id=1, mem=A, sizes=[1, 1, 1, 4096])
             ipu_dma_memcpy_nd(metadata="infactor", bd_id=2, mem=F, sizes=[1, 1, 1, 1])
-=======
-
-        @FuncOp.from_py_func(tensor_ty, tensor_ty, tensor_ty)
-        def sequence(A, C, notUsed):
-            ipu_dma_memcpy_nd(metadata="out", bd_id=0, mem=C, sizes=[1, 1, 1, 4096])
-            ipu_dma_memcpy_nd(metadata="in", bd_id=1, mem=A, sizes=[1, 1, 1, 4096])
->>>>>>> b93d0aca
             ipu_sync(column=0, row=0, direction=0, channel=0)
 
 
