<!---//===- README.md --------------------------*- Markdown -*-===//
//
// This file is licensed under the Apache License v2.0 with LLVM Exceptions.
// See https://llvm.org/LICENSE.txt for license information.
// SPDX-License-Identifier: Apache-2.0 WITH LLVM-exception
//
// Copyright (C) 2022, Advanced Micro Devices, Inc.
// 
//===----------------------------------------------------------------------===//-->

# <ins>Section 4 - Performance Measurement & Vector Programming</ins>

<<<<<<< HEAD
Now that you've had a chance to walk through the components of compiling and running a program on the Ryzen™ AI hardware in [section-3](../section-3), we will start looking at how we measure performance and utilize vector programming technqiues to fully leverage the power of the AI Engines for parallel compute.
=======
Now that you've had a chance to walk through the components of compiling and running a program on the Ryzen™ AI hardware in [section-3](../section-3), we will start looking at how we measure performance and utilize vector programming techniques to fully leverage the power of the AI Engines for parallel compute.
>>>>>>> 3929cecd

It is helpful to first examine performance measurement before we delve into vector programming in order to get a baseline for where our application performance is. There are many factors that contribute to performance including latency, throughput and power efficiency. Performance measurement is an active area of research to provide more powerful tools for users to measure the speedup of their application on AIEs. In [section-4a](./section-4a) and [section-4b](./section-4b/), we look at performance from the perspective of timers and trace. Then in [section-4c](./section-4c), we look more closely at how to vectorize AIE kernel code.

* [Section 4a - Timers](./section-4a)
* [Section 4b - Trace](./section-4b)
* [Section 4c - Kernel vectorization and optimization](./section-4c)

-----
[[Prev - Section 3](../section-3/)] [[Top](..)] [[Next - Section 5](../section-5/)]<|MERGE_RESOLUTION|>--- conflicted
+++ resolved
@@ -10,11 +10,7 @@
 
 # <ins>Section 4 - Performance Measurement & Vector Programming</ins>
 
-<<<<<<< HEAD
 Now that you've had a chance to walk through the components of compiling and running a program on the Ryzen™ AI hardware in [section-3](../section-3), we will start looking at how we measure performance and utilize vector programming technqiues to fully leverage the power of the AI Engines for parallel compute.
-=======
-Now that you've had a chance to walk through the components of compiling and running a program on the Ryzen™ AI hardware in [section-3](../section-3), we will start looking at how we measure performance and utilize vector programming techniques to fully leverage the power of the AI Engines for parallel compute.
->>>>>>> 3929cecd
 
 It is helpful to first examine performance measurement before we delve into vector programming in order to get a baseline for where our application performance is. There are many factors that contribute to performance including latency, throughput and power efficiency. Performance measurement is an active area of research to provide more powerful tools for users to measure the speedup of their application on AIEs. In [section-4a](./section-4a) and [section-4b](./section-4b/), we look at performance from the perspective of timers and trace. Then in [section-4c](./section-4c), we look more closely at how to vectorize AIE kernel code.
 
