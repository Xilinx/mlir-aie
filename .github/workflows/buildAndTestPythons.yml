--- conflicted
+++ resolved
@@ -34,13 +34,8 @@
       # Run the tests on the Cartesian product of the following
       matrix:
         build_type: [ Assert, Release ]
-<<<<<<< HEAD
-        ubuntu_version: [ 20.04, 22.04, 24.04 ]
+        ubuntu_version: [ 22.04, 24.04 ]
         python_version: [ "3.10", "3.11", "3.12", "3.13" ]
-=======
-        ubuntu_version: [ 22.04, 24.04 ]
-        python_version: [ "3.10", "3.11", "3.12" ]
->>>>>>> 3ed58a62
 
     steps:
       # Clone the repo and its submodules. Do shallow clone to save clone
