--- conflicted
+++ resolved
@@ -86,16 +86,12 @@
           HOST_MLIR_PYTHON_PACKAGE_PREFIX=aie pip install -r python/requirements_extras.txt
           pip install -r python/requirements_notebook.txt
           pip install -r python/requirements_ml.txt
-<<<<<<< HEAD
           pip install -r python/requirements_dev.txt
-=======
-          pip install -r python/requirements_test.txt
 
           # Install llvm-aie (Peano) which is needed for unittests requiring compiling NPU code
           pip install -I llvm-aie -f https://github.com/Xilinx/llvm-aie/releases/expanded_assets/nightly
           export PEANO_INSTALL_DIR="$(pip show llvm-aie | grep ^Location: | awk '{print $2}')/llvm-aie"
           
->>>>>>> cab7061c
           sed -i.bak 's/OUTPUT_TIMEOUT = 10/OUTPUT_TIMEOUT = 100/g' \
             $(python -c 'import site; print(site.getsitepackages()[0])')/jupyter_client/runapp.py
 
