--- conflicted
+++ resolved
@@ -134,31 +134,11 @@
 
           pip cache purge
           source /opt/xilinx/xrt/setup.sh
-<<<<<<< HEAD
           export PATH=/opt/Xilinx/Vitis/2023.2/bin:/opt/Xilinx/Vitis/2023.2/aietools/bin:$PATH
           source utils/quick_setup.sh
           # quick_setup changes directory to programming_examples, so we need to return to mlir-aie
           cd ..
           ./utils/build-mlir-aie-from-wheels.sh ./my_install/mlir
-=======
-          python -m venv aie-venv
-          source aie-venv/bin/activate
-          pip install -r python/requirements.txt
-          HOST_MLIR_PYTHON_PACKAGE_PREFIX=aie pip install -r python/requirements_extras.txt
-          pip install -r python/requirements_ml.txt
-          pip install jupyter
-          sed -i.bak 's/OUTPUT_TIMEOUT = 10/OUTPUT_TIMEOUT = 100/g' \
-            $(python -c 'import site; print(site.getsitepackages()[0])')/jupyter_client/runapp.py
-
-          VERSION=$(utils/clone-llvm.sh --get-wheel-version)
-          pip -q download mlir==$VERSION \
-            -f https://github.com/Xilinx/mlir-aie/releases/expanded_assets/mlir-distro
-          unzip -q mlir-*.whl
-          # I have no clue why but the system clock on GHA containers is like 12 hours ahead.
-          # That means wheels have file with time stamps in the future which makes ninja loop
-          # forever when configuring. Set the time to some arbitrary stamp in the past just to be safe.
-          find mlir -exec touch -a -m -t 201108231405.14 {} \;
->>>>>>> 6fe87bbd
 
           # build is created by the build-mlir-aie-from-wheels.sh script
           pushd build
