name: Build and Test

on:
  push:
    branches:
      - main
  pull_request:
    types: [assigned, opened, synchronize, reopened]
  workflow_dispatch:
  merge_group:

env:
  # Run apt package manager in the CI in non-interactive mode.
  # Otherwise, on Ubuntu 20.04 the installation of tzdata asking question
  DEBIAN_FRONTEND: noninteractive

concurrency:
  # A PR number if a pull request and otherwise the commit hash. This cancels
  # queued and in-progress runs for the same PR (presubmit) or commit
  # (postsubmit).
  group: ci-build-test-cpp-linux-${{ github.event.number || github.sha }}-${{ github.event_name }}
  cancel-in-progress: true

jobs:
  build-repo:
    name: Build and Test

    runs-on: ubuntu-${{ matrix.ubuntu_version }}

    strategy:
      # Run all the test even if there are some which fail
      fail-fast: false

      # Run the tests on the Cartesian product of the following
      matrix:
        build_type: [ Assert, Release ]
        ubuntu_version: [ 20.04, 22.04, 24.04 ]

    steps:
      # Clone the repo and its submodules. Do shallow clone to save clone
      # time.
      - name: Get the project repository
        uses: actions/checkout@v4
        with:
          fetch-depth: 2
          submodules: "true"

      - uses: actions/setup-python@v5
        with:
          python-version: '3.10'

      - name: Install Python packages
        run: |
          pip install -r python/requirements.txt
<<<<<<< HEAD
          HOST_MLIR_PYTHON_PACKAGE_PREFIX=aie pip install -r python/requirements_extras.txt
          pip install -r python/requirements_bfloat16.txt || echo "Failed to install bfloat16; this is ok!"
=======
>>>>>>> 509e45f4

      - name: Install packages
        run: |
          sudo apt-get install -y ninja-build clang lld libelf-dev

      - name: Upgrade gcc
        if: matrix.ubuntu_version == '20.04'
        run: |
          sudo apt-get install -y ninja-build clang lld

          sudo apt install build-essential manpages-dev software-properties-common
          sudo add-apt-repository ppa:ubuntu-toolchain-r/test
          GCC_VERSION=11
          sudo apt update && sudo apt install gcc-$GCC_VERSION g++-$GCC_VERSION
          sudo update-alternatives --install /usr/bin/gcc gcc /usr/bin/gcc-9 90 \
            --slave /usr/bin/g++ g++ /usr/bin/g++-9 \
            --slave /usr/bin/gcov gcov /usr/bin/gcov-9 \
            --slave /usr/bin/gcc-ar gcc-ar /usr/bin/gcc-ar-9 \
            --slave /usr/bin/gcc-ranlib gcc-ranlib /usr/bin/gcc-ranlib-9
          sudo update-alternatives --install /usr/bin/gcc gcc /usr/bin/gcc-$GCC_VERSION 110 \
            --slave /usr/bin/g++ g++ /usr/bin/g++-$GCC_VERSION \
            --slave /usr/bin/gcov gcov /usr/bin/gcov-$GCC_VERSION \
            --slave /usr/bin/gcc-ar gcc-ar /usr/bin/gcc-ar-$GCC_VERSION \
            --slave /usr/bin/gcc-ranlib gcc-ranlib /usr/bin/gcc-ranlib-$GCC_VERSION

      - name: Get MLIR
        id: mlir-wheels
        run: |
          
          VERSION=$(utils/clone-llvm.sh --get-wheel-version)
          pip -q download mlir==$VERSION \
            -f https://github.com/Xilinx/mlir-aie/releases/expanded_assets/mlir-distro
          unzip -q mlir-*.whl

      - name: Ccache for C++ compilation
        uses: hendrikmuhs/ccache-action@v1.2
        with:
          # Since there are now several compilation jobs running in parallel,
          # use a different key per job to avoid a ccache writing race condition
          key: ${{ matrix.build_type }}-${{ runner.os }}-${{ matrix.ubuntu_version }}
          max-size: 1G

      # Build the repo test target in debug mode to build and test.
      - name: Build and test (Assert)
        if: matrix.build_type == 'Assert'
        run: |
          
          mkdir build_assert
          cd build_assert
          
          cmake .. \
            -GNinja \
            -DCMAKE_BUILD_TYPE=Debug \
            -DCMAKE_C_COMPILER_LAUNCHER=ccache -DCMAKE_CXX_COMPILER_LAUNCHER=ccache \
            -DCMAKE_EXE_LINKER_FLAGS_INIT="-fuse-ld=lld" -DCMAKE_MODULE_LINKER_FLAGS_INIT="-fuse-ld=lld" -DCMAKE_SHARED_LINKER_FLAGS_INIT="-fuse-ld=lld" \
            -DCMAKE_PLATFORM_NO_VERSIONED_SONAME=ON \
            -DCMAKE_VISIBILITY_INLINES_HIDDEN=ON \
            -DCMAKE_C_VISIBILITY_PRESET=hidden \
            -DCMAKE_CXX_VISIBILITY_PRESET=hidden \
            -DAIE_COMPILER=NONE \
            -DAIE_LINKER=NONE \
            -DAIE_ENABLE_PYTHON_PASSES=OFF \
            -DAIE_ENABLE_AIRBIN=OFF \
            -DHOST_COMPILER=NONE \
            -DLLVM_ENABLE_ASSERTIONS=ON \
            -DLLVM_ENABLE_RTTI=ON \
            -DCMAKE_MODULE_PATH=$PWD/../cmake/modulesXilinx \
            -DMLIR_DIR=$PWD/../mlir/lib/cmake/mlir \
            -DLLVM_DIR=$PWD/../mlir/lib/cmake/llvm \
            -DLLVM_USE_LINKER=lld \
            -DLLVM_EXTERNAL_LIT=$(which lit) \
            -DCMAKE_EXPORT_COMPILE_COMMANDS=ON
          
          ninja
          ninja check-aie
          ninja check-tutorials
          ninja check-reference-designs
          ninja check-programming-guide

      # Build the repo test target in release mode to build and test.
      - name: Build and test (Release)
        if: matrix.build_type == 'Release'
        run: |
          
          mkdir build_release
          cd build_release
          
          cmake .. \
            -G Ninja \
            -DCMAKE_BUILD_TYPE=Release \
            -DCMAKE_C_COMPILER_LAUNCHER=ccache -DCMAKE_CXX_COMPILER_LAUNCHER=ccache \
            -DCMAKE_EXE_LINKER_FLAGS_INIT="-fuse-ld=lld" -DCMAKE_MODULE_LINKER_FLAGS_INIT="-fuse-ld=lld" -DCMAKE_SHARED_LINKER_FLAGS_INIT="-fuse-ld=lld" \
            -DCMAKE_PLATFORM_NO_VERSIONED_SONAME=ON \
            -DCMAKE_VISIBILITY_INLINES_HIDDEN=ON \
            -DCMAKE_C_VISIBILITY_PRESET=hidden \
            -DCMAKE_CXX_VISIBILITY_PRESET=hidden \
            -DAIE_COMPILER=NONE \
            -DAIE_LINKER=NONE \
            -DAIE_ENABLE_PYTHON_PASSES=OFF \
            -DAIE_ENABLE_AIRBIN=OFF \
            -DHOST_COMPILER=NONE \
            -DLLVM_ENABLE_ASSERTIONS=OFF \
            -DLLVM_ENABLE_RTTI=ON \
            -DCMAKE_MODULE_PATH=$PWD/../cmake/modulesXilinx \
            -DMLIR_DIR=$PWD/../mlir/lib/cmake/mlir \
            -DLLVM_DIR=$PWD/../mlir/lib/cmake/llvm \
            -DLLVM_USE_LINKER=lld \
            -DLLVM_EXTERNAL_LIT=$(which lit)
          
          ninja
          ninja check-aie
          ninja check-tutorials
          ninja check-reference-designs
          ninja check-programming-guide<|MERGE_RESOLUTION|>--- conflicted
+++ resolved
@@ -52,11 +52,7 @@
       - name: Install Python packages
         run: |
           pip install -r python/requirements.txt
-<<<<<<< HEAD
           HOST_MLIR_PYTHON_PACKAGE_PREFIX=aie pip install -r python/requirements_extras.txt
-          pip install -r python/requirements_bfloat16.txt || echo "Failed to install bfloat16; this is ok!"
-=======
->>>>>>> 509e45f4
 
       - name: Install packages
         run: |
