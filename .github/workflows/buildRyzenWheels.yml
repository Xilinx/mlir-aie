--- conflicted
+++ resolved
@@ -103,12 +103,9 @@
   build-wheel:
     name: Build wheel
 
-<<<<<<< HEAD
-    runs-on: amd7940hs
+    runs-on: amd8700g
+
     needs: build-repo
-=======
-    runs-on: amd8700g
->>>>>>> c1ec412b
 
     permissions:
       id-token: write
