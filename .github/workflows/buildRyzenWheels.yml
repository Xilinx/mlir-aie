--- conflicted
+++ resolved
@@ -40,11 +40,7 @@
       fail-fast: false
       matrix:
         python_version: [
-<<<<<<< HEAD
-          "3.10", "3.12", "3.13"
-=======
           "3.10", "3.12", "3.13",
->>>>>>> 3ed58a62
         ]
 
     steps:
