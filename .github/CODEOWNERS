.github             @stephenneuendorffer @fifield @erwei-xilinx
aie_kernels/**      @denolf @jgmelber @jackl-xilinx @andrej
aie_runtime_lib/**  @stephenneuendorffer @jackl-xilinx
cmake/**            @denolf @stephenneuendorffer
docs/**             @stephenneuendorffer @AndraBisca @jackl-xilinx @jgmelber   
**/ADF/**           @stephenneuendorffer
**/AIEVec/**        @jsetoain
**/AIE/**           @AndraBisca @stephenneuendorffer @fifield @erwei-xilinx
**/AIEX/**          @jgmelber @AndraBisca @fifield
**/XLLVM/           @jsetoain
**/AIETargetModel.* @stephenneuendorffer
**
include/Bindings/   @AndraBisca
**/Conversion/      @erwei-xilinx @jsetoain
lib/CAPI/           @fifield @AndraBisca
lib/Conversion/AIEVecToLLVM/  @jsetoain
<<<<<<< HEAD
**/Target/**        @jsetoain @fifield
**/Targets/**       @fifield @jgmelber @AndraBisca
mlir_tutorials/**   @denolf @jackl-xilinx @AndraBisca @fifield
platforms/**        @jackl-xilinx @eddierichter-amd
programming_examples/** @denolf @jgmelber @fifield @jackl-xilinx @andrej @pvasireddy-amd
programming_guide/**  @denolf @jgmelber @AndraBisca @jackl-xilinx @andrej
python/**           @AndraBisca @jackl-xilinx @andrej @pvasireddy-amd @jgmelber
runtime_lib/**      @stephenneuendorffer @jackl-xilinx
test/**             @stephenneuendorffer @jgmelber @fifield @jackl-xilinx @AndraBisca
=======
**/Target/          @jsetoain @fifield
**/Targets/         @fifield @jgmelber @AndraBisca
mlir_exercises/     @denolf @jackl-xilinx @AndraBisca @fifield
platforms/          @jackl-xilinx @eddierichter-amd
programming_examples/ @denolf @jgmelber @fifield @jackl-xilinx @andrej @pvasireddy-amd
programming_guide/  @denolf @jgmelber @AndraBisca @jackl-xilinx @andrej
python/             @AndraBisca @jackl-xilinx @andrej @pvasireddy-amd @jgmelber
runtime_lib/        @stephenneuendorffer @jackl-xilinx
test/               @stephenneuendorffer @jgmelber @fifield @jackl-xilinx @AndraBisca
>>>>>>> 5eaa5d9c
test/aievec/        @jsetoain
test/objectFifo*/** @AndraBisca @denolf
utils/**            @jackl-xilinx @jgmelber @andrej @AndraBisca @erwei-xilinx
**                  @AndraBisca @stephenneuendorffer @fifield<|MERGE_RESOLUTION|>--- conflicted
+++ resolved
@@ -9,32 +9,19 @@
 **/AIEX/**          @jgmelber @AndraBisca @fifield
 **/XLLVM/           @jsetoain
 **/AIETargetModel.* @stephenneuendorffer
-**
 include/Bindings/   @AndraBisca
 **/Conversion/      @erwei-xilinx @jsetoain
 lib/CAPI/           @fifield @AndraBisca
 lib/Conversion/AIEVecToLLVM/  @jsetoain
-<<<<<<< HEAD
 **/Target/**        @jsetoain @fifield
 **/Targets/**       @fifield @jgmelber @AndraBisca
-mlir_tutorials/**   @denolf @jackl-xilinx @AndraBisca @fifield
+mlir_exercises/**   @denolf @jackl-xilinx @AndraBisca @fifield
 platforms/**        @jackl-xilinx @eddierichter-amd
 programming_examples/** @denolf @jgmelber @fifield @jackl-xilinx @andrej @pvasireddy-amd
 programming_guide/**  @denolf @jgmelber @AndraBisca @jackl-xilinx @andrej
 python/**           @AndraBisca @jackl-xilinx @andrej @pvasireddy-amd @jgmelber
 runtime_lib/**      @stephenneuendorffer @jackl-xilinx
 test/**             @stephenneuendorffer @jgmelber @fifield @jackl-xilinx @AndraBisca
-=======
-**/Target/          @jsetoain @fifield
-**/Targets/         @fifield @jgmelber @AndraBisca
-mlir_exercises/     @denolf @jackl-xilinx @AndraBisca @fifield
-platforms/          @jackl-xilinx @eddierichter-amd
-programming_examples/ @denolf @jgmelber @fifield @jackl-xilinx @andrej @pvasireddy-amd
-programming_guide/  @denolf @jgmelber @AndraBisca @jackl-xilinx @andrej
-python/             @AndraBisca @jackl-xilinx @andrej @pvasireddy-amd @jgmelber
-runtime_lib/        @stephenneuendorffer @jackl-xilinx
-test/               @stephenneuendorffer @jgmelber @fifield @jackl-xilinx @AndraBisca
->>>>>>> 5eaa5d9c
 test/aievec/        @jsetoain
 test/objectFifo*/** @AndraBisca @denolf
 utils/**            @jackl-xilinx @jgmelber @andrej @AndraBisca @erwei-xilinx
