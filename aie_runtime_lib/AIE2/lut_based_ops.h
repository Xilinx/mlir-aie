--- conflicted
+++ resolved
@@ -79,8 +79,6 @@
   inv_x = (bfloat16 *)&inv_x_val;
   return *inv_x;
 }
-<<<<<<< HEAD
-=======
 
 extern float tanh_lut_ab[];
 extern float tanh_lut_cd[];
@@ -107,6 +105,5 @@
       lin_aprox.compute(input).to_vector<bfloat16>();
 
   return (v16bfloat16)output;
->>>>>>> ac5f88bf
 }
 #endif //__LUT_BASED_OPS_H__