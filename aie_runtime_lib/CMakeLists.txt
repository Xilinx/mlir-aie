--- conflicted
+++ resolved
@@ -14,19 +14,11 @@
     string(TOLOWER ${arch} aiearch)
     add_custom_target(${arch}_chess_intrinsic_wrapper ALL DEPENDS ${CMAKE_CURRENT_BINARY_DIR}/chess_intrinsic_wrapper.ll)
     add_custom_command(OUTPUT ${CMAKE_CURRENT_BINARY_DIR}/chess_intrinsic_wrapper.ll
-<<<<<<< HEAD
-            COMMAND ${VITIS_XCHESSCC} --aiearch ${aiearch} -p me -P ${VITIS_${arch}_INCLUDE_DIR}
-            -C Release_LLVM
-            -I ${VITIS_${arch}_INCLUDE_DIR}/runtime/include/
-            -d -c ${CMAKE_CURRENT_SOURCE_DIR}/chess_intrinsic_wrapper.cpp
-            -f +f
-=======
             COMMAND ${PROJECT_BINARY_DIR}/bin/xchesscc_wrapper ${arch}
             -c ${CMAKE_CURRENT_SOURCE_DIR}/chess_intrinsic_wrapper.cpp
             -d # Disassemble output
             -f # Use LLVM frontend
             +f # ... and emit LLVMIR
->>>>>>> 628b8da6
             -o ${CMAKE_CURRENT_BINARY_DIR}/chess_intrinsic_wrapper.ll
             COMMAND sed -i s/^target.*//
             ${CMAKE_CURRENT_BINARY_DIR}/chess_intrinsic_wrapper.ll
