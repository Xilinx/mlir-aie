# Copyright (C) 2025, Advanced Micro Devices, Inc.
# SPDX-License-Identifier: Apache-2.0 WITH LLVM-exception

# RUN: %python %s | FileCheck %s
import numpy as np
from aie.iron import Kernel, ObjectFifo, Program, Runtime, Worker, Buffer
from aie.iron.placers import SequentialPlacer
from aie.iron.device import NPU2Col1


# CHECK:  module {
# CHECK:    aie.device(npu2_1col) {
# CHECK:      %tile_0_2 = aie.tile(0, 2)
# CHECK:      %uninit_local_buf = aie.buffer(%tile_0_2) {sym_name = "uninit_local_buf"} : memref<4096xui8>
# CHECK:      %init_local_buf = aie.buffer(%tile_0_2) {sym_name = "init_local_buf"} : memref<4096xui8> = dense<0>
def passthrough_local_buff():
    in1_size = 4096
    in1_dtype = np.uint8

    # Define tensor types
    line_size = in1_size // in1_dtype(0).nbytes
    line_type = np.ndarray[(line_size,), np.dtype[in1_dtype]]
    vector_type = np.ndarray[(line_size,), np.dtype[in1_dtype]]

    # Dataflow with ObjectFifos
    of_in = ObjectFifo(line_type, name="in")
    of_out = ObjectFifo(line_type, name="out")

    # External, binary kernel definition
    passthrough_fn = Kernel(
        "passThroughLine",
        "passThrough.cc.o",
        [line_type, line_type, np.int32],
    )

    # This buffer is local to the core and has no initial value
    uninit_buf = Buffer(line_type, name="uninit_local_buf")
    # This buffer is local to the core and has an initial value
    init_buf = Buffer(
        line_type,
        name="init_local_buf",
        initial_value=np.zeros(line_size, dtype=in1_dtype),
    )

    # Task for the core to perform
    def core_fn(of_in, of_out, buf1, buf2, passThroughLine):
        elemOut = of_out.acquire(1)
        elemIn = of_in.acquire(1)
<<<<<<< HEAD
        passThroughLine(elemIn, unint_local_buf, line_size)
        passThroughLine(unint_local_buf, init_local_buf, line_size)
        passThroughLine(init_local_buf, elemOut, line_size)
=======
        passThroughLine(elemIn, buf1, line_size)
        passThroughLine(buf1, buf2, line_size)
        passThroughLine(buf2, elemOut, line_size)
>>>>>>> c5222f57
        of_in.release(1)
        of_out.release(1)

    # Create a worker to perform the task
    my_worker = Worker(
        core_fn,
        [of_in.cons(), of_out.prod(), uninit_buf, init_buf, passthrough_fn],
    )

    # Runtime operations to move data to/from the AIE-array
    rt = Runtime()
    with rt.sequence(vector_type, vector_type) as (a_in, b_out):
        rt.start(my_worker)
        rt.fill(of_in.prod(), a_in)
        rt.drain(of_out.cons(), b_out, wait=True)

    # Place components (assign them resources on the device) and generate an MLIR module
    return Program(NPU2Col1(), rt).resolve_program(SequentialPlacer())


print(passthrough_local_buff())<|MERGE_RESOLUTION|>--- conflicted
+++ resolved
@@ -5,6 +5,8 @@
 import numpy as np
 from aie.iron import Kernel, ObjectFifo, Program, Runtime, Worker, Buffer
 from aie.iron.placers import SequentialPlacer
+from aie.iron.device import NPU2Col1
+
 from aie.iron.device import NPU2Col1
 
 
@@ -46,15 +48,9 @@
     def core_fn(of_in, of_out, buf1, buf2, passThroughLine):
         elemOut = of_out.acquire(1)
         elemIn = of_in.acquire(1)
-<<<<<<< HEAD
-        passThroughLine(elemIn, unint_local_buf, line_size)
-        passThroughLine(unint_local_buf, init_local_buf, line_size)
-        passThroughLine(init_local_buf, elemOut, line_size)
-=======
         passThroughLine(elemIn, buf1, line_size)
         passThroughLine(buf1, buf2, line_size)
         passThroughLine(buf2, elemOut, line_size)
->>>>>>> c5222f57
         of_in.release(1)
         of_out.release(1)
 
