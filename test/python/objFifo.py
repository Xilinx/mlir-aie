# Copyright (C) 2023, Advanced Micro Devices, Inc.
# SPDX-License-Identifier: Apache-2.0 WITH LLVM-exception

# RUN: %python %s | FileCheck %s
import numpy as np
from aie.dialects.aie import (
    AIEDevice,
    ObjectFifoPort,
    object_fifo,
    tile,
    Device,
    Core,
    end,
)
from aie.ir import InsertionPoint, Block

from util import construct_and_print_module


# CHECK:  module {
# CHECK:    aie.device(xcve2302) {
# CHECK:      %{{.*}}tile_0_0 = aie.tile(0, 0)
# CHECK:      %{{.*}}tile_0_1 = aie.tile(0, 1)
# CHECK:      %{{.*}}tile_1_2 = aie.tile(1, 2)
# CHECK:      %{{.*}}tile_1_3 = aie.tile(1, 3)
# CHECK:      aie.objectfifo @of0(%{{.*}}tile_0_0, {%{{.*}}tile_1_2}, 2 : i32) : !aie.objectfifo<memref<256xi32>>
# CHECK:      aie.objectfifo @of1(%{{.*}}tile_0_1, {%{{.*}}tile_1_2}, 2 : i32) {repeat_count = 4 : i32} : !aie.objectfifo<memref<256xi32>>
# CHECK:      aie.objectfifo @of2(%{{.*}}tile_1_2, {%{{.*}}tile_1_3}, 2 : i32) : !aie.objectfifo<memref<256xi32>>
# CHECK:      aie.objectfifo.allocate @of2(%{{.*}}tile_1_3)
<<<<<<< HEAD
# CHECK:      aie.objectfifo @of3(%{{.*}}tile_0_0, {%{{.*}}tile_1_3}, 2 : i32) {aie_stream = 1 : i32, aie_stream_port = 1 : i32} : !aie.objectfifo<memref<256xi32>> 
=======
# CHECK:      aie.objectfifo @of3(%{{.*}}tile_0_0, {%{{.*}}tile_1_3}, 2 : i32) {aie_stream = 1 : i32, aie_stream_port = 1 : i32} : !aie.objectfifo<memref<256xi32>>
>>>>>>> 4522bc4f
# CHECK:      %core_1_2 = aie.core(%tile_1_2) {
# CHECK:        %0 = aie.objectfifo.acquire @of0(Consume, 1) : !aie.objectfifosubview<memref<256xi32>>
# CHECK:        %1 = aie.objectfifo.subview.access %0[0] : !aie.objectfifosubview<memref<256xi32>> -> memref<256xi32>
# CHECK:        %c0 = arith.constant 0 : index
# CHECK:        %c10_i32 = arith.constant 10 : i32
# CHECK:        memref.store %c10_i32, %1[%c0] : memref<256xi32>
# CHECK:        aie.objectfifo.release @of0(Consume, 1)
# CHECK:        aie.end
# CHECK:      }
# CHECK:    }
# CHECK:  }


@construct_and_print_module
def objFifo_example():
    dev = Device(AIEDevice.xcve2302)
    dev_block = Block.create_at_start(dev.body_region)
    with InsertionPoint(dev_block):
        S = tile(0, 0)
        M = tile(0, 1)
        T_ = tile(1, 2)
        C_ = tile(1, 3)

        of0 = object_fifo("of0", S, T_, 2, np.ndarray[(256,), np.dtype[np.int32]])
        of1 = object_fifo("of1", M, T_, 2, np.ndarray[(256,), np.dtype[np.int32]])
        of1.set_repeat_count(4)
        of2 = object_fifo("of2", T_, C_, 2, np.ndarray[(256,), np.dtype[np.int32]])
        of2.allocate(C_)

        of3 = object_fifo("of3", S, C_, 2, np.ndarray[(256,), np.dtype[np.int32]])
        of3.set_aie_stream(stream_end=1, stream_port=1)

        C = Core(T_)
        bb = Block.create_at_start(C.body)
        with InsertionPoint(bb):
            elem0 = of0.acquire(ObjectFifoPort.Consume, 1)
            elem0[0] = 10
            of0.release(ObjectFifoPort.Consume, 1)
            end()
        end()<|MERGE_RESOLUTION|>--- conflicted
+++ resolved
@@ -27,11 +27,7 @@
 # CHECK:      aie.objectfifo @of1(%{{.*}}tile_0_1, {%{{.*}}tile_1_2}, 2 : i32) {repeat_count = 4 : i32} : !aie.objectfifo<memref<256xi32>>
 # CHECK:      aie.objectfifo @of2(%{{.*}}tile_1_2, {%{{.*}}tile_1_3}, 2 : i32) : !aie.objectfifo<memref<256xi32>>
 # CHECK:      aie.objectfifo.allocate @of2(%{{.*}}tile_1_3)
-<<<<<<< HEAD
-# CHECK:      aie.objectfifo @of3(%{{.*}}tile_0_0, {%{{.*}}tile_1_3}, 2 : i32) {aie_stream = 1 : i32, aie_stream_port = 1 : i32} : !aie.objectfifo<memref<256xi32>> 
-=======
 # CHECK:      aie.objectfifo @of3(%{{.*}}tile_0_0, {%{{.*}}tile_1_3}, 2 : i32) {aie_stream = 1 : i32, aie_stream_port = 1 : i32} : !aie.objectfifo<memref<256xi32>>
->>>>>>> 4522bc4f
 # CHECK:      %core_1_2 = aie.core(%tile_1_2) {
 # CHECK:        %0 = aie.objectfifo.acquire @of0(Consume, 1) : !aie.objectfifosubview<memref<256xi32>>
 # CHECK:        %1 = aie.objectfifo.subview.access %0[0] : !aie.objectfifosubview<memref<256xi32>> -> memref<256xi32>
