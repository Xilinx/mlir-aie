# ./lit.cfg.py -*- Python -*-
#
# This file is licensed under the Apache License v2.0 with LLVM Exceptions.
# See https://llvm.org/LICENSE.txt for license information.
# SPDX-License-Identifier: Apache-2.0 WITH LLVM-exception
#
# (c) Copyright 2021 Xilinx Inc.

import os
import platform
import re
import shutil
import subprocess
import tempfile

import lit.formats
import lit.util

from lit.llvm import llvm_config
from lit.llvm.subst import ToolSubst
from lit.llvm.subst import FindTool

# Configuration file for the 'lit' test runner.

# name: The name of this test suite.
config.name = "AIE_TEST"

config.test_format = lit.formats.ShTest(not llvm_config.use_lit_shell)
config.environment["PYTHONPATH"] = "{}".format(
    os.path.join(config.aie_obj_root, "python")
)

# suffixes: A list of file extensions to treat as test files.
config.suffixes = [".mlir", ".py", ".test"]

# test_source_root: The root path where tests are located.
config.test_source_root = os.path.dirname(__file__)

config.substitutions.append(("%PATH%", config.environment["PATH"]))
config.substitutions.append(("%AIE_SRC_ROOT", config.aie_src_root))
config.substitutions.append(("%PYTHON", config.python_executable))
config.substitutions.append(("%shlibext", config.llvm_shlib_ext))
config.substitutions.append(("%extraAieCcFlags%", config.extraAieCcFlags))
config.substitutions.append(
    ("%aie_runtime_lib%", os.path.join(config.aie_obj_root, "aie_runtime_lib"))
)
config.substitutions.append(("%aietools", config.vitis_aietools_dir))

test_lib_path = os.path.join(
    config.aie_obj_root, "runtime_lib", config.aieHostTarget, "test_lib"
)
config.substitutions.append(
    (
        "%test_lib_flags",
        f"-I{test_lib_path}/include -L{test_lib_path}/lib -ltest_lib",
    )
)
config.substitutions.append(
    (
        "%test_utils_flags",
        f"-I{test_lib_path}/include -L{test_lib_path}/lib -ltest_utils",
    )
)

# make sure JIT stores compiled designs in different subdirectory for each test run
llvm_config.with_system_environment("IRON_CACHE_HOME")

# for xchesscc_wrapper
llvm_config.with_environment("AIETOOLS", config.vitis_aietools_dir)
# for peano clang
llvm_config.with_environment("XILINX_VITIS_AIETOOLS", config.vitis_aietools_dir)

# Not using run_on_board anymore, need more specific per-platform commands
config.substitutions.append(("%run_on_board", "echo"))

if config.hsa_dir and (not ("NOTFOUND" in config.hsa_dir)):
    if not "hsa" in config.aieHostTarget:
        print(
            "ROCm found, but disabled because host target {}".format(
                config.aieHostTarget
            )
        )
        config.substitutions.append(("%run_on_vck5000", "echo"))
        config.substitutions.append(("%link_against_hsa%", ""))
        config.substitutions.append(("%HSA_DIR%", ""))
    else:
        # Getting the path to the ROCm directory. hsa-runtime64 points to the cmake
        # directory so need to go up three directories
        rocm_root = os.path.join(config.hsa_dir, "..", "..", "..")
        print("Found ROCm:", rocm_root)
        config.available_features.add("hsa")
        config.substitutions.append(("%HSA_DIR%", "{}".format(rocm_root)))
        config.substitutions.append(("%link_against_hsa%", "--link_against_hsa"))
        found_vck5000 = False

        if config.enable_board_tests:
            # If board tests are enabled, make sure there is an AIE ROCm device that we can find
            try:
                # Making sure that we use the experimental ROCm install that can see the AIE device
                my_env = os.environ.copy()
                my_env.update(LD_LIBRARY_PATH="{}/lib/".format(rocm_root))
                result = subprocess.run(
                    ["rocminfo"],
                    stdout=subprocess.PIPE,
                    stderr=subprocess.PIPE,
                    env=my_env,
                )
                result = result.stdout.decode("utf-8").split("\n")

                # Go through result and look for the VCK5000
                for l in result:
                    if "Versal VCK5000" in l:
                        print("Found VCK500 in rocminfo. Enabling on board tests")
                        found_vck5000 = True
                        config.substitutions.append(
                            ("%run_on_vck5000", "flock /tmp/vck5000.lock")
                        )
                        break

                if not found_vck5000:
                    config.substitutions.append(("%run_on_vck5000", "echo"))
                    print(
                        "Enable board set and HSA found but couldn't find device using rocminfo"
                    )

            except:
                print("Enable board set and HSA found but unable to run rocminfo")
                pass
        else:
            print("Skipping execution of unit tests (ENABLE_BOARD_TESTS=OFF)")
            config.substitutions.append(("%run_on_vck5000", "echo"))
else:
    print("ROCm not found")
    config.substitutions.append(("%run_on_vck5000", "echo"))
    config.substitutions.append(("%link_against_hsa%", ""))
    config.substitutions.append(("%HSA_DIR%", ""))

run_on_npu1 = "echo"
run_on_npu2 = "echo"
xrt_flags = ""

if config.xrt_lib_dir:
    print("xrt found at", os.path.dirname(config.xrt_lib_dir))
    xrt_flags = "-I{} -L{} -luuid -lxrt_coreutil".format(
        config.xrt_include_dir, config.xrt_lib_dir
    )
    try:
        xrtsmi = os.path.join(config.xrt_bin_dir, "xrt-smi")
        result = subprocess.run(
            [xrtsmi, "examine"], stdout=subprocess.PIPE, stderr=subprocess.PIPE
        )
        result = result.stdout.decode("utf-8").split("\n")
        # Older format is "|[0000:41:00.1]  ||RyzenAI-npu1  |"
        # Newer format is "|[0000:41:00.1]  |NPU Phoenix  |"
        p = re.compile(r"[\|]?(\[.+:.+:.+\]).+\|(RyzenAI-(npu\d)|NPU (\w+))\W*\|")
        for l in result:
            m = p.match(l)
            if not m:
                continue
            print("Found Ryzen AI device:", m.group(1))
            model = "unknown"
            if m.group(3):
                model = str(m.group(3))
            if m.group(4):
                model = str(m.group(4))
            print(f"\tmodel: '{model}'")
            config.available_features.add("ryzen_ai")
            run_on_npu = f"{config.aie_src_root}/utils/run_on_npu.sh"
            if model in ["npu1", "Phoenix"]:
                run_on_npu1 = run_on_npu
                config.available_features.add("ryzen_ai_npu1")
                print("Running tests on NPU1 with command line: ", run_on_npu1)
            elif model in ["npu4", "Strix", "npu5", "Strix Halo", "npu6", "Krackan"]:
                run_on_npu2 = run_on_npu
                config.available_features.add("ryzen_ai_npu2")
                print("Running tests on NPU4 with command line: ", run_on_npu2)
            else:
                print("WARNING: xrt-smi reported unknown NPU model '{model}'.")
            break
    except:
        print("Failed to run xrt-smi")
        pass
else:
    print("xrt not found")

config.substitutions.append(("%run_on_npu1%", run_on_npu1))
config.substitutions.append(("%run_on_npu2%", run_on_npu2))
config.substitutions.append(("%xrt_flags", xrt_flags))

VitisSysrootFlag = ""
if "x86_64" in config.aieHostTarget:
    config.substitutions.append(("%aieHostTargetTriplet%", "x86_64-unknown-linux-gnu"))
elif config.aieHostTarget == "aarch64":
    config.substitutions.append(("%aieHostTargetTriplet%", "aarch64-linux-gnu"))
    VitisSysrootFlag = "--sysroot=" + config.vitis_sysroot

config.substitutions.append(("%VitisSysrootFlag%", VitisSysrootFlag))
config.substitutions.append(("%aieHostTargetArch%", config.aieHostTarget))

llvm_config.with_system_environment(["HOME", "INCLUDE", "LIB", "TMP", "TEMP"])

llvm_config.use_default_substitutions()

# excludes: A list of directories to exclude from the testsuite. The 'Inputs'
# subdirectories contain auxiliary inputs for various tests in their parent
# directories.
config.excludes = [
    "Inputs",
    "Examples",
    "CMakeLists.txt",
    "README.txt",
    "LICENSE.txt",
    "aie.mlir.prj",
    "lit.cfg.py",
]

config.aie_tools_dir = os.path.join(config.aie_obj_root, "bin")


def prepend_path(path):
    global llvm_config
    paths = [path]

    current_paths = llvm_config.config.environment.get("PATH", None)
    if current_paths:
        paths.extend(current_paths.split(os.path.pathsep))
        paths = [os.path.normcase(os.path.normpath(p)) for p in paths]
    else:
        paths = []

    llvm_config.config.environment["PATH"] = os.pathsep.join(paths)


# Setup the path.
if config.vitis_root:
    config.vitis_aietools_bin = os.path.join(config.vitis_aietools_dir, "bin")
    prepend_path(config.vitis_aietools_bin)
    llvm_config.with_environment("VITIS", config.vitis_root)

<<<<<<< HEAD
# Prepend path to XRT installation, which contains more recent aiebu-asm than the Vitis installation.
=======
# Prepend path to XRT installation, which contains a more recent `aiebu-asm` than the Vitis installation.
>>>>>>> 4a55ee7e
prepend_path(config.xrt_bin_dir)

peano_tools_dir = os.path.join(config.peano_install_dir, "bin")
prepend_path(config.llvm_tools_dir)
prepend_path(peano_tools_dir)
# Certainly the prepend works but I would rather be explicit
config.substitutions.append(("%LLVM_TOOLS_DIR", config.llvm_tools_dir))

prepend_path(config.aie_tools_dir)

tool_dirs = [config.aie_tools_dir, config.llvm_tools_dir]

# Test to see if we have the peano backend.
try:
    result = subprocess.run(
        [os.path.join(peano_tools_dir, "llc"), "-mtriple=aie", "--version"],
        stdout=subprocess.PIPE,
        stderr=subprocess.PIPE,
    )
    if re.search("Xilinx AI Engine", result.stdout.decode("utf-8")) is not None:
        config.available_features.add("peano")
        config.substitutions.append(("%PEANO_INSTALL_DIR", config.peano_install_dir))
        # Also set the environment variable for tests that need it
        llvm_config.with_environment("PEANO_INSTALL_DIR", config.peano_install_dir)
        print("Peano found: " + os.path.join(peano_tools_dir, "llc"))
        tool_dirs.append(os.path.join(peano_tools_dir, "bin"))
    else:
        print("Peano not found, but expected at ", peano_tools_dir)
except Exception as e:
    print("Peano not found, but expected at ", peano_tools_dir)

if not config.enable_chess_tests:
    print("Chess tests disabled")
else:
    print("Looking for Chess...")
    result = None
    if config.vitis_root:
        result = shutil.which("xchesscc")

    if result != None:
        print("Chess found: " + result)
        config.available_features.add("chess")
        config.available_features.add("valid_xchess_license")
        lm_license_file = os.getenv("LM_LICENSE_FILE")
        if lm_license_file != None:
            llvm_config.with_environment("LM_LICENSE_FILE", lm_license_file)
        xilinxd_license_file = os.getenv("XILINXD_LICENSE_FILE")
        if xilinxd_license_file != None:
            llvm_config.with_environment("XILINXD_LICENSE_FILE", xilinxd_license_file)

        # test if LM_LICENSE_FILE valid
        validate_chess = False
        if validate_chess:
            import subprocess

            result = subprocess.run(
                ["xchesscc", "+v"], stdout=subprocess.PIPE, stderr=subprocess.PIPE
            )
            validLMLicense = len(result.stderr.decode("utf-8")) == 0
        else:
            validLMLicense = lm_license_file or xilinxd_license_file

        if not lm_license_file and not xilinxd_license_file:
            print(
                "WARNING: no valid xchess license that is required by some of the lit tests"
            )
    elif os.getenv("XILINXD_LICENSE_FILE") is not None:
        print("Chess license found")
        llvm_config.with_environment(
            "XILINXD_LICENSE_FILE", os.getenv("XILINXD_LICENSE_FILE")
        )
    else:
        print("Chess not found")

# look for aiesimulator
result = shutil.which("aiesimulator")
if result != None:
    print("aiesimulator found: " + result)
    config.available_features.add("aiesimulator")
else:
    print("aiesimulator not found")

# add vitis components as available features
for c in config.vitis_components:
    config.available_features.add(f"aietools_{c.lower()}")

tools = [
    "aie-opt",
    "aie-translate",
    "aiecc.py",
    "ld.lld",
    "llc",
    "llvm-objdump",
    "opt",
    "xchesscc_wrapper",
    "txn2mlir.py",
]

llvm_config.add_tool_substitutions(tools, tool_dirs)

if config.enable_board_tests:
    lit_config.parallelism_groups["board"] = 1
    config.parallelism_group = "board"

# Concurrency tests control their own parallelism, so run them serially
lit_config.parallelism_groups["concurrency"] = 1

if "LIT_AVAILABLE_FEATURES" in os.environ:
    for feature in os.environ["LIT_AVAILABLE_FEATURES"].split():
        config.available_features.add(feature)<|MERGE_RESOLUTION|>--- conflicted
+++ resolved
@@ -237,11 +237,7 @@
     prepend_path(config.vitis_aietools_bin)
     llvm_config.with_environment("VITIS", config.vitis_root)
 
-<<<<<<< HEAD
-# Prepend path to XRT installation, which contains more recent aiebu-asm than the Vitis installation.
-=======
 # Prepend path to XRT installation, which contains a more recent `aiebu-asm` than the Vitis installation.
->>>>>>> 4a55ee7e
 prepend_path(config.xrt_bin_dir)
 
 peano_tools_dir = os.path.join(config.peano_install_dir, "bin")
