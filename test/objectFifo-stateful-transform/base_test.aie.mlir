//===- base_test.aie.mlir --------------------------*- MLIR -*-===//
//
// This file is licensed under the Apache License v2.0 with LLVM Exceptions.
// See https://llvm.org/LICENSE.txt for license information.
// SPDX-License-Identifier: Apache-2.0 WITH LLVM-exception
//
// (c) Copyright 2021 Xilinx Inc.
//
// Date: July 26th 2022
// 
//===----------------------------------------------------------------------===//

// RUN: aie-opt --aie-objectFifo-stateful-transform %s | FileCheck %s

// CHECK: module @elementGeneration {
// CHECK:   %0 = AIE.tile(1, 2)
// CHECK:   %1 = AIE.tile(1, 3)
// CHECK:   %2 = AIE.tile(3, 3)
// CHECK:   %3 = AIE.buffer(%0) {sym_name = "of0_buff_0"} : memref<16xi32>
// CHECK:   %4 = AIE.lock(%0, 0) {sym_name = "of0_lock_0"}
// CHECK:   %5 = AIE.buffer(%0) {sym_name = "of0_buff_1"} : memref<16xi32>
// CHECK:   %6 = AIE.lock(%0, 1) {sym_name = "of0_lock_1"}
// CHECK:   %7 = AIE.buffer(%0) {sym_name = "of0_buff_2"} : memref<16xi32>
// CHECK:   %8 = AIE.lock(%0, 2) {sym_name = "of0_lock_2"}
// CHECK:   %9 = AIE.buffer(%0) {sym_name = "of0_buff_3"} : memref<16xi32>
// CHECK:   %10 = AIE.lock(%0, 3) {sym_name = "of0_lock_3"}
// CHECK:   AIE.flow(%0, DMA : 0, %2, DMA : 0)
// CHECK: }

module @elementGeneration {
 AIE.device(xcvc1902) {
    %tile12 = AIE.tile(1, 2)
    %tile13 = AIE.tile(1, 3)
    %tile33 = AIE.tile(3, 3)

    // In the shared memory case, the number of elements does not change.
    %objFifo0 = AIE.objectFifo.createObjectFifo(%tile12, {%tile13}, 4) {sym_name = "of0"} : !AIE.objectFifo<memref<16xi32>>

    // In the non-adjacent memory case, the number of elements depends on the max amount acquired by
    // the processes running on each core (here nothing is specified so it cannot be derived).
<<<<<<< HEAD
    %objFifo1 = AIE.objectFifo.createObjectFifo(%tile12, {%tile33}, 2) {sym_name = "of1"} : !AIE.objectFifo<memref<16xi32>>
=======
    %objFifo1 = AIE.objectFifo.createObjectFifo(%tile12, {%tile33}, 2) : !AIE.objectFifo<memref<16xi32>>
 }
>>>>>>> 3acd8744
}<|MERGE_RESOLUTION|>--- conflicted
+++ resolved
@@ -38,10 +38,6 @@
 
     // In the non-adjacent memory case, the number of elements depends on the max amount acquired by
     // the processes running on each core (here nothing is specified so it cannot be derived).
-<<<<<<< HEAD
     %objFifo1 = AIE.objectFifo.createObjectFifo(%tile12, {%tile33}, 2) {sym_name = "of1"} : !AIE.objectFifo<memref<16xi32>>
-=======
-    %objFifo1 = AIE.objectFifo.createObjectFifo(%tile12, {%tile33}, 2) : !AIE.objectFifo<memref<16xi32>>
  }
->>>>>>> 3acd8744
 }