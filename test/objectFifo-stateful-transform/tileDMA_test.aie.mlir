--- conflicted
+++ resolved
@@ -14,7 +14,6 @@
 // RUN: aie-opt --aie-objectFifo-stateful-transform %s | FileCheck %s
 
 // CHECK: module @tileDMA_channels {
-<<<<<<< HEAD
 // CHECK:   AIE.device(xcvc1902) {
 // CHECK:     %0 = AIE.tile(1, 2)
 // CHECK:     %1 = AIE.tile(3, 3)
@@ -25,10 +24,10 @@
 // CHECK:     %6 = AIE.buffer(%0) : memref<16xi32>
 // CHECK:     %7 = AIE.lock(%0, 2)
 // CHECK:     AIE.flow(%0, DMA : 1, %1, DMA : 0)
-// CHECK:     %8 = AIE.buffer(%0) {sym_name = "of_0_buff_0"} : memref<16xi32>
-// CHECK:     %9 = AIE.buffer(%0) {sym_name = "of_0_buff_1"} : memref<16xi32>
-// CHECK:     %10 = AIE.lock(%0, 3) {init = 0 : i32, sym_name = "of_0_lock_0"}
-// CHECK:     %11 = AIE.lock(%0, 4) {init = 0 : i32, sym_name = "of_0_lock_1"}
+// CHECK:     %8 = AIE.buffer(%0) {sym_name = "objfifo_buff_0"} : memref<16xi32>
+// CHECK:     %9 = AIE.buffer(%0) {sym_name = "objfifo_buff_1"} : memref<16xi32>
+// CHECK:     %10 = AIE.lock(%0, 3) {init = 0 : i32, sym_name = "objfifo_lock_0"}
+// CHECK:     %11 = AIE.lock(%0, 4) {init = 0 : i32, sym_name = "objfifo_lock_1"}
 // CHECK:     func.func @some_work(%arg0: memref<16xi32>) {
 // CHECK:       return
 // CHECK:     }
@@ -38,10 +37,10 @@
 // CHECK:       %c12 = arith.constant 12 : index
 // CHECK:       %c2 = arith.constant 2 : index
 // CHECK:       scf.for %arg0 = %c0 to %c12 step %c2 {
-// CHECK:         AIE.useLock(%10, Acquire, 1)
+// CHECK:         AIE.useLock(%10, Acquire, 0)
 // CHECK:         func.call @some_work(%8) : (memref<16xi32>) -> ()
 // CHECK:         AIE.useLock(%10, Release, 1)
-// CHECK:         AIE.useLock(%11, Acquire, 1)
+// CHECK:         AIE.useLock(%11, Acquire, 0)
 // CHECK:         func.call @some_work(%9) : (memref<16xi32>) -> ()
 // CHECK:         AIE.useLock(%11, Release, 1)
 // CHECK:       }
@@ -80,36 +79,6 @@
 // CHECK:       AIE.nextBd ^bb6
 // CHECK:     ^bb8:  // pred: ^bb5
 // CHECK:       AIE.end
-=======
-// CHECK:   %0 = AIE.tile(1, 2)
-// CHECK:   %1 = AIE.tile(3, 3)
-// CHECK:   %2 = AIE.buffer(%0) : memref<16xi32>
-// CHECK:   %3 = AIE.lock(%0, 0)
-// CHECK:   %4 = AIE.buffer(%0) : memref<16xi32>
-// CHECK:   %5 = AIE.lock(%0, 1)
-// CHECK:   %6 = AIE.buffer(%0) : memref<16xi32>
-// CHECK:   %7 = AIE.lock(%0, 2)
-// CHECK:   AIE.flow(%0, DMA : 1, %1, DMA : 0)
-// CHECK:   %8 = AIE.buffer(%0) {sym_name = "objfifo_buff_0"} : memref<16xi32>
-// CHECK:   %9 = AIE.lock(%0, 3) {init = 0 : i32, sym_name = "objfifo_lock_0"}
-// CHECK:   %10 = AIE.buffer(%0) {sym_name = "objfifo_buff_1"} : memref<16xi32>
-// CHECK:   %11 = AIE.lock(%0, 4) {init = 0 : i32, sym_name = "objfifo_lock_1"}
-// CHECK:   func.func @some_work(%arg0: memref<16xi32>) {
-// CHECK:     return
-// CHECK:   }
-// CHECK:   %12 = AIE.core(%0) {
-// CHECK:     %c0 = arith.constant 0 : index
-// CHECK:     %c1 = arith.constant 1 : index
-// CHECK:     %c12 = arith.constant 12 : index
-// CHECK:     %c2 = arith.constant 2 : index
-// CHECK:     scf.for %arg0 = %c0 to %c12 step %c2 {
-// CHECK:       AIE.useLock(%9, Acquire, 0)
-// CHECK:       func.call @some_work(%8) : (memref<16xi32>) -> ()
-// CHECK:       AIE.useLock(%9, Release, 1)
-// CHECK:       AIE.useLock(%11, Acquire, 0)
-// CHECK:       func.call @some_work(%10) : (memref<16xi32>) -> ()
-// CHECK:       AIE.useLock(%11, Release, 1)
->>>>>>> 136d8de2
 // CHECK:     }
 // CHECK:   }
 // CHECK: }
