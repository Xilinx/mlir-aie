//===- memtile_repeat_count_test.mlir ---------------------------*- MLIR -*-===//
//
// This file is licensed under the Apache License v2.0 with LLVM Exceptions.
// See https://llvm.org/LICENSE.txt for license information.
// SPDX-License-Identifier: Apache-2.0 WITH LLVM-exception
//
// Copyright (C) 2024, Advanced Micro Devices, Inc.
//
//===----------------------------------------------------------------------===//

// RUN: aie-opt --aie-objectFifo-stateful-transform %s | FileCheck %s

// CHECK: module @memtileRepeat {
// CHECK:   aie.device(npu1) {
// CHECK:     memref.global "public" @of2_cons : memref<16xi32>
// CHECK:     memref.global "public" @of2 : memref<16xi32>
// CHECK:     memref.global "public" @of1_cons : memref<16xi32>
// CHECK:     memref.global "public" @of1 : memref<16xi32>
// CHECK:     memref.global "public" @of0_cons : memref<32xi32>
// CHECK:     memref.global "public" @of0 : memref<32xi32>
// CHECK:     %{{.*}}tile_1_0 = aie.tile(1, 0)
// CHECK:     %{{.*}}tile_1_1 = aie.tile(1, 1)
// CHECK:     %{{.*}}tile_1_2 = aie.tile(1, 2)
// CHECK:     %{{.*}}tile_3_3 = aie.tile(3, 3)
// CHECK:     %of2_cons_buff_0 = aie.buffer(%{{.*}}tile_3_3) {sym_name = "of2_cons_buff_0"} : memref<16xi32>
// CHECK:     %of2_cons_buff_1 = aie.buffer(%{{.*}}tile_3_3) {sym_name = "of2_cons_buff_1"} : memref<16xi32>
// CHECK:     %of2_cons_prod_lock = aie.lock(%{{.*}}tile_3_3, 0) {init = 2 : i32, sym_name = "of2_cons_prod_lock"}
// CHECK:     %of2_cons_cons_lock = aie.lock(%{{.*}}tile_3_3, 1) {init = 0 : i32, sym_name = "of2_cons_cons_lock"}
// CHECK:     %of1_cons_buff_0 = aie.buffer(%{{.*}}tile_1_2) {sym_name = "of1_cons_buff_0"} : memref<16xi32>
// CHECK:     %of1_cons_buff_1 = aie.buffer(%{{.*}}tile_1_2) {sym_name = "of1_cons_buff_1"} : memref<16xi32>
// CHECK:     %of1_cons_prod_lock = aie.lock(%{{.*}}tile_1_2, 0) {init = 2 : i32, sym_name = "of1_cons_prod_lock"}
// CHECK:     %of1_cons_cons_lock = aie.lock(%{{.*}}tile_1_2, 1) {init = 0 : i32, sym_name = "of1_cons_cons_lock"}
// CHECK:     %of0_cons_buff_0 = aie.buffer(%{{.*}}tile_1_1) {sym_name = "of0_cons_buff_0"} : memref<32xi32>
// CHECK:     %of0_cons_buff_1 = aie.buffer(%{{.*}}tile_1_1) {sym_name = "of0_cons_buff_1"} : memref<32xi32>
// CHECK:     %of0_cons_prod_lock = aie.lock(%{{.*}}tile_1_1, 0) {init = 12 : i32, sym_name = "of0_cons_prod_lock"}
// CHECK:     %of0_cons_cons_lock = aie.lock(%{{.*}}tile_1_1, 1) {init = 0 : i32, sym_name = "of0_cons_cons_lock"}
// CHECK:     %of0_prod_lock = aie.lock(%{{.*}}tile_1_0, 0) {init = 1 : i32, sym_name = "of0_prod_lock"}
// CHECK:     %of0_cons_lock = aie.lock(%{{.*}}tile_1_0, 1) {init = 0 : i32, sym_name = "of0_cons_lock"}
// CHECK:     aie.flow(%{{.*}}tile_1_0, DMA : 0, %{{.*}}tile_1_1, DMA : 0)
// CHECK:     aie.flow(%{{.*}}tile_1_1, DMA : 0, %{{.*}}tile_1_2, DMA : 0)
// CHECK:     aie.flow(%{{.*}}tile_1_1, DMA : 1, %{{.*}}tile_3_3, DMA : 0)
// CHECK:     aie.shim_dma_allocation @of0(MM2S, 0, 1)
<<<<<<< HEAD
// CHECK:    %memtile_dma_1_1 = aie.memtile_dma(%tile_1_1) {
=======
// CHECK:     %memtile_dma_1_1 = aie.memtile_dma(%{{.*}}tile_1_1) {
>>>>>>> ab9760e3
// CHECK:       %0 = aie.dma_start(S2MM, 0, ^bb1, ^bb3)
// CHECK:     ^bb1:  // 2 preds: ^bb0, ^bb2
// CHECK:       aie.use_lock(%of0_cons_prod_lock, AcquireGreaterEqual, 6)
// CHECK:       aie.dma_bd(%of0_cons_buff_0 : memref<32xi32>, 0, 32)
// CHECK:       aie.use_lock(%of0_cons_cons_lock, Release, 6)
// CHECK:       aie.next_bd ^bb2
// CHECK:     ^bb2:  // pred: ^bb1
// CHECK:       aie.use_lock(%of0_cons_prod_lock, AcquireGreaterEqual, 6)
// CHECK:       aie.dma_bd(%of0_cons_buff_1 : memref<32xi32>, 0, 32)
// CHECK:       aie.use_lock(%of0_cons_cons_lock, Release, 6)
// CHECK:       aie.next_bd ^bb1
// CHECK:     ^bb3:  // pred: ^bb0
// CHECK:       %1 = aie.dma_start(MM2S, 0, ^bb4, ^bb10)
// CHECK:     ^bb4:  // 2 preds: ^bb3, ^bb9
// CHECK:       aie.use_lock(%of0_cons_cons_lock, AcquireGreaterEqual, 1)
// CHECK:       aie.dma_bd(%of0_cons_buff_0 : memref<32xi32>, 0, 16)
// CHECK:       aie.use_lock(%of0_cons_prod_lock, Release, 1)
// CHECK:       aie.next_bd ^bb5
// CHECK:     ^bb5:  // pred: ^bb4
// CHECK:       aie.use_lock(%of0_cons_cons_lock, AcquireGreaterEqual, 1)
// CHECK:       aie.dma_bd(%of0_cons_buff_0 : memref<32xi32>, 0, 16)
// CHECK:       aie.use_lock(%of0_cons_prod_lock, Release, 1)
// CHECK:       aie.next_bd ^bb6
// CHECK:     ^bb6:  // pred: ^bb5
// CHECK:       aie.use_lock(%of0_cons_cons_lock, AcquireGreaterEqual, 1)
// CHECK:       aie.dma_bd(%of0_cons_buff_0 : memref<32xi32>, 0, 16)
// CHECK:       aie.use_lock(%of0_cons_prod_lock, Release, 1)
// CHECK:       aie.next_bd ^bb7
// CHECK:     ^bb7:  // pred: ^bb6
// CHECK:       aie.use_lock(%of0_cons_cons_lock, AcquireGreaterEqual, 1)
// CHECK:       aie.dma_bd(%of0_cons_buff_1 : memref<32xi32>, 0, 16)
// CHECK:       aie.use_lock(%of0_cons_prod_lock, Release, 1)
// CHECK:       aie.next_bd ^bb8
// CHECK:     ^bb8:  // pred: ^bb7
// CHECK:       aie.use_lock(%of0_cons_cons_lock, AcquireGreaterEqual, 1)
// CHECK:       aie.dma_bd(%of0_cons_buff_1 : memref<32xi32>, 0, 16)
// CHECK:       aie.use_lock(%of0_cons_prod_lock, Release, 1)
// CHECK:       aie.next_bd ^bb9
// CHECK:     ^bb9:  // pred: ^bb8
// CHECK:       aie.use_lock(%of0_cons_cons_lock, AcquireGreaterEqual, 1)
// CHECK:       aie.dma_bd(%of0_cons_buff_1 : memref<32xi32>, 0, 16)
// CHECK:       aie.use_lock(%of0_cons_prod_lock, Release, 1)
// CHECK:       aie.next_bd ^bb4
// CHECK:     ^bb10:  // pred: ^bb3
// CHECK:       %2 = aie.dma_start(MM2S, 1, ^bb11, ^bb17)
// CHECK:     ^bb11:  // 2 preds: ^bb10, ^bb16
// CHECK:       aie.use_lock(%of0_cons_cons_lock, AcquireGreaterEqual, 1)
// CHECK:       aie.dma_bd(%of0_cons_buff_0 : memref<32xi32>, 16, 16)
// CHECK:       aie.use_lock(%of0_cons_prod_lock, Release, 1)
// CHECK:       aie.next_bd ^bb12
// CHECK:     ^bb12:  // pred: ^bb11
// CHECK:       aie.use_lock(%of0_cons_cons_lock, AcquireGreaterEqual, 1)
// CHECK:       aie.dma_bd(%of0_cons_buff_0 : memref<32xi32>, 16, 16)
// CHECK:       aie.use_lock(%of0_cons_prod_lock, Release, 1)
// CHECK:       aie.next_bd ^bb13
// CHECK:     ^bb13:  // pred: ^bb12
// CHECK:       aie.use_lock(%of0_cons_cons_lock, AcquireGreaterEqual, 1)
// CHECK:       aie.dma_bd(%of0_cons_buff_0 : memref<32xi32>, 16, 16)
// CHECK:       aie.use_lock(%of0_cons_prod_lock, Release, 1)
// CHECK:       aie.next_bd ^bb14
// CHECK:     ^bb14:  // pred: ^bb13
// CHECK:       aie.use_lock(%of0_cons_cons_lock, AcquireGreaterEqual, 1)
// CHECK:       aie.dma_bd(%of0_cons_buff_1 : memref<32xi32>, 16, 16)
// CHECK:       aie.use_lock(%of0_cons_prod_lock, Release, 1)
// CHECK:       aie.next_bd ^bb15
// CHECK:     ^bb15:  // pred: ^bb14
// CHECK:       aie.use_lock(%of0_cons_cons_lock, AcquireGreaterEqual, 1)
// CHECK:       aie.dma_bd(%of0_cons_buff_1 : memref<32xi32>, 16, 16)
// CHECK:       aie.use_lock(%of0_cons_prod_lock, Release, 1)
// CHECK:       aie.next_bd ^bb16
// CHECK:     ^bb16:  // pred: ^bb15
// CHECK:       aie.use_lock(%of0_cons_cons_lock, AcquireGreaterEqual, 1)
// CHECK:       aie.dma_bd(%of0_cons_buff_1 : memref<32xi32>, 16, 16)
// CHECK:       aie.use_lock(%of0_cons_prod_lock, Release, 1)
// CHECK:       aie.next_bd ^bb11
// CHECK:     ^bb17:  // pred: ^bb10
// CHECK:       aie.end
// CHECK:     }
// CHECK:     %mem_1_2 = aie.mem(%{{.*}}tile_1_2) {
// CHECK:       %0 = aie.dma_start(S2MM, 0, ^bb1, ^bb3)
// CHECK:     ^bb1:  // 2 preds: ^bb0, ^bb2
// CHECK:       aie.use_lock(%of1_cons_prod_lock, AcquireGreaterEqual, 1)
// CHECK:       aie.dma_bd(%of1_cons_buff_0 : memref<16xi32>, 0, 16)
// CHECK:       aie.use_lock(%of1_cons_cons_lock, Release, 1)
// CHECK:       aie.next_bd ^bb2
// CHECK:     ^bb2:  // pred: ^bb1
// CHECK:       aie.use_lock(%of1_cons_prod_lock, AcquireGreaterEqual, 1)
// CHECK:       aie.dma_bd(%of1_cons_buff_1 : memref<16xi32>, 0, 16)
// CHECK:       aie.use_lock(%of1_cons_cons_lock, Release, 1)
// CHECK:       aie.next_bd ^bb1
// CHECK:     ^bb3:  // pred: ^bb0
// CHECK:       aie.end
// CHECK:     }
// CHECK:     %mem_3_3 = aie.mem(%{{.*}}tile_3_3) {
// CHECK:       %0 = aie.dma_start(S2MM, 0, ^bb1, ^bb3)
// CHECK:     ^bb1:  // 2 preds: ^bb0, ^bb2
// CHECK:       aie.use_lock(%of2_cons_prod_lock, AcquireGreaterEqual, 1)
// CHECK:       aie.dma_bd(%of2_cons_buff_0 : memref<16xi32>, 0, 16)
// CHECK:       aie.use_lock(%of2_cons_cons_lock, Release, 1)
// CHECK:       aie.next_bd ^bb2
// CHECK:     ^bb2:  // pred: ^bb1
// CHECK:       aie.use_lock(%of2_cons_prod_lock, AcquireGreaterEqual, 1)
// CHECK:       aie.dma_bd(%of2_cons_buff_1 : memref<16xi32>, 0, 16)
// CHECK:       aie.use_lock(%of2_cons_cons_lock, Release, 1)
// CHECK:       aie.next_bd ^bb1
// CHECK:     ^bb3:  // pred: ^bb0
// CHECK:       aie.end
// CHECK:     }
// CHECK:   }
// CHECK: }

module @memtileRepeat {
 aie.device(npu1) {
    %tile10 = aie.tile(1, 0)
    %tile11 = aie.tile(1, 1)
    %tile12 = aie.tile(1, 2)
    %tile33 = aie.tile(3, 3)

    aie.objectfifo @of0 (%tile10, {%tile11}, 2 : i32) : !aie.objectfifo<memref<32xi32>>
    aie.objectfifo @of1 (%tile11, {%tile12}, 2 : i32) {repeat_count = 3 : i32} : !aie.objectfifo<memref<16xi32>>
    aie.objectfifo @of2 (%tile11, {%tile33}, 2 : i32) {repeat_count = 3 : i32} : !aie.objectfifo<memref<16xi32>>
    aie.objectfifo.link [@of0] -> [@of1, @of2] ([] [0, 16])
 }
}<|MERGE_RESOLUTION|>--- conflicted
+++ resolved
@@ -40,11 +40,7 @@
 // CHECK:     aie.flow(%{{.*}}tile_1_1, DMA : 0, %{{.*}}tile_1_2, DMA : 0)
 // CHECK:     aie.flow(%{{.*}}tile_1_1, DMA : 1, %{{.*}}tile_3_3, DMA : 0)
 // CHECK:     aie.shim_dma_allocation @of0(MM2S, 0, 1)
-<<<<<<< HEAD
-// CHECK:    %memtile_dma_1_1 = aie.memtile_dma(%tile_1_1) {
-=======
 // CHECK:     %memtile_dma_1_1 = aie.memtile_dma(%{{.*}}tile_1_1) {
->>>>>>> ab9760e3
 // CHECK:       %0 = aie.dma_start(S2MM, 0, ^bb1, ^bb3)
 // CHECK:     ^bb1:  // 2 preds: ^bb0, ^bb2
 // CHECK:       aie.use_lock(%of0_cons_prod_lock, AcquireGreaterEqual, 6)
