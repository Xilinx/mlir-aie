//===- subview_test_1.aie.mlir --------------------------*- MLIR -*-===//
//
// This file is licensed under the Apache License v2.0 with LLVM Exceptions.
// See https://llvm.org/LICENSE.txt for license information.
// SPDX-License-Identifier: Apache-2.0 WITH LLVM-exception
//
// (c) Copyright 2021 Xilinx Inc.
//
// Date: October 26th 2021
// 
//===----------------------------------------------------------------------===//

// RUN: aie-opt --aie-objectFifo-stateful-transform %s | FileCheck %s

<<<<<<< HEAD
// CHECK: module @singleFifo {
// CHECK:   AIE.device(xcvc1902) {
// CHECK:     %0 = AIE.tile(1, 2)
// CHECK:     %1 = AIE.tile(1, 3)
// CHECK:     %2 = AIE.buffer(%0) {sym_name = "of_0_buff_0"} : memref<16xi32>
// CHECK:     %3 = AIE.buffer(%0) {sym_name = "of_0_buff_1"} : memref<16xi32>
// CHECK:     %4 = AIE.buffer(%0) {sym_name = "of_0_buff_2"} : memref<16xi32>
// CHECK:     %5 = AIE.buffer(%0) {sym_name = "of_0_buff_3"} : memref<16xi32>
// CHECK:     %6 = AIE.lock(%0, 0) {init = 0 : i32, sym_name = "of_0_lock_0"}
// CHECK:     %7 = AIE.lock(%0, 1) {init = 0 : i32, sym_name = "of_0_lock_1"}
// CHECK:     %8 = AIE.lock(%0, 2) {init = 0 : i32, sym_name = "of_0_lock_2"}
// CHECK:     %9 = AIE.lock(%0, 3) {init = 0 : i32, sym_name = "of_0_lock_3"}
// CHECK:     func.func @some_work(%arg0: memref<16xi32>) {
// CHECK:       return
// CHECK:     }
// CHECK:     %10 = AIE.core(%0) {
// CHECK:       AIE.useLock(%6, Acquire, 1)
// CHECK:       AIE.useLock(%7, Acquire, 1)
// CHECK:       func.call @some_work(%2) : (memref<16xi32>) -> ()
// CHECK:       func.call @some_work(%3) : (memref<16xi32>) -> ()
// CHECK:       AIE.useLock(%8, Acquire, 1)
// CHECK:       func.call @some_work(%2) : (memref<16xi32>) -> ()
// CHECK:       func.call @some_work(%3) : (memref<16xi32>) -> ()
// CHECK:       func.call @some_work(%4) : (memref<16xi32>) -> ()
// CHECK:       AIE.useLock(%6, Release, 1)
// CHECK:       AIE.useLock(%7, Release, 1)
// CHECK:       AIE.useLock(%9, Acquire, 1)
// CHECK:       func.call @some_work(%4) : (memref<16xi32>) -> ()
// CHECK:       func.call @some_work(%5) : (memref<16xi32>) -> ()
// CHECK:       func.call @some_work(%4) : (memref<16xi32>) -> ()
// CHECK:       func.call @some_work(%5) : (memref<16xi32>) -> ()
// CHECK:       AIE.end
// CHECK:     }
// CHECK:   }
// CHECK: }
=======
// CHECK: module @singleFifo  {
// CHECK:    %0 = AIE.tile(1, 2)
// CHECK:    %1 = AIE.tile(1, 3)
// CHECK:    %2 = AIE.buffer(%0) {sym_name = "objfifo_buff_0"} : memref<16xi32>
// CHECK:    %3 = AIE.lock(%0, 0) {init = 0 : i32, sym_name = "objfifo_lock_0"}
// CHECK:    %4 = AIE.buffer(%0) {sym_name = "objfifo_buff_1"} : memref<16xi32>
// CHECK:    %5 = AIE.lock(%0, 1) {init = 0 : i32, sym_name = "objfifo_lock_1"}
// CHECK:    %6 = AIE.buffer(%0) {sym_name = "objfifo_buff_2"} : memref<16xi32>
// CHECK:    %7 = AIE.lock(%0, 2) {init = 0 : i32, sym_name = "objfifo_lock_2"}
// CHECK:    %8 = AIE.buffer(%0) {sym_name = "objfifo_buff_3"} : memref<16xi32>
// CHECK:    %9 = AIE.lock(%0, 3) {init = 0 : i32, sym_name = "objfifo_lock_3"}
// CHECK:    func.func @some_work(%arg0: memref<16xi32>) {
// CHECK:      return
// CHECK:    }
// CHECK:    %10 = AIE.core(%0)  {
// CHECK:      AIE.useLock(%3, Acquire, 0)
// CHECK:      AIE.useLock(%5, Acquire, 0)
// CHECK:      func.call @some_work(%2) : (memref<16xi32>) -> ()
// CHECK:      func.call @some_work(%4) : (memref<16xi32>) -> ()
// CHECK:      AIE.useLock(%7, Acquire, 0)
// CHECK:      func.call @some_work(%2) : (memref<16xi32>) -> ()
// CHECK:      func.call @some_work(%4) : (memref<16xi32>) -> ()
// CHECK:      func.call @some_work(%6) : (memref<16xi32>) -> ()
// CHECK:      AIE.useLock(%3, Release, 1)
// CHECK:      AIE.useLock(%5, Release, 1)
// CHECK:      AIE.useLock(%9, Acquire, 0)
// CHECK:      func.call @some_work(%6) : (memref<16xi32>) -> ()
// CHECK:      func.call @some_work(%8) : (memref<16xi32>) -> ()
// CHECK:      func.call @some_work(%6) : (memref<16xi32>) -> ()
// CHECK:      func.call @some_work(%8) : (memref<16xi32>) -> ()
// CHECK:      AIE.end
// CHECK:    }
// CHECK:  }
>>>>>>> 136d8de2

module @singleFifo {
 AIE.device(xcvc1902) {
    %tile12 = AIE.tile(1, 2)
    %tile13 = AIE.tile(1, 3)

    %objFifo = AIE.objectFifo.createObjectFifo(%tile12, {%tile13}, 4) {sym_name = "objfifo"} : !AIE.objectFifo<memref<16xi32>>

    func.func @some_work(%line_in:memref<16xi32>) -> () {
        return
    }

    %core12 = AIE.core(%tile12) {
        // this acquires 2 elements
        %subview0 = AIE.objectFifo.acquire<Produce>(%objFifo : !AIE.objectFifo<memref<16xi32>>, 2) : !AIE.objectFifoSubview<memref<16xi32>>
        %elem00 = AIE.objectFifo.subview.access %subview0[0] : !AIE.objectFifoSubview<memref<16xi32>> -> memref<16xi32>
        %elem01 = AIE.objectFifo.subview.access %subview0[1] : !AIE.objectFifoSubview<memref<16xi32>> -> memref<16xi32>
        func.call @some_work(%elem00) : (memref<16xi32>) -> ()
        func.call @some_work(%elem01) : (memref<16xi32>) -> ()

        // this should only acquire one new element, previous two are still acquired
        %subview1 = AIE.objectFifo.acquire<Produce>(%objFifo : !AIE.objectFifo<memref<16xi32>>, 3) : !AIE.objectFifoSubview<memref<16xi32>>
        %elem10 = AIE.objectFifo.subview.access %subview1[0] : !AIE.objectFifoSubview<memref<16xi32>> -> memref<16xi32>
        %elem11 = AIE.objectFifo.subview.access %subview1[1] : !AIE.objectFifoSubview<memref<16xi32>> -> memref<16xi32>
        %elem12 = AIE.objectFifo.subview.access %subview1[2] : !AIE.objectFifoSubview<memref<16xi32>> -> memref<16xi32>
        func.call @some_work(%elem10) : (memref<16xi32>) -> ()
        func.call @some_work(%elem11) : (memref<16xi32>) -> ()
        func.call @some_work(%elem12) : (memref<16xi32>) -> ()

        // one new acquire should take place
        AIE.objectFifo.release<Produce>(%objFifo : !AIE.objectFifo<memref<16xi32>>, 1)
        AIE.objectFifo.release<Produce>(%objFifo : !AIE.objectFifo<memref<16xi32>>, 1)
        %subview2 = AIE.objectFifo.acquire<Produce>(%objFifo : !AIE.objectFifo<memref<16xi32>>, 2) : !AIE.objectFifoSubview<memref<16xi32>>
        %elem20 = AIE.objectFifo.subview.access %subview2[0] : !AIE.objectFifoSubview<memref<16xi32>> -> memref<16xi32>
        %elem21 = AIE.objectFifo.subview.access %subview2[1] : !AIE.objectFifoSubview<memref<16xi32>> -> memref<16xi32>
        func.call @some_work(%elem20) : (memref<16xi32>) -> () 
        func.call @some_work(%elem21) : (memref<16xi32>) -> ()

        // no new acquires should take place, elem30 should be third element of objFifo (with index 2)
        %subview3 = AIE.objectFifo.acquire<Produce>(%objFifo : !AIE.objectFifo<memref<16xi32>>, 2) : !AIE.objectFifoSubview<memref<16xi32>>
        %elem30 = AIE.objectFifo.subview.access %subview3[0] : !AIE.objectFifoSubview<memref<16xi32>> -> memref<16xi32>
        %elem31 = AIE.objectFifo.subview.access %subview3[1] : !AIE.objectFifoSubview<memref<16xi32>> -> memref<16xi32>
        //%elem32 = AIE.subview.access %subview3[2] : !AIE.subview<memref<16xi32>> -> memref<16xi32> // expected to fail if this line is uncommented
        func.call @some_work(%elem30) : (memref<16xi32>) -> ()
        func.call @some_work(%elem31) : (memref<16xi32>) -> ()

        AIE.end
    }
 }
}<|MERGE_RESOLUTION|>--- conflicted
+++ resolved
@@ -12,34 +12,33 @@
 
 // RUN: aie-opt --aie-objectFifo-stateful-transform %s | FileCheck %s
 
-<<<<<<< HEAD
 // CHECK: module @singleFifo {
 // CHECK:   AIE.device(xcvc1902) {
 // CHECK:     %0 = AIE.tile(1, 2)
 // CHECK:     %1 = AIE.tile(1, 3)
-// CHECK:     %2 = AIE.buffer(%0) {sym_name = "of_0_buff_0"} : memref<16xi32>
-// CHECK:     %3 = AIE.buffer(%0) {sym_name = "of_0_buff_1"} : memref<16xi32>
-// CHECK:     %4 = AIE.buffer(%0) {sym_name = "of_0_buff_2"} : memref<16xi32>
-// CHECK:     %5 = AIE.buffer(%0) {sym_name = "of_0_buff_3"} : memref<16xi32>
-// CHECK:     %6 = AIE.lock(%0, 0) {init = 0 : i32, sym_name = "of_0_lock_0"}
-// CHECK:     %7 = AIE.lock(%0, 1) {init = 0 : i32, sym_name = "of_0_lock_1"}
-// CHECK:     %8 = AIE.lock(%0, 2) {init = 0 : i32, sym_name = "of_0_lock_2"}
-// CHECK:     %9 = AIE.lock(%0, 3) {init = 0 : i32, sym_name = "of_0_lock_3"}
+// CHECK:     %2 = AIE.buffer(%0) {sym_name = "objfifo_buff_0"} : memref<16xi32>
+// CHECK:     %3 = AIE.buffer(%0) {sym_name = "objfifo_buff_1"} : memref<16xi32>
+// CHECK:     %4 = AIE.buffer(%0) {sym_name = "objfifo_buff_2"} : memref<16xi32>
+// CHECK:     %5 = AIE.buffer(%0) {sym_name = "objfifo_buff_3"} : memref<16xi32>
+// CHECK:     %6 = AIE.lock(%0, 0) {init = 0 : i32, sym_name = "objfifo_lock_0"}
+// CHECK:     %7 = AIE.lock(%0, 1) {init = 0 : i32, sym_name = "objfifo_lock_1"}
+// CHECK:     %8 = AIE.lock(%0, 2) {init = 0 : i32, sym_name = "objfifo_lock_2"}
+// CHECK:     %9 = AIE.lock(%0, 3) {init = 0 : i32, sym_name = "objfifo_lock_3"}
 // CHECK:     func.func @some_work(%arg0: memref<16xi32>) {
 // CHECK:       return
 // CHECK:     }
 // CHECK:     %10 = AIE.core(%0) {
-// CHECK:       AIE.useLock(%6, Acquire, 1)
-// CHECK:       AIE.useLock(%7, Acquire, 1)
+// CHECK:       AIE.useLock(%6, Acquire, 0)
+// CHECK:       AIE.useLock(%7, Acquire, 0)
 // CHECK:       func.call @some_work(%2) : (memref<16xi32>) -> ()
 // CHECK:       func.call @some_work(%3) : (memref<16xi32>) -> ()
-// CHECK:       AIE.useLock(%8, Acquire, 1)
+// CHECK:       AIE.useLock(%8, Acquire, 0)
 // CHECK:       func.call @some_work(%2) : (memref<16xi32>) -> ()
 // CHECK:       func.call @some_work(%3) : (memref<16xi32>) -> ()
 // CHECK:       func.call @some_work(%4) : (memref<16xi32>) -> ()
 // CHECK:       AIE.useLock(%6, Release, 1)
 // CHECK:       AIE.useLock(%7, Release, 1)
-// CHECK:       AIE.useLock(%9, Acquire, 1)
+// CHECK:       AIE.useLock(%9, Acquire, 0)
 // CHECK:       func.call @some_work(%4) : (memref<16xi32>) -> ()
 // CHECK:       func.call @some_work(%5) : (memref<16xi32>) -> ()
 // CHECK:       func.call @some_work(%4) : (memref<16xi32>) -> ()
@@ -48,41 +47,6 @@
 // CHECK:     }
 // CHECK:   }
 // CHECK: }
-=======
-// CHECK: module @singleFifo  {
-// CHECK:    %0 = AIE.tile(1, 2)
-// CHECK:    %1 = AIE.tile(1, 3)
-// CHECK:    %2 = AIE.buffer(%0) {sym_name = "objfifo_buff_0"} : memref<16xi32>
-// CHECK:    %3 = AIE.lock(%0, 0) {init = 0 : i32, sym_name = "objfifo_lock_0"}
-// CHECK:    %4 = AIE.buffer(%0) {sym_name = "objfifo_buff_1"} : memref<16xi32>
-// CHECK:    %5 = AIE.lock(%0, 1) {init = 0 : i32, sym_name = "objfifo_lock_1"}
-// CHECK:    %6 = AIE.buffer(%0) {sym_name = "objfifo_buff_2"} : memref<16xi32>
-// CHECK:    %7 = AIE.lock(%0, 2) {init = 0 : i32, sym_name = "objfifo_lock_2"}
-// CHECK:    %8 = AIE.buffer(%0) {sym_name = "objfifo_buff_3"} : memref<16xi32>
-// CHECK:    %9 = AIE.lock(%0, 3) {init = 0 : i32, sym_name = "objfifo_lock_3"}
-// CHECK:    func.func @some_work(%arg0: memref<16xi32>) {
-// CHECK:      return
-// CHECK:    }
-// CHECK:    %10 = AIE.core(%0)  {
-// CHECK:      AIE.useLock(%3, Acquire, 0)
-// CHECK:      AIE.useLock(%5, Acquire, 0)
-// CHECK:      func.call @some_work(%2) : (memref<16xi32>) -> ()
-// CHECK:      func.call @some_work(%4) : (memref<16xi32>) -> ()
-// CHECK:      AIE.useLock(%7, Acquire, 0)
-// CHECK:      func.call @some_work(%2) : (memref<16xi32>) -> ()
-// CHECK:      func.call @some_work(%4) : (memref<16xi32>) -> ()
-// CHECK:      func.call @some_work(%6) : (memref<16xi32>) -> ()
-// CHECK:      AIE.useLock(%3, Release, 1)
-// CHECK:      AIE.useLock(%5, Release, 1)
-// CHECK:      AIE.useLock(%9, Acquire, 0)
-// CHECK:      func.call @some_work(%6) : (memref<16xi32>) -> ()
-// CHECK:      func.call @some_work(%8) : (memref<16xi32>) -> ()
-// CHECK:      func.call @some_work(%6) : (memref<16xi32>) -> ()
-// CHECK:      func.call @some_work(%8) : (memref<16xi32>) -> ()
-// CHECK:      AIE.end
-// CHECK:    }
-// CHECK:  }
->>>>>>> 136d8de2
 
 module @singleFifo {
  AIE.device(xcvc1902) {
