//===- loop_test.aie.mlir --------------------------*- MLIR -*-===//
//
// This file is licensed under the Apache License v2.0 with LLVM Exceptions.
// See https://llvm.org/LICENSE.txt for license information.
// SPDX-License-Identifier: Apache-2.0 WITH LLVM-exception
//
// (c) Copyright 2021 Xilinx Inc.
//
// Date: February 9th 2022
// 
//===----------------------------------------------------------------------===//

// RUN: aie-opt --aie-objectFifo-stateful-transform %s | FileCheck %s

// CHECK: module @loop {
<<<<<<< HEAD
// CHECK:   AIE.device(xcvc1902) {
// CHECK:     %0 = AIE.tile(1, 2)
// CHECK:     %1 = AIE.tile(1, 3)
// CHECK:     %2 = AIE.buffer(%0) {sym_name = "of_0_buff_0"} : memref<16xi32>
// CHECK:     %3 = AIE.buffer(%0) {sym_name = "of_0_buff_1"} : memref<16xi32>
// CHECK:     %4 = AIE.buffer(%0) {sym_name = "of_0_buff_2"} : memref<16xi32>
// CHECK:     %5 = AIE.buffer(%0) {sym_name = "of_0_buff_3"} : memref<16xi32>
// CHECK:     %6 = AIE.lock(%0, 0) {init = 0 : i32, sym_name = "of_0_lock_0"}
// CHECK:     %7 = AIE.lock(%0, 1) {init = 0 : i32, sym_name = "of_0_lock_1"}
// CHECK:     %8 = AIE.lock(%0, 2) {init = 0 : i32, sym_name = "of_0_lock_2"}
// CHECK:     %9 = AIE.lock(%0, 3) {init = 0 : i32, sym_name = "of_0_lock_3"}
// CHECK:     func.func @some_work(%arg0: memref<16xi32>, %arg1: index) {
// CHECK:       return
// CHECK:     }
// CHECK:     %10 = AIE.core(%0) {
// CHECK:       %c0 = arith.constant 0 : index
// CHECK:       %c1 = arith.constant 1 : index
// CHECK:       %c2 = arith.constant 2 : index
// CHECK:       %c4 = arith.constant 4 : index
// CHECK:       %c21 = arith.constant 21 : index
// CHECK:       AIE.useLock(%6, Acquire, 1)
// CHECK:       func.call @some_work(%2, %c0) : (memref<16xi32>, index) -> ()
// CHECK:       AIE.useLock(%6, Release, 1)
// CHECK:       %c16 = arith.constant 16 : index
// CHECK:       %c8 = arith.constant 8 : index
// CHECK:       scf.for %arg0 = %c1 to %c16 step %c8 {
// CHECK:         AIE.useLock(%7, Acquire, 1)
// CHECK:         func.call @some_work(%3, %arg0) : (memref<16xi32>, index) -> ()
// CHECK:         AIE.useLock(%7, Release, 1)
// CHECK:         AIE.useLock(%8, Acquire, 1)
// CHECK:         %c2_5 = arith.constant 2 : index
// CHECK:         %14 = arith.addi %arg0, %c2_5 : index
// CHECK:         func.call @some_work(%4, %14) : (memref<16xi32>, index) -> ()
// CHECK:         AIE.useLock(%8, Release, 1)
// CHECK:         AIE.useLock(%9, Acquire, 1)
// CHECK:         %c4_6 = arith.constant 4 : index
// CHECK:         %15 = arith.addi %arg0, %c4_6 : index
// CHECK:         func.call @some_work(%5, %15) : (memref<16xi32>, index) -> ()
// CHECK:         AIE.useLock(%9, Release, 1)
// CHECK:         AIE.useLock(%6, Acquire, 1)
// CHECK:         %c6 = arith.constant 6 : index
// CHECK:         %16 = arith.addi %arg0, %c6 : index
// CHECK:         func.call @some_work(%2, %16) : (memref<16xi32>, index) -> ()
// CHECK:         AIE.useLock(%6, Release, 1)
// CHECK:       }
// CHECK:       AIE.useLock(%7, Acquire, 1)
// CHECK:       %c0_0 = arith.constant 0 : index
// CHECK:       func.call @some_work(%3, %c16) : (memref<16xi32>, index) -> ()
=======
// CHECK:   %0 = AIE.tile(1, 2)
// CHECK:   %1 = AIE.tile(1, 3)
// CHECK:   %2 = AIE.buffer(%0) {sym_name = "loop_of_buff_0"} : memref<16xi32>
// CHECK:   %3 = AIE.lock(%0, 0) {init = 0 : i32, sym_name = "loop_of_lock_0"}
// CHECK:   %4 = AIE.buffer(%0) {sym_name = "loop_of_buff_1"} : memref<16xi32>
// CHECK:   %5 = AIE.lock(%0, 1) {init = 0 : i32, sym_name = "loop_of_lock_1"}
// CHECK:   %6 = AIE.buffer(%0) {sym_name = "loop_of_buff_2"} : memref<16xi32>
// CHECK:   %7 = AIE.lock(%0, 2) {init = 0 : i32, sym_name = "loop_of_lock_2"}
// CHECK:   %8 = AIE.buffer(%0) {sym_name = "loop_of_buff_3"} : memref<16xi32>
// CHECK:   %9 = AIE.lock(%0, 3) {init = 0 : i32, sym_name = "loop_of_lock_3"}
// CHECK:   func.func @some_work(%arg0: memref<16xi32>, %arg1: index) {
// CHECK:     return
// CHECK:   }
// CHECK:   %10 = AIE.core(%0) {
// CHECK:     %c0 = arith.constant 0 : index
// CHECK:     %c1 = arith.constant 1 : index
// CHECK:     %c2 = arith.constant 2 : index
// CHECK:     %c4 = arith.constant 4 : index
// CHECK:     %c21 = arith.constant 21 : index
// CHECK:     AIE.useLock(%3, Acquire, 0)
// CHECK:     func.call @some_work(%2, %c0) : (memref<16xi32>, index) -> ()
// CHECK:     AIE.useLock(%3, Release, 1)
// CHECK:     %c16 = arith.constant 16 : index
// CHECK:     %c8 = arith.constant 8 : index
// CHECK:     scf.for %arg0 = %c1 to %c16 step %c8 {
// CHECK:       AIE.useLock(%5, Acquire, 0)
// CHECK:       func.call @some_work(%4, %arg0) : (memref<16xi32>, index) -> ()
// CHECK:       AIE.useLock(%5, Release, 1)
// CHECK:       AIE.useLock(%7, Acquire, 0)
// CHECK:       %c2_5 = arith.constant 2 : index
// CHECK:       %14 = arith.addi %arg0, %c2_5 : index
// CHECK:       func.call @some_work(%6, %14) : (memref<16xi32>, index) -> ()
>>>>>>> 136d8de2
// CHECK:       AIE.useLock(%7, Release, 1)
// CHECK:       AIE.useLock(%8, Acquire, 1)
// CHECK:       %c2_1 = arith.constant 2 : index
// CHECK:       %11 = arith.addi %c16, %c2_1 : index
// CHECK:       func.call @some_work(%4, %11) : (memref<16xi32>, index) -> ()
// CHECK:       AIE.useLock(%8, Release, 1)
// CHECK:       AIE.useLock(%9, Acquire, 1)
// CHECK:       %c0_2 = arith.constant 0 : index
// CHECK:       func.call @some_work(%5, %c1) : (memref<16xi32>, index) -> ()
// CHECK:       AIE.useLock(%9, Release, 1)
// CHECK:       AIE.useLock(%6, Acquire, 1)
// CHECK:       %c1_3 = arith.constant 1 : index
// CHECK:       %12 = arith.addi %c1, %c1_3 : index
// CHECK:       func.call @some_work(%2, %12) : (memref<16xi32>, index) -> ()
// CHECK:       AIE.useLock(%6, Release, 1)
// CHECK:       AIE.useLock(%7, Acquire, 1)
// CHECK:       %c2_4 = arith.constant 2 : index
// CHECK:       %13 = arith.addi %c1, %c2_4 : index
// CHECK:       func.call @some_work(%3, %13) : (memref<16xi32>, index) -> ()
// CHECK:       AIE.useLock(%7, Release, 1)
// CHECK:       AIE.end
// CHECK:     }
// CHECK:   }
// CHECK: }

module @loop  {
 AIE.device(xcvc1902) {
    %tile12 = AIE.tile(1, 2)
    %tile13 = AIE.tile(1, 3)

    %objFifo = AIE.objectFifo.createObjectFifo(%tile12, {%tile13}, 4) {sym_name = "loop_of"} : !AIE.objectFifo<memref<16xi32>>

    func.func @some_work(%line_in:memref<16xi32>, %index:index) -> () {
        return
    }

    %core12 = AIE.core(%tile12) {
        %c0 = arith.constant 0 : index
        %c1 = arith.constant 1 : index
        %c2 = arith.constant 2 : index
        %c4 = arith.constant 4 : index
        %c21 = arith.constant 21 : index

        %subviewTop0 = AIE.objectFifo.acquire<Produce>(%objFifo : !AIE.objectFifo<memref<16xi32>>, 1) : !AIE.objectFifoSubview<memref<16xi32>>
        %elemTop0 = AIE.objectFifo.subview.access %subviewTop0[0] : !AIE.objectFifoSubview<memref<16xi32>> -> memref<16xi32>
        func.call @some_work(%elemTop0, %c0) : (memref<16xi32>,index) -> ()
        AIE.objectFifo.release<Produce>(%objFifo : !AIE.objectFifo<memref<16xi32>>, 1)

        scf.for %indexInHeight = %c1 to %c21 step %c2 { 
            %subview = AIE.objectFifo.acquire<Produce>(%objFifo : !AIE.objectFifo<memref<16xi32>>, 1) : !AIE.objectFifoSubview<memref<16xi32>>
            %elem0 = AIE.objectFifo.subview.access %subview[0] : !AIE.objectFifoSubview<memref<16xi32>> -> memref<16xi32>
            func.call @some_work(%elem0,%indexInHeight) : (memref<16xi32>,index) -> ()
            AIE.objectFifo.release<Produce>(%objFifo : !AIE.objectFifo<memref<16xi32>>, 1)
        }

        scf.for %indexInHeight = %c1 to %c4 step %c1 { 
            %subview = AIE.objectFifo.acquire<Produce>(%objFifo : !AIE.objectFifo<memref<16xi32>>, 1) : !AIE.objectFifoSubview<memref<16xi32>>
            %elem0 = AIE.objectFifo.subview.access %subview[0] : !AIE.objectFifoSubview<memref<16xi32>> -> memref<16xi32>
            func.call @some_work(%elem0,%indexInHeight) : (memref<16xi32>,index) -> ()
            AIE.objectFifo.release<Produce>(%objFifo : !AIE.objectFifo<memref<16xi32>>, 1)
        }
        
        AIE.end
    }
 }
}<|MERGE_RESOLUTION|>--- conflicted
+++ resolved
@@ -13,18 +13,17 @@
 // RUN: aie-opt --aie-objectFifo-stateful-transform %s | FileCheck %s
 
 // CHECK: module @loop {
-<<<<<<< HEAD
 // CHECK:   AIE.device(xcvc1902) {
 // CHECK:     %0 = AIE.tile(1, 2)
 // CHECK:     %1 = AIE.tile(1, 3)
-// CHECK:     %2 = AIE.buffer(%0) {sym_name = "of_0_buff_0"} : memref<16xi32>
-// CHECK:     %3 = AIE.buffer(%0) {sym_name = "of_0_buff_1"} : memref<16xi32>
-// CHECK:     %4 = AIE.buffer(%0) {sym_name = "of_0_buff_2"} : memref<16xi32>
-// CHECK:     %5 = AIE.buffer(%0) {sym_name = "of_0_buff_3"} : memref<16xi32>
-// CHECK:     %6 = AIE.lock(%0, 0) {init = 0 : i32, sym_name = "of_0_lock_0"}
-// CHECK:     %7 = AIE.lock(%0, 1) {init = 0 : i32, sym_name = "of_0_lock_1"}
-// CHECK:     %8 = AIE.lock(%0, 2) {init = 0 : i32, sym_name = "of_0_lock_2"}
-// CHECK:     %9 = AIE.lock(%0, 3) {init = 0 : i32, sym_name = "of_0_lock_3"}
+// CHECK:     %2 = AIE.buffer(%0) {sym_name = "loop_of_buff_0"} : memref<16xi32>
+// CHECK:     %3 = AIE.buffer(%0) {sym_name = "loop_of_buff_1"} : memref<16xi32>
+// CHECK:     %4 = AIE.buffer(%0) {sym_name = "loop_of_buff_2"} : memref<16xi32>
+// CHECK:     %5 = AIE.buffer(%0) {sym_name = "loop_of_buff_3"} : memref<16xi32>
+// CHECK:     %6 = AIE.lock(%0, 0) {init = 0 : i32, sym_name = "loop_of_lock_0"}
+// CHECK:     %7 = AIE.lock(%0, 1) {init = 0 : i32, sym_name = "loop_of_lock_1"}
+// CHECK:     %8 = AIE.lock(%0, 2) {init = 0 : i32, sym_name = "loop_of_lock_2"}
+// CHECK:     %9 = AIE.lock(%0, 3) {init = 0 : i32, sym_name = "loop_of_lock_3"}
 // CHECK:     func.func @some_work(%arg0: memref<16xi32>, %arg1: index) {
 // CHECK:       return
 // CHECK:     }
@@ -34,84 +33,50 @@
 // CHECK:       %c2 = arith.constant 2 : index
 // CHECK:       %c4 = arith.constant 4 : index
 // CHECK:       %c21 = arith.constant 21 : index
-// CHECK:       AIE.useLock(%6, Acquire, 1)
+// CHECK:       AIE.useLock(%6, Acquire, 0)
 // CHECK:       func.call @some_work(%2, %c0) : (memref<16xi32>, index) -> ()
 // CHECK:       AIE.useLock(%6, Release, 1)
 // CHECK:       %c16 = arith.constant 16 : index
 // CHECK:       %c8 = arith.constant 8 : index
 // CHECK:       scf.for %arg0 = %c1 to %c16 step %c8 {
-// CHECK:         AIE.useLock(%7, Acquire, 1)
+// CHECK:         AIE.useLock(%7, Acquire, 0)
 // CHECK:         func.call @some_work(%3, %arg0) : (memref<16xi32>, index) -> ()
 // CHECK:         AIE.useLock(%7, Release, 1)
-// CHECK:         AIE.useLock(%8, Acquire, 1)
+// CHECK:         AIE.useLock(%8, Acquire, 0)
 // CHECK:         %c2_5 = arith.constant 2 : index
 // CHECK:         %14 = arith.addi %arg0, %c2_5 : index
 // CHECK:         func.call @some_work(%4, %14) : (memref<16xi32>, index) -> ()
 // CHECK:         AIE.useLock(%8, Release, 1)
-// CHECK:         AIE.useLock(%9, Acquire, 1)
+// CHECK:         AIE.useLock(%9, Acquire, 0)
 // CHECK:         %c4_6 = arith.constant 4 : index
 // CHECK:         %15 = arith.addi %arg0, %c4_6 : index
 // CHECK:         func.call @some_work(%5, %15) : (memref<16xi32>, index) -> ()
 // CHECK:         AIE.useLock(%9, Release, 1)
-// CHECK:         AIE.useLock(%6, Acquire, 1)
+// CHECK:         AIE.useLock(%6, Acquire, 0)
 // CHECK:         %c6 = arith.constant 6 : index
 // CHECK:         %16 = arith.addi %arg0, %c6 : index
 // CHECK:         func.call @some_work(%2, %16) : (memref<16xi32>, index) -> ()
 // CHECK:         AIE.useLock(%6, Release, 1)
 // CHECK:       }
-// CHECK:       AIE.useLock(%7, Acquire, 1)
+// CHECK:       AIE.useLock(%7, Acquire, 0)
 // CHECK:       %c0_0 = arith.constant 0 : index
 // CHECK:       func.call @some_work(%3, %c16) : (memref<16xi32>, index) -> ()
-=======
-// CHECK:   %0 = AIE.tile(1, 2)
-// CHECK:   %1 = AIE.tile(1, 3)
-// CHECK:   %2 = AIE.buffer(%0) {sym_name = "loop_of_buff_0"} : memref<16xi32>
-// CHECK:   %3 = AIE.lock(%0, 0) {init = 0 : i32, sym_name = "loop_of_lock_0"}
-// CHECK:   %4 = AIE.buffer(%0) {sym_name = "loop_of_buff_1"} : memref<16xi32>
-// CHECK:   %5 = AIE.lock(%0, 1) {init = 0 : i32, sym_name = "loop_of_lock_1"}
-// CHECK:   %6 = AIE.buffer(%0) {sym_name = "loop_of_buff_2"} : memref<16xi32>
-// CHECK:   %7 = AIE.lock(%0, 2) {init = 0 : i32, sym_name = "loop_of_lock_2"}
-// CHECK:   %8 = AIE.buffer(%0) {sym_name = "loop_of_buff_3"} : memref<16xi32>
-// CHECK:   %9 = AIE.lock(%0, 3) {init = 0 : i32, sym_name = "loop_of_lock_3"}
-// CHECK:   func.func @some_work(%arg0: memref<16xi32>, %arg1: index) {
-// CHECK:     return
-// CHECK:   }
-// CHECK:   %10 = AIE.core(%0) {
-// CHECK:     %c0 = arith.constant 0 : index
-// CHECK:     %c1 = arith.constant 1 : index
-// CHECK:     %c2 = arith.constant 2 : index
-// CHECK:     %c4 = arith.constant 4 : index
-// CHECK:     %c21 = arith.constant 21 : index
-// CHECK:     AIE.useLock(%3, Acquire, 0)
-// CHECK:     func.call @some_work(%2, %c0) : (memref<16xi32>, index) -> ()
-// CHECK:     AIE.useLock(%3, Release, 1)
-// CHECK:     %c16 = arith.constant 16 : index
-// CHECK:     %c8 = arith.constant 8 : index
-// CHECK:     scf.for %arg0 = %c1 to %c16 step %c8 {
-// CHECK:       AIE.useLock(%5, Acquire, 0)
-// CHECK:       func.call @some_work(%4, %arg0) : (memref<16xi32>, index) -> ()
-// CHECK:       AIE.useLock(%5, Release, 1)
-// CHECK:       AIE.useLock(%7, Acquire, 0)
-// CHECK:       %c2_5 = arith.constant 2 : index
-// CHECK:       %14 = arith.addi %arg0, %c2_5 : index
-// CHECK:       func.call @some_work(%6, %14) : (memref<16xi32>, index) -> ()
->>>>>>> 136d8de2
 // CHECK:       AIE.useLock(%7, Release, 1)
-// CHECK:       AIE.useLock(%8, Acquire, 1)
+// CHECK:       AIE.useLock(%8, Acquire, 0)
 // CHECK:       %c2_1 = arith.constant 2 : index
 // CHECK:       %11 = arith.addi %c16, %c2_1 : index
 // CHECK:       func.call @some_work(%4, %11) : (memref<16xi32>, index) -> ()
 // CHECK:       AIE.useLock(%8, Release, 1)
-// CHECK:       AIE.useLock(%9, Acquire, 1)
+// CHECK:       AIE.useLock(%9, Acquire, 0)
 // CHECK:       %c0_2 = arith.constant 0 : index
 // CHECK:       func.call @some_work(%5, %c1) : (memref<16xi32>, index) -> ()
 // CHECK:       AIE.useLock(%9, Release, 1)
-// CHECK:       AIE.useLock(%6, Acquire, 1)
+// CHECK:       AIE.useLock(%6, Acquire, 0)
 // CHECK:       %c1_3 = arith.constant 1 : index
 // CHECK:       %12 = arith.addi %c1, %c1_3 : index
 // CHECK:       func.call @some_work(%2, %12) : (memref<16xi32>, index) -> ()
 // CHECK:       AIE.useLock(%6, Release, 1)
-// CHECK:       AIE.useLock(%7, Acquire, 1)
+// CHECK:       AIE.useLock(%7, Acquire, 0)
 // CHECK:       %c2_4 = arith.constant 2 : index
 // CHECK:       %13 = arith.addi %c1, %c2_4 : index
 // CHECK:       func.call @some_work(%3, %13) : (memref<16xi32>, index) -> ()
