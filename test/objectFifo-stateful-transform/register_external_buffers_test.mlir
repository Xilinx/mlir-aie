//===- register_external_buffers_test.mlir --------------------------*- MLIR -*-===//
//
// This file is licensed under the Apache License v2.0 with LLVM Exceptions.
// See https://llvm.org/LICENSE.txt for license information.
// SPDX-License-Identifier: Apache-2.0 WITH LLVM-exception
//
// Copyright (C) 2022, Xilinx Inc.
// Copyright (C) 2022, Advanced Micro Devices, Inc.
//
// Date: January 27th 2023
// 
//===----------------------------------------------------------------------===//

// RUN: aie-opt --aie-objectFifo-stateful-transform %s | FileCheck %s

// CHECK: module @register_external_buffers {
<<<<<<< HEAD
// CHECK:   AIE.device(xcvc1902) {
// CHECK:     %0 = AIE.tile(7, 1)
// CHECK:     %1 = AIE.tile(7, 0)
// CHECK:     AIE.flow(%1, DMA : 0, %0, DMA : 0)
// CHECK:     %2 = AIE.lock(%1, 0) {init = 0 : i32, sym_name = "of_0_lock_0"}
// CHECK:     %3 = AIE.buffer(%0) {sym_name = "of_1_buff_0"} : memref<16xi32>
// CHECK:     %4 = AIE.buffer(%0) {sym_name = "of_1_buff_1"} : memref<16xi32>
// CHECK:     %5 = AIE.buffer(%0) {sym_name = "of_1_buff_2"} : memref<16xi32>
// CHECK:     %6 = AIE.lock(%0, 0) {init = 0 : i32, sym_name = "of_1_lock_0"}
// CHECK:     %7 = AIE.lock(%0, 1) {init = 0 : i32, sym_name = "of_1_lock_1"}
// CHECK:     %8 = AIE.lock(%0, 2) {init = 0 : i32, sym_name = "of_1_lock_2"}
// CHECK:     %9 = AIE.external_buffer {sym_name = "ext_buffer_in"} : memref<64xi32>
// CHECK:     func.func @some_work(%arg0: memref<16xi32>, %arg1: memref<16xi32>) {
// CHECK:       return
// CHECK:     }
// CHECK:     %10 = AIE.core(%0) {
// CHECK:       %c0 = arith.constant 0 : index
// CHECK:       %c1 = arith.constant 1 : index
// CHECK:       %c12 = arith.constant 12 : index
// CHECK:       AIE.useLock(%6, Acquire, 0)
// CHECK:       AIE.useLock(%7, Acquire, 0)
// CHECK:       func.call @some_work(%3, %4) : (memref<16xi32>, memref<16xi32>) -> ()
// CHECK:       AIE.useLock(%6, Release, 0)
// CHECK:       AIE.end
// CHECK:     }
// CHECK:     %11 = AIE.shimDMA(%1) {
// CHECK:       %13 = AIE.dmaStart(MM2S, 0, ^bb1, ^bb2)
// CHECK:     ^bb1:  // 2 preds: ^bb0, ^bb1
// CHECK:       AIE.useLock(%2, Acquire, 1)
// CHECK:       AIE.dmaBd(<%9 : memref<64xi32>, 0, 64>, 0)
// CHECK:       AIE.useLock(%2, Release, 0)
// CHECK:       AIE.nextBd ^bb1
// CHECK:     ^bb2:  // pred: ^bb0
// CHECK:       AIE.end
// CHECK:     }
// CHECK:     %12 = AIE.mem(%0) {
// CHECK:       %13 = AIE.dmaStart(S2MM, 0, ^bb1, ^bb4)
// CHECK:     ^bb1:  // 2 preds: ^bb0, ^bb3
// CHECK:       AIE.useLock(%6, Acquire, 0)
// CHECK:       AIE.dmaBd(<%3 : memref<16xi32>, 0, 16>, 0)
// CHECK:       AIE.useLock(%6, Release, 1)
// CHECK:       AIE.nextBd ^bb2
// CHECK:     ^bb2:  // pred: ^bb1
// CHECK:       AIE.useLock(%7, Acquire, 0)
// CHECK:       AIE.dmaBd(<%4 : memref<16xi32>, 0, 16>, 0)
// CHECK:       AIE.useLock(%7, Release, 1)
// CHECK:       AIE.nextBd ^bb3
// CHECK:     ^bb3:  // pred: ^bb2
// CHECK:       AIE.useLock(%8, Acquire, 0)
// CHECK:       AIE.dmaBd(<%5 : memref<16xi32>, 0, 16>, 0)
// CHECK:       AIE.useLock(%8, Release, 1)
// CHECK:       AIE.nextBd ^bb1
// CHECK:     ^bb4:  // pred: ^bb0
// CHECK:       AIE.end
// CHECK:     }
=======
// CHECK:   %0 = AIE.tile(7, 1)
// CHECK:   %1 = AIE.tile(7, 0)
// CHECK:   AIE.flow(%1, DMA : 0, %0, DMA : 0)
// CHECK:   %2 = AIE.lock(%1, 0) {init = 0 : i32, sym_name = "ext_of_lock_0"}
// CHECK:   %3 = AIE.buffer(%0) {sym_name = "ext_of_cons_buff_0"} : memref<16xi32>
// CHECK:   %4 = AIE.lock(%0, 0) {init = 0 : i32, sym_name = "ext_of_cons_lock_0"}
// CHECK:   %5 = AIE.buffer(%0) {sym_name = "ext_of_cons_buff_1"} : memref<16xi32>
// CHECK:   %6 = AIE.lock(%0, 1) {init = 0 : i32, sym_name = "ext_of_cons_lock_1"}
// CHECK:   %7 = AIE.buffer(%0) {sym_name = "ext_of_cons_buff_2"} : memref<16xi32>
// CHECK:   %8 = AIE.lock(%0, 2) {init = 0 : i32, sym_name = "ext_of_cons_lock_2"}
// CHECK:   %9 = AIE.external_buffer {sym_name = "ext_buffer_in"} : memref<64xi32>
// CHECK:   func.func @some_work(%arg0: memref<16xi32>, %arg1: memref<16xi32>) {
// CHECK:     return
// CHECK:   }
// CHECK:   %10 = AIE.core(%0) {
// CHECK:     %c0 = arith.constant 0 : index
// CHECK:     %c1 = arith.constant 1 : index
// CHECK:     %c12 = arith.constant 12 : index
// CHECK:     AIE.useLock(%4, Acquire, 1)
// CHECK:     AIE.useLock(%6, Acquire, 1)
// CHECK:     func.call @some_work(%3, %5) : (memref<16xi32>, memref<16xi32>) -> ()
// CHECK:     AIE.useLock(%4, Release, 0)
// CHECK:     AIE.end
// CHECK:   }
// CHECK:   %11 = AIE.shimDMA(%1) {
// CHECK:     %13 = AIE.dmaStart(MM2S, 0, ^bb1, ^bb2)
// CHECK:   ^bb1:  // 2 preds: ^bb0, ^bb1
// CHECK:     AIE.useLock(%2, Acquire, 1)
// CHECK:     AIE.dmaBd(<%9 : memref<64xi32>, 0, 64>, 0)
// CHECK:     AIE.useLock(%2, Release, 0)
// CHECK:     AIE.nextBd ^bb1
// CHECK:   ^bb2:  // pred: ^bb0
// CHECK:     AIE.end
// CHECK:   }
// CHECK:   %12 = AIE.mem(%0) {
// CHECK:     %13 = AIE.dmaStart(S2MM, 0, ^bb1, ^bb4)
// CHECK:   ^bb1:  // 2 preds: ^bb0, ^bb3
// CHECK:     AIE.useLock(%4, Acquire, 0)
// CHECK:     AIE.dmaBd(<%3 : memref<16xi32>, 0, 16>, 0)
// CHECK:     AIE.useLock(%4, Release, 1)
// CHECK:     AIE.nextBd ^bb2
// CHECK:   ^bb2:  // pred: ^bb1
// CHECK:     AIE.useLock(%6, Acquire, 0)
// CHECK:     AIE.dmaBd(<%5 : memref<16xi32>, 0, 16>, 0)
// CHECK:     AIE.useLock(%6, Release, 1)
// CHECK:     AIE.nextBd ^bb3
// CHECK:   ^bb3:  // pred: ^bb2
// CHECK:     AIE.useLock(%8, Acquire, 0)
// CHECK:     AIE.dmaBd(<%7 : memref<16xi32>, 0, 16>, 0)
// CHECK:     AIE.useLock(%8, Release, 1)
// CHECK:     AIE.nextBd ^bb1
// CHECK:   ^bb4:  // pred: ^bb0
// CHECK:     AIE.end
>>>>>>> 136d8de2
// CHECK:   }
// CHECK: }

module @register_external_buffers {
 AIE.device(xcvc1902) {
    %tile71 = AIE.tile(7, 1)
    %tile70 = AIE.tile(7, 0)

    %objFifo = AIE.objectFifo.createObjectFifo(%tile70, {%tile71}, 3) {sym_name = "ext_of"} : !AIE.objectFifo<memref<16xi32>>

    %ext_buffer_in  = AIE.external_buffer {sym_name = "ext_buffer_in"}: memref<64xi32>
    AIE.objectFifo.registerExternalBuffers(%tile70, %objFifo : !AIE.objectFifo<memref<16xi32>>, {%ext_buffer_in}) : (memref<64xi32>)

    func.func @some_work(%a : memref<16xi32>, %b : memref<16xi32>) -> () {
        return
    }

    %core71 = AIE.core(%tile71) {
        %c0 = arith.constant 0 : index
        %c1 = arith.constant 1 : index
        %height = arith.constant 12 : index

        %subview = AIE.objectFifo.acquire<Consume>(%objFifo : !AIE.objectFifo<memref<16xi32>>, 2) : !AIE.objectFifoSubview<memref<16xi32>>
        %elem0 = AIE.objectFifo.subview.access %subview[0] : !AIE.objectFifoSubview<memref<16xi32>> -> memref<16xi32>
        %elem1 = AIE.objectFifo.subview.access %subview[1] : !AIE.objectFifoSubview<memref<16xi32>> -> memref<16xi32>
        func.call @some_work(%elem0, %elem1) : (memref<16xi32>, memref<16xi32>) -> ()
        AIE.objectFifo.release<Consume>(%objFifo : !AIE.objectFifo<memref<16xi32>>, 1)
        
        AIE.end
    }
 }
}<|MERGE_RESOLUTION|>--- conflicted
+++ resolved
@@ -14,18 +14,17 @@
 // RUN: aie-opt --aie-objectFifo-stateful-transform %s | FileCheck %s
 
 // CHECK: module @register_external_buffers {
-<<<<<<< HEAD
 // CHECK:   AIE.device(xcvc1902) {
 // CHECK:     %0 = AIE.tile(7, 1)
 // CHECK:     %1 = AIE.tile(7, 0)
 // CHECK:     AIE.flow(%1, DMA : 0, %0, DMA : 0)
-// CHECK:     %2 = AIE.lock(%1, 0) {init = 0 : i32, sym_name = "of_0_lock_0"}
-// CHECK:     %3 = AIE.buffer(%0) {sym_name = "of_1_buff_0"} : memref<16xi32>
-// CHECK:     %4 = AIE.buffer(%0) {sym_name = "of_1_buff_1"} : memref<16xi32>
-// CHECK:     %5 = AIE.buffer(%0) {sym_name = "of_1_buff_2"} : memref<16xi32>
-// CHECK:     %6 = AIE.lock(%0, 0) {init = 0 : i32, sym_name = "of_1_lock_0"}
-// CHECK:     %7 = AIE.lock(%0, 1) {init = 0 : i32, sym_name = "of_1_lock_1"}
-// CHECK:     %8 = AIE.lock(%0, 2) {init = 0 : i32, sym_name = "of_1_lock_2"}
+// CHECK:     %2 = AIE.lock(%1, 0) {init = 0 : i32, sym_name = "ext_of_lock_0"}
+// CHECK:     %3 = AIE.buffer(%0) {sym_name = "ext_of_cons_buff_0"} : memref<16xi32>
+// CHECK:     %4 = AIE.buffer(%0) {sym_name = "ext_of_cons_buff_1"} : memref<16xi32>
+// CHECK:     %5 = AIE.buffer(%0) {sym_name = "ext_of_cons_buff_2"} : memref<16xi32>
+// CHECK:     %6 = AIE.lock(%0, 0) {init = 0 : i32, sym_name = "ext_of_cons_lock_0"}
+// CHECK:     %7 = AIE.lock(%0, 1) {init = 0 : i32, sym_name = "ext_of_cons_lock_1"}
+// CHECK:     %8 = AIE.lock(%0, 2) {init = 0 : i32, sym_name = "ext_of_cons_lock_2"}
 // CHECK:     %9 = AIE.external_buffer {sym_name = "ext_buffer_in"} : memref<64xi32>
 // CHECK:     func.func @some_work(%arg0: memref<16xi32>, %arg1: memref<16xi32>) {
 // CHECK:       return
@@ -34,8 +33,8 @@
 // CHECK:       %c0 = arith.constant 0 : index
 // CHECK:       %c1 = arith.constant 1 : index
 // CHECK:       %c12 = arith.constant 12 : index
-// CHECK:       AIE.useLock(%6, Acquire, 0)
-// CHECK:       AIE.useLock(%7, Acquire, 0)
+// CHECK:       AIE.useLock(%6, Acquire, 1)
+// CHECK:       AIE.useLock(%7, Acquire, 1)
 // CHECK:       func.call @some_work(%3, %4) : (memref<16xi32>, memref<16xi32>) -> ()
 // CHECK:       AIE.useLock(%6, Release, 0)
 // CHECK:       AIE.end
@@ -70,61 +69,6 @@
 // CHECK:     ^bb4:  // pred: ^bb0
 // CHECK:       AIE.end
 // CHECK:     }
-=======
-// CHECK:   %0 = AIE.tile(7, 1)
-// CHECK:   %1 = AIE.tile(7, 0)
-// CHECK:   AIE.flow(%1, DMA : 0, %0, DMA : 0)
-// CHECK:   %2 = AIE.lock(%1, 0) {init = 0 : i32, sym_name = "ext_of_lock_0"}
-// CHECK:   %3 = AIE.buffer(%0) {sym_name = "ext_of_cons_buff_0"} : memref<16xi32>
-// CHECK:   %4 = AIE.lock(%0, 0) {init = 0 : i32, sym_name = "ext_of_cons_lock_0"}
-// CHECK:   %5 = AIE.buffer(%0) {sym_name = "ext_of_cons_buff_1"} : memref<16xi32>
-// CHECK:   %6 = AIE.lock(%0, 1) {init = 0 : i32, sym_name = "ext_of_cons_lock_1"}
-// CHECK:   %7 = AIE.buffer(%0) {sym_name = "ext_of_cons_buff_2"} : memref<16xi32>
-// CHECK:   %8 = AIE.lock(%0, 2) {init = 0 : i32, sym_name = "ext_of_cons_lock_2"}
-// CHECK:   %9 = AIE.external_buffer {sym_name = "ext_buffer_in"} : memref<64xi32>
-// CHECK:   func.func @some_work(%arg0: memref<16xi32>, %arg1: memref<16xi32>) {
-// CHECK:     return
-// CHECK:   }
-// CHECK:   %10 = AIE.core(%0) {
-// CHECK:     %c0 = arith.constant 0 : index
-// CHECK:     %c1 = arith.constant 1 : index
-// CHECK:     %c12 = arith.constant 12 : index
-// CHECK:     AIE.useLock(%4, Acquire, 1)
-// CHECK:     AIE.useLock(%6, Acquire, 1)
-// CHECK:     func.call @some_work(%3, %5) : (memref<16xi32>, memref<16xi32>) -> ()
-// CHECK:     AIE.useLock(%4, Release, 0)
-// CHECK:     AIE.end
-// CHECK:   }
-// CHECK:   %11 = AIE.shimDMA(%1) {
-// CHECK:     %13 = AIE.dmaStart(MM2S, 0, ^bb1, ^bb2)
-// CHECK:   ^bb1:  // 2 preds: ^bb0, ^bb1
-// CHECK:     AIE.useLock(%2, Acquire, 1)
-// CHECK:     AIE.dmaBd(<%9 : memref<64xi32>, 0, 64>, 0)
-// CHECK:     AIE.useLock(%2, Release, 0)
-// CHECK:     AIE.nextBd ^bb1
-// CHECK:   ^bb2:  // pred: ^bb0
-// CHECK:     AIE.end
-// CHECK:   }
-// CHECK:   %12 = AIE.mem(%0) {
-// CHECK:     %13 = AIE.dmaStart(S2MM, 0, ^bb1, ^bb4)
-// CHECK:   ^bb1:  // 2 preds: ^bb0, ^bb3
-// CHECK:     AIE.useLock(%4, Acquire, 0)
-// CHECK:     AIE.dmaBd(<%3 : memref<16xi32>, 0, 16>, 0)
-// CHECK:     AIE.useLock(%4, Release, 1)
-// CHECK:     AIE.nextBd ^bb2
-// CHECK:   ^bb2:  // pred: ^bb1
-// CHECK:     AIE.useLock(%6, Acquire, 0)
-// CHECK:     AIE.dmaBd(<%5 : memref<16xi32>, 0, 16>, 0)
-// CHECK:     AIE.useLock(%6, Release, 1)
-// CHECK:     AIE.nextBd ^bb3
-// CHECK:   ^bb3:  // pred: ^bb2
-// CHECK:     AIE.useLock(%8, Acquire, 0)
-// CHECK:     AIE.dmaBd(<%7 : memref<16xi32>, 0, 16>, 0)
-// CHECK:     AIE.useLock(%8, Release, 1)
-// CHECK:     AIE.nextBd ^bb1
-// CHECK:   ^bb4:  // pred: ^bb0
-// CHECK:     AIE.end
->>>>>>> 136d8de2
 // CHECK:   }
 // CHECK: }
 
