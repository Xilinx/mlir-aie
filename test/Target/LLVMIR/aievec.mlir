// RUN: aie-translate %s -mlir-to-llvmir | FileCheck %s

// ----- MAC ----- 

// CHECK-LABEL: define <16 x i64> @mac_conf_acc32
llvm.func @mac_conf_acc32(%A : vector<64xi8>,
                          %B : vector<16xi32>,
                          %C : vector<16xi64>,
                          %cfg : i32)
                          -> vector<16xi64> {
    // CHECK: call <16 x i64> @llvm.aie2.I512.I512.ACC1024.acc32.mac.conf(
    // CHECK-SAME: <64 x i8> %{{[0-9]+}}, <16 x i32> %{{[0-9]+}},
    // CHECK-SAME: <16 x i64> %{{[0-9]+}}, i32 %{{[0-9]+}})
    %0 = "xllvm.intr.aie2.I512.I512.ACC1024.acc32.mac.conf"(%A, %B, %C, %cfg) :
        (vector<64xi8>, vector<16xi32>, vector<16xi64>, i32) -> vector<16xi64>
    llvm.return %0 : vector<16xi64>
}

// CHECK-LABEL: define <8 x i64> @mac_conf_bf16
llvm.func @mac_conf_bf16(%A : vector<32xbf16>,
                         %B : vector<32xbf16>,
                         %C : vector<8xi64>,
                         %cfg : i32)
                         -> vector<8xi64> {
    // CHECK: call <8 x i64> @llvm.aie2.bf.mac16.conf(
    // CHECK-SAME: <32 x bfloat> %{{[0-9]+}}, <32 x bfloat> %{{[0-9]+}},
    // CHECK-SAME: <8 x i64> %{{[0-9]+}}, i32 %{{[0-9]+}})
    %0 = "xllvm.intr.aie2.bf.mac16.conf"(%A, %B, %C, %cfg) :
        (vector<32xbf16>, vector<32xbf16>, vector<8xi64>, i32) -> vector<8xi64>
    llvm.return %0 : vector<8xi64>
}

<<<<<<< HEAD
=======
// ----- MSC ----- 

// CHECK-LABEL: define <8 x i64> @msc_conf_bf16
llvm.func @msc_conf_bf16(%A : vector<32xbf16>,
                         %B : vector<32xbf16>,
                         %Acc : vector<8xi64>,
                         %cfg : i32)
                         -> vector<8xi64> {
    // CHECK: call <8 x i64> @llvm.aie2.bf.msc16.conf(
    // CHECK-SAME: <32 x bfloat> %{{[0-9]+}}, <32 x bfloat> %{{[0-9]+}},
    // CHECK-SAME: <8 x i64> %{{[0-9]+}}, i32 %{{[0-9]+}})
    %0 = "xllvm.intr.aie2.bf.msc16.conf"(%A, %B, %Acc, %cfg) : 
        (vector<32xbf16>, vector<32xbf16>, vector<8xi64>, i32) -> vector<8xi64>
    llvm.return %0 : vector<8xi64>
}

>>>>>>> 62618274
// ----- MUL ----- 

// CHECK-LABEL: define <16 x i64> @mul_conf_acc32
llvm.func @mul_conf_acc32(%A : vector<64xi8>,
                          %B : vector<16xi32>,
                          %cfg : i32)
                          -> vector<16xi64> {
    // CHECK: call <16 x i64> @llvm.aie2.I512.I512.acc32.mul.conf(
    // CHECK-SAME: <64 x i8> %{{[0-9]+}}, <16 x i32> %{{[0-9]+}},
    // CHECK-SAME: i32 %{{[0-9]+}})
    %0 = "xllvm.intr.aie2.I512.I512.acc32.mul.conf"(%A, %B, %cfg) : 
        (vector<64xi8>, vector<16xi32>, i32) -> vector<16xi64>
    llvm.return %0 : vector<16xi64>
}

<<<<<<< HEAD
=======
// CHECK-LABEL: define <16 x i64> @mul_conf_acc64
llvm.func @mul_conf_acc64(%A : vector<64xi8>,
                          %B : vector<16xi32>,
                          %cfg : i32)
                          -> vector<16xi64> {
    // CHECK: call <16 x i64> @llvm.aie2.I512.I512.acc64.mul.conf(
    // CHECK-SAME: <64 x i8> %{{[0-9]+}}, <16 x i32> %{{[0-9]+}},
    // CHECK-SAME: i32 %{{[0-9]+}})
    %0 = "xllvm.intr.aie2.I512.I512.acc64.mul.conf"(%A, %B, %cfg) :
        (vector<64xi8>, vector<16xi32>, i32) -> vector<16xi64>
    llvm.return %0 : vector<16xi64>
}

>>>>>>> 62618274
// CHECK-LABEL: define <8 x i64> @mul_conf_bf16
llvm.func @mul_conf_bf16(%A : vector<32xbf16>,
                         %B : vector<32xbf16>,
                         %cfg : i32)
                         -> vector<8xi64> {
    // CHECK: call <8 x i64> @llvm.aie2.bf.mul16.conf(
    // CHECK-SAME: <32 x bfloat> %{{[0-9]+}}, <32 x bfloat> %{{[0-9]+}},
    // CHECK-SAME: i32 %{{[0-9]+}})
    %0 = "xllvm.intr.aie2.bf.mul16.conf"(%A, %B, %cfg) : 
        (vector<32xbf16>, vector<32xbf16>, i32) -> vector<8xi64>
    llvm.return %0 : vector<8xi64>
}

// ----- SET ----- 

// CHECK-LABEL: define <16 x i32> @vector_set_128b_into_512b
llvm.func @vector_set_128b_into_512b(%v : vector<4xi32>) -> vector<16xi32> {
    // CHECK: call <16 x i32> @llvm.aie2.set.I512.I128(<4 x i32>
    %0 = "xllvm.intr.aie2.set.I512.I128"(%v) : (vector<4xi32>) -> vector<16xi32>
    llvm.return %0 : vector<16xi32>
}

// CHECK-LABEL: define <16 x i32> @vector_set_256b_into_512b
llvm.func @vector_set_256b_into_512b(%v : vector<8xi32>) -> vector<16xi32> {
    %0 = llvm.mlir.constant(0 : i32) : i32
    // CHECK: call <16 x i32> @llvm.aie2.set.I512.I256(<8 x i32>
    %1 = "xllvm.intr.aie2.set.I512.I256"(%v, %0) :
                                        (vector<8xi32>, i32) -> vector<16xi32>
    llvm.return %1 : vector<16xi32>
}

// ----- SRS ----- 

// CHECK-LABEL: define <32 x i16> @srs_512b_v32_acc32
llvm.func @srs_512b_v32_acc32(%v : vector<16xi64>, %shft : i32, %sign : i32) -> vector<32xi16> {
    // CHECK: call <32 x i16> @llvm.aie2.I512.v32.acc32.srs(
    // CHECK-SAME: <16 x i64> %{{[0-9]+}}, i32 %{{[0-9]+}}, i32 %{{[0-9]+}})
    %0 = "xllvm.intr.aie2.I512.v32.acc32.srs"(%v, %shft, %sign) :
                                        (vector<16xi64>, i32, i32) -> vector<32xi16>
    llvm.return %0 : vector<32xi16>
}

// CHECK-LABEL: define <32 x i8> @srs_256b_v32_acc32
llvm.func @srs_256b_v32_acc32(%v : vector<16xi64>, %shft : i32, %sign : i32) -> vector<32xi8> {
    // CHECK: call <32 x i8> @llvm.aie2.I256.v32.acc32.srs(
    // CHECK-SAME: <16 x i64> %{{[0-9]+}}, i32 %{{[0-9]+}}, i32 %{{[0-9]+}})
    %0 = "xllvm.intr.aie2.I256.v32.acc32.srs"(%v, %shft, %sign) :
                                        (vector<16xi64>, i32, i32) -> vector<32xi8>
    llvm.return %0 : vector<32xi8>
}

<<<<<<< HEAD
=======
// CHECK-LABEL: define <16 x i32> @srs_512b_v16_acc64
llvm.func @srs_512b_v16_acc64(%v : vector<16xi64>, %shft : i32, %sign : i32) -> vector<16xi32> {
    // CHECK: call <16 x i32> @llvm.aie2.I512.v16.acc64.srs(
    // CHECK-SAME: <16 x i64> %{{[0-9]+}}, i32 %{{[0-9]+}}, i32 %{{[0-9]+}})
    %0 = "xllvm.intr.aie2.I512.v16.acc64.srs"(%v, %shft, %sign) : 
                                        (vector<16xi64>, i32, i32) -> vector<16xi32>
    llvm.return %0 : vector<16xi32>
}

>>>>>>> 62618274
// CHECK-LABEL: define <16 x bfloat> @srs_256b_v16_accfloat
llvm.func @srs_256b_v16_accfloat(%v : vector<8xi64>) -> vector<16xbf16> {
    // CHECK: call <16 x bfloat> @llvm.aie2.v16accfloat.to.v16bf16(
    // CHECK-SAME: <8 x i64> %{{[0-9]+}})
    %0 = "xllvm.intr.aie2.v16accfloat.to.v16bf16"(%v) : (vector<8xi64>) -> vector<16xbf16>
    llvm.return %0 : vector<16xbf16>
}

// ----- BROADCAST ----- 

// CHECK-LABEL: define <64 x i8> @vbroadcast8_i512
llvm.func @vbroadcast8_i512(%val : i32) -> vector<64xi8> {
    // CHECK: call <64 x i8> @llvm.aie2.vbroadcast8.I512(
    // CHECK-SAME: i32 %{{[0-9]+}})
    %0 = "xllvm.intr.aie2.vbroadcast8.I512"(%val) : (i32) -> vector<64xi8>
    llvm.return %0 : vector<64xi8>
}

// CHECK-LABEL: define <16 x i32> @vbroadcast32_i512
llvm.func @vbroadcast32_i512(%val : i32) -> vector<16xi32> {
    // CHECK: call <16 x i32> @llvm.aie2.vbroadcast32.I512(
    // CHECK-SAME: i32 %{{[0-9]+}})
    %0 = "xllvm.intr.aie2.vbroadcast32.I512"(%val) : (i32) -> vector<16xi32>
    llvm.return %0 : vector<16xi32>
}

// CHECK-LABEL: define <32 x bfloat> @vbroadcast16_bf512
llvm.func @vbroadcast16_bf512(%val : bf16) -> vector<32xbf16> {
    // CHECK: call <32 x bfloat> @llvm.aie2.vbroadcast16.bf512(
    // CHECK-SAME: bfloat %{{[0-9]+}})
    %0 = "xllvm.intr.aie2.vbroadcast16.bf512"(%val) : (bf16) -> vector<32xbf16>
    llvm.return %0 : vector<32xbf16>
}

// ----- EXT ----- 

// CHECK-LABEL: define <8 x i32> @ext_i256_i512
llvm.func @ext_i256_i512(%v : vector<16xi32>, %idx : i32) -> vector<8xi32> {
    // CHECK: call <8 x i32> @llvm.aie2.ext.I256.I512(
    // CHECK-SAME: <16 x i32> %{{[0-9]+}}, i32 %{{[0-9]+}})
    %1 = "xllvm.intr.aie2.ext.I256.I512"(%v, %idx) : 
                                        (vector<16xi32>, i32) -> vector<8xi32>
    llvm.return %1 : vector<8xi32>
}

// ----- CONCAT ----- 

// CHECK-LABEL: define <16 x i32> @concat_i512_i256
llvm.func @concat_i512_i256(%a : vector<8xi32>, %b : vector<8xi32>) -> vector<16xi32> {
    // CHECK: call <16 x i32> @llvm.aie2.concat.I512.I256(
    // CHECK-SAME: <8 x i32> %{{[0-9]+}}, <8 x i32> %{{[0-9]+}})
    %0 = "xllvm.intr.aie2.concat.I512.I256"(%a, %b) : 
                                        (vector<8xi32>, vector<8xi32>) -> vector<16xi32>
    llvm.return %0 : vector<16xi32>
}

<<<<<<< HEAD
=======
// ----- SHUFFLE ----- 

// CHECK-LABEL: define <16 x i32> @shuffle_i512
llvm.func @shuffle_i512(%a : vector<16xi32>, %b : vector<16xi32>, %mode : i32) -> vector<16xi32> {
    // CHECK: call <16 x i32> @llvm.aie2.vshuffle(
    // CHECK-SAME: <16 x i32> %{{[0-9]+}}, <16 x i32> %{{[0-9]+}}, i32 %{{[0-9]+}})
    %0 = "xllvm.intr.aie2.vshuffle"(%a, %b, %mode) : 
                                        (vector<16xi32>, vector<16xi32>, i32) -> vector<16xi32>
    llvm.return %0 : vector<16xi32>
}

>>>>>>> 62618274
// ----- UNDEF ----- 

// CHECK-LABEL: define <16 x i32> @undef_v16i32
llvm.func @undef_v16i32() -> vector<16xi32> {
    // CHECK: call <16 x i32> @llvm.aie2.v16int32(
    %0 ="xllvm.intr.aie2.v16int32"() : () -> vector<16xi32>
    llvm.return %0 : vector<16xi32>
<<<<<<< HEAD
=======
}

// ----- UPD ----- 

// CHECK-LABEL: define <32 x bfloat> @upd_bf512_bf256
llvm.func @upd_bf512_bf256(%a : vector<32xbf16>, %b : vector<16xbf16>, %idx : i32) -> vector<32xbf16> {
    // CHECK: call <32 x bfloat> @llvm.aie2.upd.bf512.bf256(
    // CHECK-SAME: <32 x bfloat> %{{[0-9]+}}, <16 x bfloat> %{{[0-9]+}}, i32 %{{[0-9]+}})
    %0 = "xllvm.intr.aie2.upd.bf512.bf256"(%a, %b, %idx) : (vector<32xbf16>, vector<16xbf16>, i32) -> vector<32xbf16>
    llvm.return %0 : vector<32xbf16>
>>>>>>> 62618274
}<|MERGE_RESOLUTION|>--- conflicted
+++ resolved
@@ -30,8 +30,6 @@
     llvm.return %0 : vector<8xi64>
 }
 
-<<<<<<< HEAD
-=======
 // ----- MSC ----- 
 
 // CHECK-LABEL: define <8 x i64> @msc_conf_bf16
@@ -48,7 +46,6 @@
     llvm.return %0 : vector<8xi64>
 }
 
->>>>>>> 62618274
 // ----- MUL ----- 
 
 // CHECK-LABEL: define <16 x i64> @mul_conf_acc32
@@ -64,8 +61,6 @@
     llvm.return %0 : vector<16xi64>
 }
 
-<<<<<<< HEAD
-=======
 // CHECK-LABEL: define <16 x i64> @mul_conf_acc64
 llvm.func @mul_conf_acc64(%A : vector<64xi8>,
                           %B : vector<16xi32>,
@@ -79,7 +74,6 @@
     llvm.return %0 : vector<16xi64>
 }
 
->>>>>>> 62618274
 // CHECK-LABEL: define <8 x i64> @mul_conf_bf16
 llvm.func @mul_conf_bf16(%A : vector<32xbf16>,
                          %B : vector<32xbf16>,
@@ -131,8 +125,6 @@
     llvm.return %0 : vector<32xi8>
 }
 
-<<<<<<< HEAD
-=======
 // CHECK-LABEL: define <16 x i32> @srs_512b_v16_acc64
 llvm.func @srs_512b_v16_acc64(%v : vector<16xi64>, %shft : i32, %sign : i32) -> vector<16xi32> {
     // CHECK: call <16 x i32> @llvm.aie2.I512.v16.acc64.srs(
@@ -142,7 +134,6 @@
     llvm.return %0 : vector<16xi32>
 }
 
->>>>>>> 62618274
 // CHECK-LABEL: define <16 x bfloat> @srs_256b_v16_accfloat
 llvm.func @srs_256b_v16_accfloat(%v : vector<8xi64>) -> vector<16xbf16> {
     // CHECK: call <16 x bfloat> @llvm.aie2.v16accfloat.to.v16bf16(
@@ -199,8 +190,6 @@
     llvm.return %0 : vector<16xi32>
 }
 
-<<<<<<< HEAD
-=======
 // ----- SHUFFLE ----- 
 
 // CHECK-LABEL: define <16 x i32> @shuffle_i512
@@ -212,7 +201,6 @@
     llvm.return %0 : vector<16xi32>
 }
 
->>>>>>> 62618274
 // ----- UNDEF ----- 
 
 // CHECK-LABEL: define <16 x i32> @undef_v16i32
@@ -220,8 +208,6 @@
     // CHECK: call <16 x i32> @llvm.aie2.v16int32(
     %0 ="xllvm.intr.aie2.v16int32"() : () -> vector<16xi32>
     llvm.return %0 : vector<16xi32>
-<<<<<<< HEAD
-=======
 }
 
 // ----- UPD ----- 
@@ -232,5 +218,4 @@
     // CHECK-SAME: <32 x bfloat> %{{[0-9]+}}, <16 x bfloat> %{{[0-9]+}}, i32 %{{[0-9]+}})
     %0 = "xllvm.intr.aie2.upd.bf512.bf256"(%a, %b, %idx) : (vector<32xbf16>, vector<16xbf16>, i32) -> vector<32xbf16>
     llvm.return %0 : vector<32xbf16>
->>>>>>> 62618274
 }