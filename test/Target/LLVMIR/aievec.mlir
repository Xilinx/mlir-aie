// RUN: aie-translate %s -mlir-to-llvmir -split-input-file | FileCheck %s

// -- MAC -- 

// CHECK-LABEL: define <16 x i64> @mac_conf_acc32
llvm.func @mac_conf_acc32(%A : vector<64xi8>,
                          %B : vector<16xi32>,
                          %C : vector<16xi64>,
                          %cfg : i32)
                          -> vector<16xi64> {
    // CHECK: call <16 x i64> @llvm.aie2.I512.I512.ACC1024.acc32.mac.conf(
    // CHECK-SAME: <64 x i8> %{{[0-9]+}}, <16 x i32> %{{[0-9]+}},
    // CHECK-SAME: <16 x i64> %{{[0-9]+}}, i32 %{{[0-9]+}})
    %0 = "xllvm.intr.aie2.I512.I512.ACC1024.acc32.mac.conf"(%A, %B, %C, %cfg) :
        (vector<64xi8>, vector<16xi32>, vector<16xi64>, i32) -> vector<16xi64>
    llvm.return %0 : vector<16xi64>
}

// CHECK-LABEL: define <8 x i64> @mac_conf_bf16
llvm.func @mac_conf_bf16(%A : vector<32xbf16>,
                         %B : vector<32xbf16>,
                         %C : vector<8xi64>,
                         %cfg : i32)
                         -> vector<8xi64> {
    // CHECK: call <8 x i64> @llvm.aie2.bf.mac16.conf(
    // CHECK-SAME: <32 x bfloat> %{{[0-9]+}}, <32 x bfloat> %{{[0-9]+}},
    // CHECK-SAME: <8 x i64> %{{[0-9]+}}, i32 %{{[0-9]+}})
    %0 = "xllvm.intr.aie2.bf.mac16.conf"(%A, %B, %C, %cfg) :
        (vector<32xbf16>, vector<32xbf16>, vector<8xi64>, i32) -> vector<8xi64>
    llvm.return %0 : vector<8xi64>
}

// -- MSC -- 

// CHECK-LABEL: define <8 x i64> @msc_conf_bf16
llvm.func @msc_conf_bf16(%A : vector<32xbf16>,
                         %B : vector<32xbf16>,
                         %Acc : vector<8xi64>,
                         %cfg : i32)
                         -> vector<8xi64> {
    // CHECK: call <8 x i64> @llvm.aie2.bf.msc16.conf(
    // CHECK-SAME: <32 x bfloat> %{{[0-9]+}}, <32 x bfloat> %{{[0-9]+}},
    // CHECK-SAME: <8 x i64> %{{[0-9]+}}, i32 %{{[0-9]+}})
    %0 = "xllvm.intr.aie2.bf.msc16.conf"(%A, %B, %Acc, %cfg) : 
        (vector<32xbf16>, vector<32xbf16>, vector<8xi64>, i32) -> vector<8xi64>
    llvm.return %0 : vector<8xi64>
}

// -- MUL -- 

// CHECK-LABEL: define <16 x i64> @mul_conf_acc32
llvm.func @mul_conf_acc32(%A : vector<64xi8>,
                          %B : vector<16xi32>,
                          %cfg : i32)
                          -> vector<16xi64> {
    // CHECK: call <16 x i64> @llvm.aie2.I512.I512.acc32.mul.conf(
    // CHECK-SAME: <64 x i8> %{{[0-9]+}}, <16 x i32> %{{[0-9]+}},
    // CHECK-SAME: i32 %{{[0-9]+}})
    %0 = "xllvm.intr.aie2.I512.I512.acc32.mul.conf"(%A, %B, %cfg) : 
        (vector<64xi8>, vector<16xi32>, i32) -> vector<16xi64>
    llvm.return %0 : vector<16xi64>
}

// CHECK-LABEL: define <16 x i64> @mul_conf_acc64
llvm.func @mul_conf_acc64(%A : vector<64xi8>,
                          %B : vector<16xi32>,
                          %cfg : i32)
                          -> vector<16xi64> {
    // CHECK: call <16 x i64> @llvm.aie2.I512.I512.acc64.mul.conf(
    // CHECK-SAME: <64 x i8> %{{[0-9]+}}, <16 x i32> %{{[0-9]+}},
    // CHECK-SAME: i32 %{{[0-9]+}})
    %0 = "xllvm.intr.aie2.I512.I512.acc64.mul.conf"(%A, %B, %cfg) :
        (vector<64xi8>, vector<16xi32>, i32) -> vector<16xi64>
    llvm.return %0 : vector<16xi64>
}

// CHECK-LABEL: define <8 x i64> @mul_conf_bf16
llvm.func @mul_conf_bf16(%A : vector<32xbf16>,
                         %B : vector<32xbf16>,
                         %cfg : i32)
                         -> vector<8xi64> {
    // CHECK: call <8 x i64> @llvm.aie2.bf.mul16.conf(
    // CHECK-SAME: <32 x bfloat> %{{[0-9]+}}, <32 x bfloat> %{{[0-9]+}},
    // CHECK-SAME: i32 %{{[0-9]+}})
    %0 = "xllvm.intr.aie2.bf.mul16.conf"(%A, %B, %cfg) : 
        (vector<32xbf16>, vector<32xbf16>, i32) -> vector<8xi64>
    llvm.return %0 : vector<8xi64>
}

// -- SET -- 

// CHECK-LABEL: define <16 x i32> @vector_set_128b_into_512b
llvm.func @vector_set_128b_into_512b(%v : vector<4xi32>) -> vector<16xi32> {
    // CHECK: call <16 x i32> @llvm.aie2.set.I512.I128(<4 x i32>
    %0 = "xllvm.intr.aie2.set.I512.I128"(%v) : (vector<4xi32>) -> vector<16xi32>
    llvm.return %0 : vector<16xi32>
}

// CHECK-LABEL: define <16 x i32> @vector_set_256b_into_512b
llvm.func @vector_set_256b_into_512b(%v : vector<8xi32>) -> vector<16xi32> {
    %0 = llvm.mlir.constant(0 : i32) : i32
    // CHECK: call <16 x i32> @llvm.aie2.set.I512.I256(<8 x i32>
    %1 = "xllvm.intr.aie2.set.I512.I256"(%v, %0) :
                                        (vector<8xi32>, i32) -> vector<16xi32>
    llvm.return %1 : vector<16xi32>
}

// -- SRS -- 

// CHECK-LABEL: define <16 x i16> @srs_256b_v16_acc32
llvm.func @srs_256b_v16_acc32(%v : vector<8xi64>, %shft : i32, %sign : i32) -> vector<16xi16> {
    // CHECK: call <16 x i16> @llvm.aie2.I256.v16.acc32.srs(
    // CHECK-SAME: <8 x i64> %{{[0-9]+}}, i32 %{{[0-9]+}}, i32 %{{[0-9]+}})
    %0 = "xllvm.intr.aie2.I256.v16.acc32.srs"(%v, %shft, %sign) :
                                        (vector<8xi64>, i32, i32) -> vector<16xi16>
    llvm.return %0 : vector<16xi16>
}

// CHECK-LABEL: define <16 x i16> @srs_256b_v16_acc64
llvm.func @srs_256b_v16_acc64(%v : vector<16xi64>, %shft : i32, %sign : i32) -> vector<16xi16> {
    // CHECK: call <16 x i16> @llvm.aie2.I256.v16.acc64.srs(
    // CHECK-SAME: <16 x i64> %{{[0-9]+}}, i32 %{{[0-9]+}}, i32 %{{[0-9]+}})
    %0 = "xllvm.intr.aie2.I256.v16.acc64.srs"(%v, %shft, %sign) :
                                        (vector<16xi64>, i32, i32) -> vector<16xi16>
    llvm.return %0 : vector<16xi16>
}

// CHECK-LABEL: define <32 x i8> @srs_256b_v32_acc32
llvm.func @srs_256b_v32_acc32(%v : vector<16xi64>, %shft : i32, %sign : i32) -> vector<32xi8> {
    // CHECK: call <32 x i8> @llvm.aie2.I256.v32.acc32.srs(
    // CHECK-SAME: <16 x i64> %{{[0-9]+}}, i32 %{{[0-9]+}}, i32 %{{[0-9]+}})
    %0 = "xllvm.intr.aie2.I256.v32.acc32.srs"(%v, %shft, %sign) :
                                        (vector<16xi64>, i32, i32) -> vector<32xi8>
    llvm.return %0 : vector<32xi8>
}

// CHECK-LABEL: define <8 x i32> @srs_256b_v8_acc64
llvm.func @srs_256b_v8_acc64(%v : vector<8xi64>, %shft : i32, %sign : i32) -> vector<8xi32> {
    // CHECK: call <8 x i32> @llvm.aie2.I256.v8.acc64.srs(
    // CHECK-SAME: <8 x i64> %{{[0-9]+}}, i32 %{{[0-9]+}}, i32 %{{[0-9]+}})
    %0 = "xllvm.intr.aie2.I256.v8.acc64.srs"(%v, %shft, %sign) :
                                        (vector<8xi64>, i32, i32) -> vector<8xi32>
    llvm.return %0 : vector<8xi32>
}

// CHECK-LABEL: define <16 x i32> @srs_512b_v16_acc64
llvm.func @srs_512b_v16_acc64(%v : vector<16xi64>, %shft : i32, %sign : i32) -> vector<16xi32> {
    // CHECK: call <16 x i32> @llvm.aie2.I512.v16.acc64.srs(
    // CHECK-SAME: <16 x i64> %{{[0-9]+}}, i32 %{{[0-9]+}}, i32 %{{[0-9]+}})
    %0 = "xllvm.intr.aie2.I512.v16.acc64.srs"(%v, %shft, %sign) : 
                                        (vector<16xi64>, i32, i32) -> vector<16xi32>
    llvm.return %0 : vector<16xi32>
}

// CHECK-LABEL: define <32 x i16> @srs_512b_v32_acc32
llvm.func @srs_512b_v32_acc32(%v : vector<16xi64>, %shft : i32, %sign : i32) -> vector<32xi16> {
    // CHECK: call <32 x i16> @llvm.aie2.I512.v32.acc32.srs(
    // CHECK-SAME: <16 x i64> %{{[0-9]+}}, i32 %{{[0-9]+}}, i32 %{{[0-9]+}})
    %0 = "xllvm.intr.aie2.I512.v32.acc32.srs"(%v, %shft, %sign) :
                                        (vector<16xi64>, i32, i32) -> vector<32xi16>
    llvm.return %0 : vector<32xi16>
}

// CHECK-LABEL: define <16 x bfloat> @srs_256b_v16_accfloat
llvm.func @srs_256b_v16_accfloat(%v : vector<8xi64>) -> vector<16xbf16> {
    // CHECK: call <16 x bfloat> @llvm.aie2.v16accfloat.to.v16bf16(
    // CHECK-SAME: <8 x i64> %{{[0-9]+}})
    %0 = "xllvm.intr.aie2.v16accfloat.to.v16bf16"(%v) : (vector<8xi64>) -> vector<16xbf16>
    llvm.return %0 : vector<16xbf16>
}

// -- BROADCAST -- 

// CHECK-LABEL: define <64 x i8> @vbroadcast8_i512
llvm.func @vbroadcast8_i512(%val : i32) -> vector<64xi8> {
    // CHECK: call <64 x i8> @llvm.aie2.vbroadcast8.I512(
    // CHECK-SAME: i32 %{{[0-9]+}})
    %0 = "xllvm.intr.aie2.vbroadcast8.I512"(%val) : (i32) -> vector<64xi8>
    llvm.return %0 : vector<64xi8>
}

// CHECK-LABEL: define <32 x i16> @vbroadcast16_i512
llvm.func @vbroadcast16_i512(%val : i32) -> vector<32xi16> {
    // CHECK: call <32 x i16> @llvm.aie2.vbroadcast16.I512(
    // CHECK-SAME: i32 %{{[0-9]+}})
    %0 = "xllvm.intr.aie2.vbroadcast16.I512"(%val) : (i32) -> vector<32xi16>
    llvm.return %0 : vector<32xi16>
}

// CHECK-LABEL: define <16 x i32> @vbroadcast32_i512
llvm.func @vbroadcast32_i512(%val : i32) -> vector<16xi32> {
    // CHECK: call <16 x i32> @llvm.aie2.vbroadcast32.I512(
    // CHECK-SAME: i32 %{{[0-9]+}})
    %0 = "xllvm.intr.aie2.vbroadcast32.I512"(%val) : (i32) -> vector<16xi32>
    llvm.return %0 : vector<16xi32>
}

// CHECK-LABEL: define <32 x bfloat> @vbroadcast16_bf512
llvm.func @vbroadcast16_bf512(%val : bf16) -> vector<32xbf16> {
    // CHECK: call <32 x bfloat> @llvm.aie2.vbroadcast16.bf512(
    // CHECK-SAME: bfloat %{{[0-9]+}})
    %0 = "xllvm.intr.aie2.vbroadcast16.bf512"(%val) : (bf16) -> vector<32xbf16>
    llvm.return %0 : vector<32xbf16>
}

// CHECK-LABEL: define <16 x float> @vbroadcastfloat_i512
llvm.func @vbroadcastfloat_i512(%val : f32) -> vector<16xf32> {
    // CHECK: call <16 x float> @llvm.aie2.vbroadcastfloat.I512(
    // CHECK-SAME: float %{{[0-9]+}})
    %0 = "xllvm.intr.aie2.vbroadcastfloat.I512"(%val) : (f32) -> vector<16xf32>
    llvm.return %0 : vector<16xf32>
}

// -- EXT -- 

// CHECK-LABEL: define <8 x i32> @ext_i256_i512
llvm.func @ext_i256_i512(%v : vector<16xi32>, %idx : i32) -> vector<8xi32> {
    // CHECK: call <8 x i32> @llvm.aie2.ext.I256.I512(
    // CHECK-SAME: <16 x i32> %{{[0-9]+}}, i32 %{{[0-9]+}})
    %1 = "xllvm.intr.aie2.ext.I256.I512"(%v, %idx) : 
                                        (vector<16xi32>, i32) -> vector<8xi32>
    llvm.return %1 : vector<8xi32>
}

// CHECK-LABEL: define <16 x i32> @ext_i512_i1024
llvm.func @ext_i512_i1024(%v : vector<32xi32>, %idx : i32) -> vector<16xi32> {
    // CHECK: call <16 x i32> @llvm.aie2.ext.I512.I1024(
    // CHECK-SAME: <32 x i32> %{{[0-9]+}}, i32 %{{[0-9]+}})
    %1 = "xllvm.intr.aie2.ext.I512.I1024"(%v, %idx) : 
                                        (vector<32xi32>, i32) -> vector<16xi32>
    llvm.return %1 : vector<16xi32>
}

// CHECK-LABEL: define <8 x i32> @ext_i256_i1024
llvm.func @ext_i256_i1024(%v : vector<32xi32>, %idx : i32) -> vector<8xi32> {
    // CHECK: call <8 x i32> @llvm.aie2.ext.I256.I1024(
    // CHECK-SAME: <32 x i32> %{{[0-9]+}}, i32 %{{[0-9]+}})
    %1 = "xllvm.intr.aie2.ext.I256.I1024"(%v, %idx) : 
                                        (vector<32xi32>, i32) -> vector<8xi32>
    llvm.return %1 : vector<8xi32>
}

// CHECK-LABEL: define <4 x i32> @ext_i128_i512
llvm.func @ext_i128_i512(%v : vector<16xi32>) -> vector<4xi32> {
    // CHECK: call <4 x i32> @llvm.aie2.extract.I128.I512(
    // CHECK-SAME: <16 x i32> %{{[0-9]+}})
    %1 = "xllvm.intr.aie2.extract.I128.I512"(%v) : 
                                        (vector<16xi32>) -> vector<4xi32>
    llvm.return %1 : vector<4xi32>
}

// -- CONCAT -- 

// CHECK-LABEL: define <16 x i32> @concat_i512_i256
llvm.func @concat_i512_i256(%a : vector<8xi32>, %b : vector<8xi32>) -> vector<16xi32> {
    // CHECK: call <16 x i32> @llvm.aie2.concat.I512.I256(
    // CHECK-SAME: <8 x i32> %{{[0-9]+}}, <8 x i32> %{{[0-9]+}})
    %0 = "xllvm.intr.aie2.concat.I512.I256"(%a, %b) : 
                                        (vector<8xi32>, vector<8xi32>) -> vector<16xi32>
    llvm.return %0 : vector<16xi32>
}

// CHECK-LABEL: define <32 x i32> @concat_i1024_i256
llvm.func @concat_i1024_i256(%a : vector<8xi32>, %b : vector<8xi32>, 
                             %c : vector<8xi32>, %d : vector<8xi32>) -> vector<32xi32> {
    // CHECK: call <32 x i32> @llvm.aie2.concat.I1024.I256(
    // CHECK-SAME: <8 x i32> %{{[0-9]+}}, <8 x i32> %{{[0-9]+}},
    // CHECK-SAME: <8 x i32> %{{[0-9]+}}, <8 x i32> %{{[0-9]+}})
    %0 = "xllvm.intr.aie2.concat.I1024.I256"(%a, %b, %c, %d) : 
            (vector<8xi32>, vector<8xi32>, vector<8xi32>, vector<8xi32>) -> vector<32xi32>
    llvm.return %0 : vector<32xi32>
}

// CHECK-LABEL: define <32 x i32> @concat_i1024_i512
llvm.func @concat_i1024_i512(%a : vector<16xi32>, %b : vector<16xi32>) -> vector<32xi32> {
    // CHECK: call <32 x i32> @llvm.aie2.concat.I1024.I512(
    // CHECK-SAME: <16 x i32> %{{[0-9]+}}, <16 x i32> %{{[0-9]+}})
    %0 = "xllvm.intr.aie2.concat.I1024.I512"(%a, %b) : 
                                        (vector<16xi32>, vector<16xi32>) -> vector<32xi32>
    llvm.return %0 : vector<32xi32>
}

// -- SHUFFLE -- 

// CHECK-LABEL: define <16 x i32> @shuffle_i512
llvm.func @shuffle_i512(%a : vector<16xi32>, %b : vector<16xi32>, %mode : i32) -> vector<16xi32> {
    // CHECK: call <16 x i32> @llvm.aie2.vshuffle(
    // CHECK-SAME: <16 x i32> %{{[0-9]+}}, <16 x i32> %{{[0-9]+}}, i32 %{{[0-9]+}})
    %0 = "xllvm.intr.aie2.vshuffle"(%a, %b, %mode) : 
                                        (vector<16xi32>, vector<16xi32>, i32) -> vector<16xi32>
    llvm.return %0 : vector<16xi32>
}

// -- UNDEF -- 

// CHECK-LABEL: define <16 x i32> @undef_v16i32
llvm.func @undef_v16i32() -> vector<16xi32> {
    // CHECK: call <16 x i32> @llvm.aie2.v16int32(
    %0 ="xllvm.intr.aie2.v16int32"() : () -> vector<16xi32>
    llvm.return %0 : vector<16xi32>
}

// -- UPD -- 

// CHECK-LABEL: define <32 x bfloat> @upd_bf512_bf256
llvm.func @upd_bf512_bf256(%a : vector<32xbf16>, %b : vector<16xbf16>, %idx : i32) -> vector<32xbf16> {
    // CHECK: call <32 x bfloat> @llvm.aie2.upd.bf512.bf256(
    // CHECK-SAME: <32 x bfloat> %{{[0-9]+}}, <16 x bfloat> %{{[0-9]+}}, i32 %{{[0-9]+}})
    %0 = "xllvm.intr.aie2.upd.bf512.bf256"(%a, %b, %idx) : (vector<32xbf16>, vector<16xbf16>, i32) -> vector<32xbf16>
    llvm.return %0 : vector<32xbf16>
}

// -- SHIFT -- 

// CHECK-LABEL: define <16 x i32> @vshift_i512_i512
llvm.func @vshift_i512_i512(%a : vector<16xi32>, %b : vector<16xi32>, %step : i32, %shift : i32) -> vector<16xi32> {
    // CHECK: call <16 x i32> @llvm.aie2.vshift.I512.I512(
    // CHECK-SAME: <16 x i32> %{{[0-9]+}}, <16 x i32> %{{[0-9]+}},
    // CHECK-SAME: i32 %{{[0-9]+}}, i32 %{{[0-9]+}})
    %0 = "xllvm.intr.aie2.vshift.I512.I512"(%a, %b, %step, %shift) : (vector<16xi32>, vector<16xi32>, i32, i32) -> vector<16xi32>
    llvm.return %0 : vector<16xi32>
}

// CHECK-LABEL: define <32 x bfloat> @vshift_bf512_bf512
llvm.func @vshift_bf512_bf512(%a : vector<32xbf16>, %b : vector<32xbf16>, %step : i32, %shift : i32) -> vector<32xbf16> {
    // CHECK: call <32 x bfloat> @llvm.aie2.vshift.bf512.bf512(
    // CHECK-SAME: <32 x bfloat> %{{[0-9]+}}, <32 x bfloat> %{{[0-9]+}},
    // CHECK-SAME: i32 %{{[0-9]+}}, i32 %{{[0-9]+}})
    %0 = "xllvm.intr.aie2.vshift.bf512.bf512"(%a, %b, %step, %shift) : (vector<32xbf16>, vector<32xbf16>, i32, i32) -> vector<32xbf16>
    llvm.return %0 : vector<32xbf16>
}

// -- EXTRACT ELEMENT -- 

// CHECK-LABEL: define i32 @vextract_elem8_i512
llvm.func @vextract_elem8_i512(%a : vector<64xi8>, %idx : i32, %sign : i32) -> i32 {
    // CHECK: call i32 @llvm.aie2.vextract.elem8.I512(
    // CHECK-SAME: <64 x i8> %{{[0-9]+}}, i32 %{{[0-9]+}}, i32 %{{[0-9]+}})
    %0 = "xllvm.intr.aie2.vextract.elem8.I512"(%a, %idx, %sign) : (vector<64xi8>, i32, i32) -> i32
    llvm.return %0 : i32
}

// CHECK-LABEL: define i32 @vextract_elem16_i512
llvm.func @vextract_elem16_i512(%a : vector<32xi16>, %idx : i32, %sign : i32) -> i32 {
    // CHECK: call i32 @llvm.aie2.vextract.elem16.I512(
    // CHECK-SAME: <32 x i16> %{{[0-9]+}}, i32 %{{[0-9]+}}, i32 %{{[0-9]+}})
    %0 = "xllvm.intr.aie2.vextract.elem16.I512"(%a, %idx, %sign) : (vector<32xi16>, i32, i32) -> i32
    llvm.return %0 : i32
}

// CHECK-LABEL: define i32 @vextract_elem32_i512
llvm.func @vextract_elem32_i512(%a : vector<16xi32>, %idx : i32, %sign : i32) -> i32 {
    // CHECK: call i32 @llvm.aie2.vextract.elem32.I512(
    // CHECK-SAME: <16 x i32> %{{[0-9]+}}, i32 %{{[0-9]+}}, i32 %{{[0-9]+}})
    %0 = "xllvm.intr.aie2.vextract.elem32.I512"(%a, %idx, %sign) : (vector<16xi32>, i32, i32) -> i32
    llvm.return %0 : i32
}

// -- UPS -- 

// CHECK-LABEL: define <8 x i64> @acc32_v16_i256_ups
llvm.func @acc32_v16_i256_ups(%v : vector<16xi16>, %shift : i32, %sign : i32) -> vector<8xi64> {
    // CHECK: call <8 x i64> @llvm.aie2.acc32.v16.I256.ups(
    // CHECK-SAME: <16 x i16> %{{[0-9]+}}, i32 %{{[0-9]+}}, i32 %{{[0-9]+}})
    %0 = "xllvm.intr.aie2.acc32.v16.I256.ups"(%v, %shift, %sign) :
                                        (vector<16xi16>, i32, i32) -> vector<8xi64>
    llvm.return %0 : vector<8xi64>
}

// CHECK-LABEL: define <16 x i64> @acc32_v32_i256_ups
llvm.func @acc32_v32_i256_ups(%v : vector<32xi8>, %shift : i32, %sign : i32) -> vector<16xi64> {
    // CHECK: call <16 x i64> @llvm.aie2.acc32.v32.I256.ups(
    // CHECK-SAME: <32 x i8> %{{[0-9]+}}, i32 %{{[0-9]+}}, i32 %{{[0-9]+}})
    %0 = "xllvm.intr.aie2.acc32.v32.I256.ups"(%v, %shift, %sign) :
                                        (vector<32xi8>, i32, i32) -> vector<16xi64>
    llvm.return %0 : vector<16xi64>
}

// CHECK-LABEL: define <16 x i64> @acc32_v32_i512_ups
llvm.func @acc32_v32_i512_ups(%v : vector<32xi16>, %shift : i32, %sign : i32) -> vector<16xi64> {
    // CHECK: call <16 x i64> @llvm.aie2.acc32.v32.I512.ups(
    // CHECK-SAME: <32 x i16> %{{[0-9]+}}, i32 %{{[0-9]+}}, i32 %{{[0-9]+}})
    %0 = "xllvm.intr.aie2.acc32.v32.I512.ups"(%v, %shift, %sign) :
                                        (vector<32xi16>, i32, i32) -> vector<16xi64>
    llvm.return %0 : vector<16xi64>
}

// CHECK-LABEL: define <16 x i64> @acc64_v16_i256_ups
llvm.func @acc64_v16_i256_ups(%v : vector<16xi16>, %shift : i32, %sign : i32) -> vector<16xi64> {
    // CHECK: call <16 x i64> @llvm.aie2.acc64.v16.I256.ups(
    // CHECK-SAME: <16 x i16> %{{[0-9]+}}, i32 %{{[0-9]+}}, i32 %{{[0-9]+}})
    %0 = "xllvm.intr.aie2.acc64.v16.I256.ups"(%v, %shift, %sign) :
                                        (vector<16xi16>, i32, i32) -> vector<16xi64>
    llvm.return %0 : vector<16xi64>
}

// CHECK-LABEL: define <16 x i64> @acc64_v16_i512_ups
llvm.func @acc64_v16_i512_ups(%v : vector<16xi32>, %shift : i32, %sign : i32) -> vector<16xi64> {
    // CHECK: call <16 x i64> @llvm.aie2.acc64.v16.I512.ups(
    // CHECK-SAME: <16 x i32> %{{[0-9]+}}, i32 %{{[0-9]+}}, i32 %{{[0-9]+}})
    %0 = "xllvm.intr.aie2.acc64.v16.I512.ups"(%v, %shift, %sign) :
                                        (vector<16xi32>, i32, i32) -> vector<16xi64>
    llvm.return %0 : vector<16xi64>
}

// CHECK-LABEL: define <8 x i64> @acc64_v8_i256_ups
llvm.func @acc64_v8_i256_ups(%v : vector<8xi32>, %shift : i32, %sign : i32) -> vector<8xi64> {
    // CHECK: call <8 x i64> @llvm.aie2.acc64.v8.I256.ups(
    // CHECK-SAME: <8 x i32> %{{[0-9]+}}, i32 %{{[0-9]+}}, i32 %{{[0-9]+}})
    %0 = "xllvm.intr.aie2.acc64.v8.I256.ups"(%v, %shift, %sign) :
                                        (vector<8xi32>, i32, i32) -> vector<8xi64>
    llvm.return %0 : vector<8xi64>
}

// CHECK-LABEL: define <8 x i64> @accfloat_v16_256b_ups
llvm.func @accfloat_v16_256b_ups(%v : vector<16xbf16>) -> vector<8xi64> {
    // CHECK: call <8 x i64> @llvm.aie2.v16bf16.to.v16accfloat(
    // CHECK-SAME: <16 x bfloat> %{{[0-9]+}})
    %0 = "xllvm.intr.aie2.v16bf16.to.v16accfloat"(%v) : (vector<16xbf16>) -> vector<8xi64>
    llvm.return %0 : vector<8xi64>
}

// -----

// CHECK-LABEL: <64 x i8> @vmax_lt8
llvm.func @vmax_lt8(%lhs: vector<64xi8>, %rhs: vector<64xi8>, %cmp: i32) -> vector<64xi8> {
    // CHECK: call { <64 x i8>, <2 x i32> } @llvm.aie2.vmax.lt8(
    // CHECK-SAME: <64 x i8> %{{[0-9]+}}, <64 x i8> %{{[0-9]+}}, i32 %{{[0-9]+}})
    %0 = "xllvm.intr.aie2.vmax.lt8"(%lhs, %rhs, %cmp) :
        (vector<64xi8>, vector<64xi8>, i32) -> !llvm.struct<(vector<64xi8>, vector<2xi32>)>
    %1 = llvm.extractvalue %0[0] : !llvm.struct<(vector<64xi8>, vector<2xi32>)>
    llvm.return %1 : vector<64xi8>
}

// CHECK-LABEL: <32 x i16> @vmax_lt16
llvm.func @vmax_lt16(%lhs: vector<32xi16>, %rhs: vector<32xi16>, %cmp: i32) -> vector<32xi16> {
    // CHECK: call { <32 x i16>, i32 } @llvm.aie2.vmax.lt16(
    // CHECK-SAME: <32 x i16> %{{[0-9]+}}, <32 x i16> %{{[0-9]+}}, i32 %{{[0-9]+}})
    %0 = "xllvm.intr.aie2.vmax.lt16"(%lhs, %rhs, %cmp) :
        (vector<32xi16>, vector<32xi16>, i32) -> !llvm.struct<(vector<32xi16>, i32)>
    %1 = llvm.extractvalue %0[0] : !llvm.struct<(vector<32xi16>, i32)>
    llvm.return %1 : vector<32xi16>
}

// CHECK-LABEL: <16 x i32> @vmax_lt32
llvm.func @vmax_lt32(%lhs: vector<16xi32>, %rhs: vector<16xi32>, %cmp: i32) -> vector<16xi32> {
    // CHECK: call { <16 x i32>, i32 } @llvm.aie2.vmax.lt32(
    // CHECK-SAME: <16 x i32> %{{[0-9]+}}, <16 x i32> %{{[0-9]+}}, i32 %{{[0-9]+}})
    %0 = "xllvm.intr.aie2.vmax.lt32"(%lhs, %rhs, %cmp) :
        (vector<16xi32>, vector<16xi32>, i32) -> !llvm.struct<(vector<16xi32>, i32)>
    %1 = llvm.extractvalue %0[0] : !llvm.struct<(vector<16xi32>, i32)>
    llvm.return %1 : vector<16xi32>
}

// CHECK-LABEL: <32 x bfloat> @vmax_ltbf16
llvm.func @vmax_ltbf16(%lhs: vector<32xbf16>, %rhs: vector<32xbf16>) -> vector<32xbf16> {
    // CHECK: call { <32 x bfloat>, i32 } @llvm.aie2.vmax.ltbf16(
    // CHECK-SAME: <32 x bfloat> %{{[0-9]+}}, <32 x bfloat> %{{[0-9]+}})
    %0 = "xllvm.intr.aie2.vmax.ltbf16"(%lhs, %rhs) :
        (vector<32xbf16>, vector<32xbf16>) -> !llvm.struct<(vector<32xbf16>, i32)>
    %1 = llvm.extractvalue %0[0] : !llvm.struct<(vector<32xbf16>, i32)>
    llvm.return %1 : vector<32xbf16>
}

<<<<<<< HEAD
// -- MIN ELEMENT -- 

// CHECK-LABEL: <64 x i8> @vmin_ge8
llvm.func @vmin_ge8(%lhs: vector<64xi8>, %rhs: vector<64xi8>, %pred: i32) -> vector<64xi8> {
    // CHECK: call { <64 x i8>, <2 x i32> } @llvm.aie2.vmin.ge8(
    // CHECK-SAME: <64 x i8> %{{[0-9]+}}, <64 x i8> %{{[0-9]+}}, i32 %{{[0-9]+}})
    %0 = "xllvm.intr.aie2.vmin.ge8"(%lhs, %rhs, %pred) :
        (vector<64xi8>, vector<64xi8>, i32) -> !llvm.struct<(vector<64xi8>, vector<2xi32>)>
    %1 = llvm.extractvalue %0[0] : !llvm.struct<(vector<64xi8>, vector<2xi32>)>
    llvm.return %1 : vector<64xi8>
}

// CHECK-LABEL: <32 x i16> @vmin_ge16
llvm.func @vmin_ge16(%lhs: vector<32xi16>, %rhs: vector<32xi16>, %pred: i32) -> vector<32xi16> {
    // CHECK: call { <32 x i16>, i32 } @llvm.aie2.vmin.ge16(
    // CHECK-SAME: <32 x i16> %{{[0-9]+}}, <32 x i16> %{{[0-9]+}}, i32 %{{[0-9]+}})
    %0 = "xllvm.intr.aie2.vmin.ge16"(%lhs, %rhs, %pred) :
        (vector<32xi16>, vector<32xi16>, i32) -> !llvm.struct<(vector<32xi16>, i32)>
    %1 = llvm.extractvalue %0[0] : !llvm.struct<(vector<32xi16>, i32)>
    llvm.return %1 : vector<32xi16>
}

// CHECK-LABEL: <16 x i32> @vmin_ge32
llvm.func @vmin_ge32(%lhs: vector<16xi32>, %rhs: vector<16xi32>, %pred: i32) -> vector<16xi32> {
    // CHECK: call { <16 x i32>, i32 } @llvm.aie2.vmin.ge32(
    // CHECK-SAME: <16 x i32> %{{[0-9]+}}, <16 x i32> %{{[0-9]+}}, i32 %{{[0-9]+}})
    %0 = "xllvm.intr.aie2.vmin.ge32"(%lhs, %rhs, %pred) :
        (vector<16xi32>, vector<16xi32>, i32) -> !llvm.struct<(vector<16xi32>, i32)>
    %1 = llvm.extractvalue %0[0] : !llvm.struct<(vector<16xi32>, i32)>
    llvm.return %1 : vector<16xi32>
}

// CHECK-LABEL: <32 x bfloat> @vmin_gebf16
llvm.func @vmin_gebf16(%lhs: vector<32xbf16>, %rhs: vector<32xbf16>) -> vector<32xbf16> {
    // CHECK: call { <32 x bfloat>, i32 } @llvm.aie2.vmin.gebf16(
    // CHECK-SAME: <32 x bfloat> %{{[0-9]+}}, <32 x bfloat> %{{[0-9]+}})
    %0 = "xllvm.intr.aie2.vmin.gebf16"(%lhs, %rhs) :
        (vector<32xbf16>, vector<32xbf16>) -> !llvm.struct<(vector<32xbf16>, i32)>
    %1 = llvm.extractvalue %0[0] : !llvm.struct<(vector<32xbf16>, i32)>
    llvm.return %1 : vector<32xbf16>
}

// CHECK-LABEL: declare { <32 x bfloat>, i32 } @llvm.aie2.vmax.ltbf16(<32 x bfloat>, <32 x bfloat>)

// CHECK-LABEL: declare { <64 x i8>, <2 x i32> } @llvm.aie2.vmin.ge8(<64 x i8>, <64 x i8>, i32)
// CHECK-LABEL: declare { <32 x i16>, i32 } @llvm.aie2.vmin.ge16(<32 x i16>, <32 x i16>, i32)
// CHECK-LABEL: declare { <16 x i32>, i32 } @llvm.aie2.vmin.ge32(<16 x i32>, <16 x i32>, i32)
// CHECK-LABEL: declare { <32 x bfloat>, i32 } @llvm.aie2.vmin.gebf16(<32 x bfloat>, <32 x bfloat>)
=======
// CHECK-LABEL: declare { <64 x i8>, <2 x i32> } @llvm.aie2.vmax.lt8(<64 x i8>, <64 x i8>, i32)
// CHECK-LABEL: declare { <32 x i16>, i32 } @llvm.aie2.vmax.lt16(<32 x i16>, <32 x i16>, i32)
// CHECK-LABEL: declare { <16 x i32>, i32 } @llvm.aie2.vmax.lt32(<16 x i32>, <16 x i32>, i32)
// CHECK-LABEL: declare { <32 x bfloat>, i32 } @llvm.aie2.vmax.ltbf16(<32 x bfloat>, <32 x bfloat>)
>>>>>>> 1b933de2
<|MERGE_RESOLUTION|>--- conflicted
+++ resolved
@@ -462,7 +462,6 @@
     llvm.return %1 : vector<32xbf16>
 }
 
-<<<<<<< HEAD
 // -- MIN ELEMENT -- 
 
 // CHECK-LABEL: <64 x i8> @vmin_ge8
@@ -505,15 +504,12 @@
     llvm.return %1 : vector<32xbf16>
 }
 
-// CHECK-LABEL: declare { <32 x bfloat>, i32 } @llvm.aie2.vmax.ltbf16(<32 x bfloat>, <32 x bfloat>)
-
-// CHECK-LABEL: declare { <64 x i8>, <2 x i32> } @llvm.aie2.vmin.ge8(<64 x i8>, <64 x i8>, i32)
-// CHECK-LABEL: declare { <32 x i16>, i32 } @llvm.aie2.vmin.ge16(<32 x i16>, <32 x i16>, i32)
-// CHECK-LABEL: declare { <16 x i32>, i32 } @llvm.aie2.vmin.ge32(<16 x i32>, <16 x i32>, i32)
-// CHECK-LABEL: declare { <32 x bfloat>, i32 } @llvm.aie2.vmin.gebf16(<32 x bfloat>, <32 x bfloat>)
-=======
 // CHECK-LABEL: declare { <64 x i8>, <2 x i32> } @llvm.aie2.vmax.lt8(<64 x i8>, <64 x i8>, i32)
 // CHECK-LABEL: declare { <32 x i16>, i32 } @llvm.aie2.vmax.lt16(<32 x i16>, <32 x i16>, i32)
 // CHECK-LABEL: declare { <16 x i32>, i32 } @llvm.aie2.vmax.lt32(<16 x i32>, <16 x i32>, i32)
 // CHECK-LABEL: declare { <32 x bfloat>, i32 } @llvm.aie2.vmax.ltbf16(<32 x bfloat>, <32 x bfloat>)
->>>>>>> 1b933de2
+
+// CHECK-LABEL: declare { <64 x i8>, <2 x i32> } @llvm.aie2.vmin.ge8(<64 x i8>, <64 x i8>, i32)
+// CHECK-LABEL: declare { <32 x i16>, i32 } @llvm.aie2.vmin.ge16(<32 x i16>, <32 x i16>, i32)
+// CHECK-LABEL: declare { <16 x i32>, i32 } @llvm.aie2.vmin.ge32(<16 x i32>, <16 x i32>, i32)
+// CHECK-LABEL: declare { <32 x bfloat>, i32 } @llvm.aie2.vmin.gebf16(<32 x bfloat>, <32 x bfloat>)