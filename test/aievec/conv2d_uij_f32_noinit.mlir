// RUN: aie-opt %s -affine-super-vectorize="virtual-vector-size=8" --aie-vectorize="shift=0" -split-input-file | FileCheck %s

//CHECK-LABEL: func.func @conv2d(%arg0: memref<2048x2048xf32>, %arg1: memref<9xf32>, %arg2: memref<2046x2046xf32>) {
func.func @conv2d (%A: memref<2048x2048xf32>, %B: memref<9xf32>, %C: memref<2046x2046xf32>) {
    affine.for %arg3 = 0 to 2046 {
        affine.for %arg4 = 0 to 2046 {
            //First row
            //first point 
            %a11 = affine.load %A[%arg3, %arg4+0] : memref<2048x2048xf32>
            %b11 = affine.load %B[0] : memref<9xf32>
            %c11 = arith.mulf %a11, %b11 : f32

            //second point 
            %a12 = affine.load %A[%arg3, %arg4+1] : memref<2048x2048xf32>
            %b12 = affine.load %B[1] : memref<9xf32>
            %p12 = arith.mulf %a12, %b12 : f32
            %c12 = arith.addf %c11, %p12 : f32

            //third point 
            %a13 = affine.load %A[%arg3, %arg4+2] : memref<2048x2048xf32>
            %b13 = affine.load %B[2] : memref<9xf32>
            %p13 = arith.mulf %a13, %b13 : f32
            %c13 = arith.addf %c12, %p13 : f32

            //Second row
            //first point 
            %a21 = affine.load %A[%arg3+1, %arg4+0] : memref<2048x2048xf32>
            %b21 = affine.load %B[3] : memref<9xf32>
            %p21 = arith.mulf %a21, %b21 : f32
            %c21 = arith.addf %c13, %p21 : f32

            //second point 
            %a22 = affine.load %A[%arg3+1, %arg4+1] : memref<2048x2048xf32>
            %b22 = affine.load %B[4] : memref<9xf32>
            %p22 = arith.mulf %a22, %b22 : f32
            %c22 = arith.addf %c21, %p22 : f32

            //third point 
            %a23 = affine.load %A[%arg3+1, %arg4+2] : memref<2048x2048xf32>
            %b23 = affine.load %B[5] : memref<9xf32>
            %p23 = arith.mulf %a23, %b23 : f32
            %c23 = arith.addf %c22, %p23 : f32

            //Third row
            //first point 
            %a31 = affine.load %A[%arg3+2, %arg4+0] : memref<2048x2048xf32>
            %b31 = affine.load %B[6] : memref<9xf32>
            %p31 = arith.mulf %a31, %b31 : f32
            %c31 = arith.addf %c23, %p31 : f32

            //second point 
            %a32 = affine.load %A[%arg3+2, %arg4+1] : memref<2048x2048xf32>
            %b32 = affine.load %B[7] : memref<9xf32>
            %p32 = arith.mulf %a32, %b32 : f32
            %c32 = arith.addf %c31, %p32 : f32

            //third point 
            %a33 = affine.load %A[%arg3+2, %arg4+2] : memref<2048x2048xf32>
            %b33 = affine.load %B[8] : memref<9xf32>
            %p33 = arith.mulf %a33, %b33 : f32
            %c33 = arith.addf %c32, %p33 : f32

            //Store accumulated sum
            affine.store %c33, %C[%arg3, %arg4] : memref<2046x2046xf32>
        }
    }
    return
}

//CHECK-NEXT: %c8 = arith.constant 8 : index
//CHECK-NEXT: %c0 = arith.constant 0 : index
//CHECK-NEXT: %0 = aievec.upd %arg1[%c0] {index = 0 : i8, offset = 0 : i32} : memref<9xf32>, vector<8xf32>
//CHECK-NEXT: %1 = aievec.upd %arg1[%c8] {index = 0 : i8, offset = 0 : i32} : memref<9xf32>, vector<8xf32>
//CHECK-NEXT: %c0_0 = arith.constant 0 : index
//CHECK-NEXT: %c2046 = arith.constant 2046 : index
//CHECK-NEXT: %c1 = arith.constant 1 : index
//CHECK-NEXT: scf.for %arg3 = %c0_0 to %c2046 step %c1 {
//CHECK-NEXT: %c1_1 = arith.constant 1 : index
//CHECK-NEXT: %2 = arith.addi %arg3, %c1_1 : index
//CHECK-NEXT: %c2 = arith.constant 2 : index
//CHECK-NEXT: %3 = arith.addi %arg3, %c2 : index
//CHECK-NEXT: %c0_2 = arith.constant 0 : index
//CHECK-NEXT: %c2046_3 = arith.constant 2046 : index
//CHECK-NEXT: %c8_4 = arith.constant 8 : index
//CHECK-NEXT: scf.for %arg4 = %c0_2 to %c2046_3 step %c8_4 {
//CHECK-NEXT: %4 = aievec.upd %arg0[%arg3, %arg4] {index = 0 : i8, offset = 0 : i32} : memref<2048x2048xf32>, vector<16xf32>
//CHECK-NEXT: %5 = aievec_aie1.mul %4, %0 {xoffsets = "0x76543210", xstart = "0", zoffsets = "0x00000000", zstart = "0"} : vector<16xf32>, vector<8xf32>, vector<8xf32>
//CHECK-NEXT: %c1_5 = arith.constant 1 : index
//CHECK-NEXT: %6 = arith.addi %arg4, %c1_5 : index
//CHECK-NEXT: %7 = aievec.upd %arg0[%arg3, %6], %4 {index = 1 : i8, offset = 224 : i32} : memref<2048x2048xf32>, vector<16xf32>
//CHECK-NEXT: %8 = aievec_aie1.mac %7, %0, %5 {xoffsets = "0x76543210", xstart = "1", zoffsets = "0x00000000", zstart = "1"} : vector<16xf32>, vector<8xf32>, vector<8xf32>
//CHECK-NEXT: %9 = aievec_aie1.mac %7, %0, %8 {xoffsets = "0x76543210", xstart = "2", zoffsets = "0x00000000", zstart = "2"} : vector<16xf32>, vector<8xf32>, vector<8xf32>
//CHECK-NEXT: %10 = aievec.upd %arg0[%2, %arg4] {index = 0 : i8, offset = 0 : i32} : memref<2048x2048xf32>, vector<16xf32>
//CHECK-NEXT: %11 = aievec_aie1.mac %10, %0, %9 {xoffsets = "0x76543210", xstart = "0", zoffsets = "0x00000000", zstart = "3"} : vector<16xf32>, vector<8xf32>, vector<8xf32>
//CHECK-NEXT: %12 = aievec.upd %arg0[%2, %6], %10 {index = 1 : i8, offset = 224 : i32} : memref<2048x2048xf32>, vector<16xf32>
//CHECK-NEXT: %13 = aievec_aie1.mac %12, %0, %11 {xoffsets = "0x76543210", xstart = "1", zoffsets = "0x00000000", zstart = "4"} : vector<16xf32>, vector<8xf32>, vector<8xf32>
//CHECK-NEXT: %14 = aievec_aie1.mac %12, %0, %13 {xoffsets = "0x76543210", xstart = "2", zoffsets = "0x00000000", zstart = "5"} : vector<16xf32>, vector<8xf32>, vector<8xf32>
//CHECK-NEXT: %15 = aievec.upd %arg0[%3, %arg4] {index = 0 : i8, offset = 0 : i32} : memref<2048x2048xf32>, vector<16xf32>
//CHECK-NEXT: %16 = aievec_aie1.mac %15, %0, %14 {xoffsets = "0x76543210", xstart = "0", zoffsets = "0x00000000", zstart = "6"} : vector<16xf32>, vector<8xf32>, vector<8xf32>
//CHECK-NEXT: %17 = aievec.upd %arg0[%3, %6], %15 {index = 1 : i8, offset = 224 : i32} : memref<2048x2048xf32>, vector<16xf32>
<<<<<<< HEAD
//CHECK-NEXT: %18 = aievec_aie1.mac %17, %0, %16 {xoffsets = "0x76543210", xstart = "1", zoffsets = "0x00000000", zstart = "7"} : vector<16xf32>, vector<8xf32>, vector<8xf32>
//CHECK-NEXT: %19 = aievec_aie1.mac %17, %1, %18 {xoffsets = "0x76543210", xstart = "2", zoffsets = "0x00000000", zstart = "0"} : vector<16xf32>, vector<8xf32>, vector<8xf32>
//CHECK-NEXT: vector.transfer_write %19, %arg2[%arg3, %arg4] {in_bounds = [true]} : vector<8xf32>, memref<2046x2046xf32>
=======
//CHECK-NEXT: %18 = aievec.mac %17, %0, %16 {xoffsets = "0x76543210", xstart = "1", zoffsets = "0x00000000", zstart = "7"} : vector<16xf32>, vector<8xf32>, vector<8xf32>
//CHECK-NEXT: %19 = aievec.mac %17, %1, %18 {xoffsets = "0x76543210", xstart = "2", zoffsets = "0x00000000", zstart = "0"} : vector<16xf32>, vector<8xf32>, vector<8xf32>
//CHECK-NEXT: vector.transfer_write %19, %arg2[%arg3, %arg4] : vector<8xf32>, memref<2046x2046xf32>
>>>>>>> c6c52ea6
<|MERGE_RESOLUTION|>--- conflicted
+++ resolved
@@ -98,12 +98,6 @@
 //CHECK-NEXT: %15 = aievec.upd %arg0[%3, %arg4] {index = 0 : i8, offset = 0 : i32} : memref<2048x2048xf32>, vector<16xf32>
 //CHECK-NEXT: %16 = aievec_aie1.mac %15, %0, %14 {xoffsets = "0x76543210", xstart = "0", zoffsets = "0x00000000", zstart = "6"} : vector<16xf32>, vector<8xf32>, vector<8xf32>
 //CHECK-NEXT: %17 = aievec.upd %arg0[%3, %6], %15 {index = 1 : i8, offset = 224 : i32} : memref<2048x2048xf32>, vector<16xf32>
-<<<<<<< HEAD
 //CHECK-NEXT: %18 = aievec_aie1.mac %17, %0, %16 {xoffsets = "0x76543210", xstart = "1", zoffsets = "0x00000000", zstart = "7"} : vector<16xf32>, vector<8xf32>, vector<8xf32>
 //CHECK-NEXT: %19 = aievec_aie1.mac %17, %1, %18 {xoffsets = "0x76543210", xstart = "2", zoffsets = "0x00000000", zstart = "0"} : vector<16xf32>, vector<8xf32>, vector<8xf32>
-//CHECK-NEXT: vector.transfer_write %19, %arg2[%arg3, %arg4] {in_bounds = [true]} : vector<8xf32>, memref<2046x2046xf32>
-=======
-//CHECK-NEXT: %18 = aievec.mac %17, %0, %16 {xoffsets = "0x76543210", xstart = "1", zoffsets = "0x00000000", zstart = "7"} : vector<16xf32>, vector<8xf32>, vector<8xf32>
-//CHECK-NEXT: %19 = aievec.mac %17, %1, %18 {xoffsets = "0x76543210", xstart = "2", zoffsets = "0x00000000", zstart = "0"} : vector<16xf32>, vector<8xf32>, vector<8xf32>
-//CHECK-NEXT: vector.transfer_write %19, %arg2[%arg3, %arg4] : vector<8xf32>, memref<2046x2046xf32>
->>>>>>> c6c52ea6
+//CHECK-NEXT: vector.transfer_write %19, %arg2[%arg3, %arg4] : vector<8xf32>, memref<2046x2046xf32>