//===- aie.mlir ------------------------------------------------*- MLIR -*-===//
//
// This file is licensed under the Apache License v2.0 with LLVM Exceptions.
// See https://llvm.org/LICENSE.txt for license information.
// SPDX-License-Identifier: Apache-2.0 WITH LLVM-exception
//
// (c) Copyright 2021 Xilinx Inc.
//
//===----------------------------------------------------------------------===//

// REQUIRES: valid_xchess_license && jackl
// RUN: xchesscc -p me -P ${CARDANO}/data/cervino/lib -c %S/kernel.cc %S/dequant.cc %S/pass.cc
// RUN: aiecc.py --sysroot=%VITIS_SYSROOT% --host-target=aarch64-linux-gnu %s -I%aie_runtime_lib% %aie_runtime_lib%/test_library.cpp %S/test.cpp -o test.elf
// RUN: %run_on_board ./test.elf

<<<<<<< HEAD
module @idct {

=======
module @test_chess_04_deprecated_shim_dma_precompiled_kernel{
>>>>>>> ad2cbf53
  %t74 = AIE.tile(7, 4)
  %t75 = AIE.tile(7, 5)

  %t73 = AIE.tile(7, 3)
  %t72 = AIE.tile(7, 2)
  %t71 = AIE.tile(7, 1)
  %t70 = AIE.tile(7, 0)

  %buf_73_aping = AIE.buffer(%t73) {sym_name = "a73_ping" } : memref<64xi16>
  %buf_73_apong = AIE.buffer(%t73) {sym_name = "a73_pong" } : memref<64xi16>
  %buf_73_bping = AIE.buffer(%t73) {sym_name = "b73_ping" } : memref<64xi16>
  %buf_73_bpong = AIE.buffer(%t73) {sym_name = "b73_pong" } : memref<64xi16>

  %lock_73_a_ping = AIE.lock(%t73, 3) // a_ping
  %lock_73_a_pong = AIE.lock(%t73, 4) // a_pong
  %lock_73_b_ping = AIE.lock(%t73, 5) // b_ping
  %lock_73_b_pong = AIE.lock(%t73, 6) // b_pong

  %buf_74_aping = AIE.buffer(%t74) {sym_name = "a74_ping" } : memref<64xi16>
  %buf_74_apong = AIE.buffer(%t74) {sym_name = "a74_pong" } : memref<64xi16>
  %buf_74_bping = AIE.buffer(%t74) {sym_name = "b74_ping" } : memref<64xi16>
  %buf_74_bpong = AIE.buffer(%t74) {sym_name = "b74_pong" } : memref<64xi16>

  %lock_74_a_ping = AIE.lock(%t74, 3) // a_ping
  %lock_74_a_pong = AIE.lock(%t74, 4) // a_pong
  %lock_74_b_ping = AIE.lock(%t74, 5) // b_ping
  %lock_74_b_pong = AIE.lock(%t74, 6) // b_pong

  %buf_75_aping = AIE.buffer(%t75) {sym_name = "a75_ping" } : memref<64xi16>
  %buf_75_apong = AIE.buffer(%t75) {sym_name = "a75_pong" } : memref<64xi16>
  %buf_75_bping = AIE.buffer(%t75) {sym_name = "b75_ping" } : memref<64xi16>
  %buf_75_bpong = AIE.buffer(%t75) {sym_name = "b75_pong" } : memref<64xi16>

  %lock_75_a_ping = AIE.lock(%t75, 3) // a_ping
  %lock_75_a_pong = AIE.lock(%t75, 4) // a_pong
  %lock_75_b_ping = AIE.lock(%t75, 5) // b_ping
  %lock_75_b_pong = AIE.lock(%t75, 6) // b_pong


  func.func private @dequant_8x8(%A: memref<64xi16>, %B: memref<64xi16>) -> ()
  // func.func private @idct_8x8_mmult_h(%A: memref<64xi16>, %B: memref<64xi16>) -> ()
  // func.func private @idct_8x8_mmult_v(%A: memref<64xi16>, %B: memref<64xi16>) -> ()

  func.func private @pass(%A: memref<64xi16>, %B: memref<64xi16>) -> ()
  // func.func private @func1(%A: memref<64xi16>, %B: memref<64xi16>) -> ()
  // func.func private @func2(%A: memref<64xi16>, %B: memref<64xi16>) -> ()
  // func.func private @func3(%A: memref<64xi16>, %B: memref<64xi16>) -> ()

  %c13 = AIE.core(%t73) { 
    %buffer_size =  arith.constant 64 : i32

    %lb = arith.constant 0 : index
    %ub = arith.constant 4 : index
    %step = arith.constant 1 : index
    
    %sum_0 = arith.constant 0 : i32
    %inc = arith.constant 1 : i32
    %c0 = arith.constant 0 : index
    %c1 = arith.constant 1 : index
    %c64 = arith.constant 64 : index
    scf.for %iv = %lb to %ub step %step {
      
      AIE.useLock(%lock_73_a_ping, "Acquire", 1) // acquire for read
      AIE.useLock(%lock_73_b_ping, "Acquire", 0) // acquire for write
      func.call @dequant_8x8(%buf_73_aping, %buf_73_bping) : (memref<64xi16>, memref<64xi16>) -> ()
      AIE.useLock(%lock_73_a_ping, "Release", 0) // release for write
      AIE.useLock(%lock_73_b_ping, "Release", 1) // release for read

      AIE.useLock(%lock_73_a_pong, "Acquire", 1) // acquire for read
      AIE.useLock(%lock_73_b_pong, "Acquire", 0) // acquire for write
      func.call @dequant_8x8(%buf_73_apong, %buf_73_bpong) : (memref<64xi16>, memref<64xi16>) -> ()
      AIE.useLock(%lock_73_a_pong, "Release", 0) // release for write
      AIE.useLock(%lock_73_b_pong, "Release", 1) // release for read      
    }

    AIE.end
  } { link_with="pass.o" }

  %c74 = AIE.core(%t74) { 
    %buffer_size =  arith.constant 64 : i32

    %lb = arith.constant 0 : index
    %ub = arith.constant 4 : index
    %step = arith.constant 1 : index
    
    %sum_0 = arith.constant 0 : i32
    %inc = arith.constant 1 : i32
    %c0 = arith.constant 0 : index
    %c1 = arith.constant 1 : index
    %c64 = arith.constant 64 : index
    scf.for %iv = %lb to %ub step %step {
      
      AIE.useLock(%lock_74_a_ping, "Acquire", 1) // acquire for read
      AIE.useLock(%lock_74_b_ping, "Acquire", 0) // acquire for write
      func.call @pass(%buf_74_aping, %buf_74_bping) : (memref<64xi16>, memref<64xi16>) -> ()
      AIE.useLock(%lock_74_a_ping, "Release", 0) // release for write
      AIE.useLock(%lock_74_b_ping, "Release", 1) // release for read

      AIE.useLock(%lock_74_a_pong, "Acquire", 1) // acquire for read
      AIE.useLock(%lock_74_b_pong, "Acquire", 0) // acquire for write
      func.call @pass(%buf_74_apong, %buf_74_bpong) : (memref<64xi16>, memref<64xi16>) -> ()
      AIE.useLock(%lock_74_a_pong, "Release", 0) // release for write
      AIE.useLock(%lock_74_b_pong, "Release", 1) // release for read      
    }

    AIE.end
  } { link_with="pass.o" }
  
    %c75 = AIE.core(%t75) { 
    %buffer_size =  arith.constant 64 : i32

    %lb = arith.constant 0 : index
    %ub = arith.constant 4 : index
    %step = arith.constant 1 : index
    
    %sum_0 = arith.constant 0 : i32
    %inc = arith.constant 1 : i32
    %c0 = arith.constant 0 : index
    %c1 = arith.constant 1 : index
    %c64 = arith.constant 64 : index
    scf.for %iv = %lb to %ub step %step {
      
      AIE.useLock(%lock_75_a_ping, "Acquire", 1) // acquire for read
      AIE.useLock(%lock_75_b_ping, "Acquire", 0) // acquire for write
      func.call @pass(%buf_75_aping, %buf_75_bping) : (memref<64xi16>, memref<64xi16>) -> ()
      AIE.useLock(%lock_75_a_ping, "Release", 0) // release for write
      AIE.useLock(%lock_75_b_ping, "Release", 1) // release for read

      AIE.useLock(%lock_75_a_pong, "Acquire", 1) // acquire for read
      AIE.useLock(%lock_75_b_pong, "Acquire", 0) // acquire for write
      func.call @pass(%buf_75_apong, %buf_75_bpong) : (memref<64xi16>, memref<64xi16>) -> ()
      AIE.useLock(%lock_75_a_pong, "Release", 0) // release for write
      AIE.useLock(%lock_75_b_pong, "Release", 1) // release for read      
    }

    AIE.end
  } { link_with="pass.o" }

  // Tile DMA
  %m73 = AIE.mem(%t73) {
      %srcDma = AIE.dmaStart("S2MM", 0, ^bd0, ^dma0)
    ^dma0:
      %dstDma = AIE.dmaStart("MM2S", 1, ^bd2, ^end)
    ^bd0:
      AIE.useLock(%lock_73_a_ping, "Acquire", 0)
      AIE.dmaBd(<%buf_73_aping : memref<64xi16>, 0, 64>, 0)
      AIE.useLock(%lock_73_a_ping, "Release", 1)
      cf.br ^bd1
    ^bd1:
      AIE.useLock(%lock_73_a_pong, "Acquire", 0)
      AIE.dmaBd(<%buf_73_apong : memref<64xi16>, 0, 64>, 0)
      AIE.useLock(%lock_73_a_pong, "Release", 1)
      cf.br ^bd0
    ^bd2:
      AIE.useLock(%lock_73_b_ping, "Acquire", 1)
      AIE.dmaBd(<%buf_73_bping : memref<64xi16>, 0, 64>, 0)
      AIE.useLock(%lock_73_b_ping, "Release", 0)
      cf.br ^bd3
    ^bd3:
      AIE.useLock(%lock_73_b_pong, "Acquire", 1)
      AIE.dmaBd(<%buf_73_bpong : memref<64xi16>, 0, 64>, 0)
      AIE.useLock(%lock_73_b_pong, "Release", 0)
      cf.br ^bd2
    ^end:
      AIE.end
  }

  // Tile DMA
  %m74 = AIE.mem(%t74) {
      %srcDma = AIE.dmaStart("S2MM", 0, ^bd0, ^dma0)
    ^dma0:
      %dstDma = AIE.dmaStart("MM2S", 1, ^bd2, ^end)
    ^bd0:
      AIE.useLock(%lock_74_a_ping, "Acquire", 0)
      AIE.dmaBd(<%buf_74_aping : memref<64xi16>, 0, 64>, 0)
      AIE.useLock(%lock_74_a_ping, "Release", 1)
      cf.br ^bd1
    ^bd1:
      AIE.useLock(%lock_74_a_pong, "Acquire", 0)
      AIE.dmaBd(<%buf_74_apong : memref<64xi16>, 0, 64>, 0)
      AIE.useLock(%lock_74_a_pong, "Release", 1)
      cf.br ^bd0
    ^bd2:
      AIE.useLock(%lock_74_b_ping, "Acquire", 1)
      AIE.dmaBd(<%buf_74_bping : memref<64xi16>, 0, 64>, 0)
      AIE.useLock(%lock_74_b_ping, "Release", 0)
      cf.br ^bd3
    ^bd3:
      AIE.useLock(%lock_74_b_pong, "Acquire", 1)
      AIE.dmaBd(<%buf_74_bpong : memref<64xi16>, 0, 64>, 0)
      AIE.useLock(%lock_74_b_pong, "Release", 0)
      cf.br ^bd2
    ^end:
      AIE.end
  }

  // Tile DMA
  %m75 = AIE.mem(%t75) {
      %srcDma = AIE.dmaStart("S2MM", 0, ^bd0, ^dma0)
    ^dma0:
      %dstDma = AIE.dmaStart("MM2S", 1, ^bd2, ^end)
    ^bd0:
      AIE.useLock(%lock_75_a_ping, "Acquire", 0)
      AIE.dmaBd(<%buf_75_aping : memref<64xi16>, 0, 64>, 0)
      AIE.useLock(%lock_75_a_ping, "Release", 1)
      cf.br ^bd1
    ^bd1:
      AIE.useLock(%lock_75_a_pong, "Acquire", 0)
      AIE.dmaBd(<%buf_75_apong : memref<64xi16>, 0, 64>, 0)
      AIE.useLock(%lock_75_a_pong, "Release", 1)
      cf.br ^bd0
    ^bd2:
      AIE.useLock(%lock_75_b_ping, "Acquire", 1)
      AIE.dmaBd(<%buf_75_bping : memref<64xi16>, 0, 64>, 0)
      AIE.useLock(%lock_75_b_ping, "Release", 0)
      cf.br ^bd3
    ^bd3:
      AIE.useLock(%lock_75_b_pong, "Acquire", 1)
      AIE.dmaBd(<%buf_75_bpong : memref<64xi16>, 0, 64>, 0)
      AIE.useLock(%lock_75_b_pong, "Release", 0)
      cf.br ^bd2
    ^end:
      AIE.end
  }

  // DDR buffer
  %buffer_in  = AIE.external_buffer : memref<512 x i16>
  %buffer_out = AIE.external_buffer : memref<512 x i16>

  // Shim DMA connection to kernel
  AIE.flow(%t70, DMA : 0, %t73, DMA : 0)
  AIE.flow(%t75, DMA : 0, %t70, DMA : 0)

  // Shim DMA loads large buffer to local memory
  %dma = AIE.shimDMA(%t70) {
      %lock1 = AIE.lock(%t70, 1)
      %lock2 = AIE.lock(%t70, 2)
      AIE.dmaStart(MM2S, 0, ^bd0, ^dma)
    ^dma:
      AIE.dmaStart(S2MM, 0, ^bd1, ^end)
    ^bd0:
      AIE.useLock(%lock1, Acquire, 1)
      AIE.dmaBd(<%buffer_in : memref<512 x i16>, 0, 512>, 0)
      AIE.useLock(%lock1, Release, 0)
      cf.br ^bd0
    ^bd1:
      AIE.useLock(%lock2, Acquire, 1)
      AIE.dmaBd(<%buffer_out : memref<512 x i16>, 0, 512>, 0)
      AIE.useLock(%lock2, Release, 0)
      cf.br ^bd1
    ^end:
      AIE.end
  }
}<|MERGE_RESOLUTION|>--- conflicted
+++ resolved
@@ -13,12 +13,8 @@
 // RUN: aiecc.py --sysroot=%VITIS_SYSROOT% --host-target=aarch64-linux-gnu %s -I%aie_runtime_lib% %aie_runtime_lib%/test_library.cpp %S/test.cpp -o test.elf
 // RUN: %run_on_board ./test.elf
 
-<<<<<<< HEAD
 module @idct {
 
-=======
-module @test_chess_04_deprecated_shim_dma_precompiled_kernel{
->>>>>>> ad2cbf53
   %t74 = AIE.tile(7, 4)
   %t75 = AIE.tile(7, 5)
 
@@ -83,13 +79,13 @@
       
       AIE.useLock(%lock_73_a_ping, "Acquire", 1) // acquire for read
       AIE.useLock(%lock_73_b_ping, "Acquire", 0) // acquire for write
-      func.call @dequant_8x8(%buf_73_aping, %buf_73_bping) : (memref<64xi16>, memref<64xi16>) -> ()
+      func.call @pass(%buf_73_aping, %buf_73_bping) : (memref<64xi16>, memref<64xi16>) -> ()
       AIE.useLock(%lock_73_a_ping, "Release", 0) // release for write
       AIE.useLock(%lock_73_b_ping, "Release", 1) // release for read
 
       AIE.useLock(%lock_73_a_pong, "Acquire", 1) // acquire for read
       AIE.useLock(%lock_73_b_pong, "Acquire", 0) // acquire for write
-      func.call @dequant_8x8(%buf_73_apong, %buf_73_bpong) : (memref<64xi16>, memref<64xi16>) -> ()
+      func.call @pass(%buf_73_apong, %buf_73_bpong) : (memref<64xi16>, memref<64xi16>) -> ()
       AIE.useLock(%lock_73_a_pong, "Release", 0) // release for write
       AIE.useLock(%lock_73_b_pong, "Release", 1) // release for read      
     }
