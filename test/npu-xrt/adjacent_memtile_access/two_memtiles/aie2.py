--- conflicted
+++ resolved
@@ -168,10 +168,6 @@
             npu_dma_memcpy_nd(metadata="in1", bd_id=1, mem=A, sizes=[1, 1, 1, N])
             npu_dma_memcpy_nd(metadata="out", bd_id=0, mem=C, sizes=[1, 1, 1, N])
             npu_dma_wait("out")
-<<<<<<< HEAD
-=======
-            # npu_sync(column=0, row=0, direction=0, channel=0)
->>>>>>> 7b797476
 
 
 with mlir_mod_ctx() as ctx:
