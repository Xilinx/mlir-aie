--- conflicted
+++ resolved
@@ -45,11 +45,7 @@
                               int SIZE, int verbosity) {
   int errors = 0;
   constexpr int REPEAT_COUNT = 2;
-<<<<<<< HEAD
   constexpr int CHUNK_SIZE = 1024;
-=======
-  constexpr int CHUNK_SIZE = 1024; // Must match chunk_size in AIE design
->>>>>>> b00139bd
 
   int num_chunks = SIZE / CHUNK_SIZE;
 
