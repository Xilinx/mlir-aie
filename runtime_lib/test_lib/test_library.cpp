//===- test_library.cpp -----------------------------------------*- C++ -*-===//
//
// This file is licensed under the Apache License v2.0 with LLVM Exceptions.
// See https://llvm.org/LICENSE.txt for license information.
// SPDX-License-Identifier: Apache-2.0 WITH LLVM-exception
//
// (c) Copyright 2021 Xilinx Inc.
//
//===----------------------------------------------------------------------===//

/// \file
/// This file contains common libraries used for testing. Many of these
/// functions are relatively thin wrappers around underlying libXAIE call and
/// are provided to expose a relatively consistent API.  Others are more
/// complex.

#include "test_library.h"
#include "math.h"
#include <assert.h>
#include <fcntl.h>
#include <stdio.h>
#include <sys/mman.h>
#include <vector>

#define SYSFS_PATH_MAX 63

#ifdef HSA_RUNTIME
hsa_status_t mlir_aie_packet_req_translation(hsa_agent_dispatch_packet_t *pkt,
                                             uint64_t va) {

  pkt->arg[0] = 0;
  pkt->arg[0] = va;

  pkt->type = AIR_PKT_TYPE_TRANSLATE;
  pkt->header = (HSA_PACKET_TYPE_AGENT_DISPATCH << HSA_PACKET_HEADER_TYPE);

  return HSA_STATUS_SUCCESS;
}

hsa_status_t mlir_aie_packet_nd_memcpy(
    hsa_agent_dispatch_packet_t *pkt, uint16_t herd_id, uint8_t col,
    uint8_t direction, uint8_t channel, uint8_t burst_len, uint8_t memory_space,
    uint64_t phys_addr, uint32_t transfer_length1d, uint32_t transfer_length2d,
    uint32_t transfer_stride2d, uint32_t transfer_length3d,
    uint32_t transfer_stride3d, uint32_t transfer_length4d,
    uint32_t transfer_stride4d) {

  pkt->arg[0] = 0;
  pkt->arg[0] |= ((uint64_t)memory_space) << 16;
  pkt->arg[0] |= ((uint64_t)channel) << 24;
  pkt->arg[0] |= ((uint64_t)col) << 32;
  pkt->arg[0] |= ((uint64_t)burst_len) << 52;
  pkt->arg[0] |= ((uint64_t)direction) << 60;

  pkt->arg[1] = phys_addr;
  pkt->arg[2] = transfer_length1d;
  pkt->arg[2] |= ((uint64_t)transfer_length2d) << 32;
  pkt->arg[2] |= ((uint64_t)transfer_stride2d) << 48;
  pkt->arg[3] = transfer_length3d;
  pkt->arg[3] |= ((uint64_t)transfer_stride3d) << 16;
  pkt->arg[3] |= ((uint64_t)transfer_length4d) << 32;
  pkt->arg[3] |= ((uint64_t)transfer_stride4d) << 48;

  pkt->type = AIR_PKT_TYPE_ND_MEMCPY;
  pkt->header = (HSA_PACKET_TYPE_AGENT_DISPATCH << HSA_PACKET_HEADER_TYPE);

  return HSA_STATUS_SUCCESS;
}

hsa_status_t get_aie_agents(hsa_agent_t agent, void *data) {
  hsa_status_t status(HSA_STATUS_SUCCESS);
  hsa_device_type_t device_type;
  std::vector<hsa_agent_t> *aie_agents(nullptr);

  if (!data) {
    status = HSA_STATUS_ERROR_INVALID_ARGUMENT;
    return status;
  }

  aie_agents = static_cast<std::vector<hsa_agent_t> *>(data);
  status = hsa_agent_get_info(agent, HSA_AGENT_INFO_DEVICE, &device_type);

  if (status != HSA_STATUS_SUCCESS) {
    printf("%s [ERROR] We got a status of 0x%x from hsa_agent_get_info\n",
           __func__, status);
    return status;
  }

  if (device_type == HSA_DEVICE_TYPE_AIE) {
    aie_agents->push_back(agent);
  }

  return status;
}

hsa_status_t get_global_mem_pool(hsa_amd_memory_pool_t pool, void *data) {
  hsa_status_t status(HSA_STATUS_SUCCESS);
  hsa_region_segment_t segment_type;
  status = hsa_amd_memory_pool_get_info(pool, HSA_AMD_MEMORY_POOL_INFO_SEGMENT,
                                        &segment_type);
  if (segment_type == HSA_REGION_SEGMENT_GLOBAL) {
    *reinterpret_cast<hsa_amd_memory_pool_t *>(data) = pool;
  }

  return status;
}

hsa_status_t mlir_aie_queue_dispatch_and_wait(
    hsa_agent_t *agent, hsa_queue_t *q, uint64_t packet_id, uint64_t doorbell,
    hsa_agent_dispatch_packet_t *pkt, bool destroy_signal) {

  // dispatch and wait has blocking semantics so we can internally create the
  // signal
  hsa_amd_signal_create_on_agent(1, 0, nullptr, agent, 0,
                                 &(pkt->completion_signal));

  // Write the packet to the queue
  mlir_aie_write_pkt<hsa_agent_dispatch_packet_t>(q, packet_id, pkt);

  // Ringing the doorbell
  hsa_signal_store_screlease(q->doorbell_signal, doorbell);

  // wait for packet completion
  while (hsa_signal_wait_scacquire(pkt->completion_signal,
                                   HSA_SIGNAL_CONDITION_EQ, 0, 0x80000,
                                   HSA_WAIT_STATE_ACTIVE) != 0)
    ;

  // Optionally destroying the signal
  if (destroy_signal) {
    hsa_signal_destroy(pkt->completion_signal);
  }

  return HSA_STATUS_SUCCESS;
}

hsa_status_t mlir_aie_packet_device_init(hsa_agent_dispatch_packet_t *pkt,
                                         uint32_t num_cols) {

  pkt->arg[0] = 0;
  pkt->arg[0] |= (AIR_ADDRESS_ABSOLUTE_RANGE << 48);
  pkt->arg[0] |= ((uint64_t)num_cols << 40);

  pkt->type = AIR_PKT_TYPE_DEVICE_INITIALIZE;
  pkt->header = (HSA_PACKET_TYPE_AGENT_DISPATCH << HSA_PACKET_HEADER_TYPE);

  return HSA_STATUS_SUCCESS;
}
#endif

/// @brief  Release access to the libXAIE context.
/// @param ctx The context
void mlir_aie_deinit_libxaie(aie_libxaie_ctx_t *ctx) {
  AieRC RC = XAie_Finish(&(ctx->DevInst));
  if (RC != XAIE_OK) {
    printf("Failed to finish tiles.\n");
  }

#ifdef HSA_RUNTIME
  if (ctx->cmd_queue != NULL) {
    hsa_queue_destroy(ctx->cmd_queue);
  }
  hsa_shut_down();
#endif
  free(ctx);
}

/// @brief Initialize the device represented by the context.
/// @param ctx The context
/// @return Zero on success
int mlir_aie_init_device(aie_libxaie_ctx_t *ctx, uint32_t device_id) {
  AieRC RC = XAIE_OK;

#ifdef HSA_RUNTIME
  if (ctx == NULL) {
    printf("[ERROR] %s: Passed context of NULL\n", __func__);
    return -1;
  }

  // Initializing HSA
  hsa_status_t hsa_ret = hsa_init();
  if (hsa_ret != HSA_STATUS_SUCCESS) {
    printf("hsa_init failed\n");
    return -1;
  }

  // Finding all AIE HSA agents
  hsa_status_t iterate_agents_ret = hsa_iterate_agents(
      &get_aie_agents, reinterpret_cast<void *>(&(ctx->agents)));
  if (iterate_agents_ret != HSA_STATUS_SUCCESS) {
    printf("iterate_agents failed with opcode 0x%x\n", iterate_agents_ret);
    return -1;
  }

  // Checking if the agents are empty
  if (ctx->agents.empty()) {
    printf("No agents found. Exiting.\n");
    return -1;
  }

  // Iterating over memory pools to initialize our allocator
  hsa_amd_agent_iterate_memory_pools(
      ctx->agents.front(), get_global_mem_pool,
      reinterpret_cast<void *>(&(ctx->global_mem_pool)));

  // Creating a queue on the first agent that we see
  hsa_queue_t *q = nullptr;
  int aie_max_queue_size = 0;
  hsa_agent_get_info(ctx->agents[0], HSA_AGENT_INFO_QUEUE_MAX_SIZE,
                     &aie_max_queue_size);

  auto queue_create_status =
      hsa_queue_create(ctx->agents[0], aie_max_queue_size,
                       HSA_QUEUE_TYPE_SINGLE, nullptr, nullptr, 0, 0, &q);

  if (queue_create_status != HSA_STATUS_SUCCESS) {
    printf("Failed to create queue. Exiting\n");
    return -1;
  }

  // Initializing the device
  uint64_t wr_idx = hsa_queue_add_write_index_relaxed(q, 1);
  uint64_t packet_id = wr_idx % q->size;
  hsa_agent_dispatch_packet_t shim_pkt;
  mlir_aie_packet_device_init(&shim_pkt, 50);
  mlir_aie_queue_dispatch_and_wait(&(ctx->agents[0]), q, packet_id, wr_idx,
                                   &shim_pkt, true);

  // Attaching the queue to the context so we can send more packets if needed
  ctx->cmd_queue = q;

  // Creating the sysfs path to issue read/write 32 commands
  char sysfs_path[SYSFS_PATH_MAX + 1];
  if (snprintf(sysfs_path, SYSFS_PATH_MAX, "/sys/class/amdair/amdair/%02u",
               device_id) == SYSFS_PATH_MAX)
    sysfs_path[SYSFS_PATH_MAX] = 0;

  // Using the AMDAIR libxaie backend, which utilizes the AMDAIR driver
  XAie_BackendType backend;
  ctx->AieConfigPtr.Backend = XAIE_IO_BACKEND_AMDAIR;
  backend = XAIE_IO_BACKEND_AMDAIR;
  ctx->AieConfigPtr.BaseAddr = 0;
  ctx->DevInst.IOInst = (void *)sysfs_path;

#endif

  RC = XAie_CfgInitialize(&(ctx->DevInst), &(ctx->AieConfigPtr));
  if (RC != XAIE_OK) {
    printf("Driver initialization failed.\n");
    return -1;
  }

  // Without this special case, the simulator generates
  // FATAL::[ xtlm::907 ] b_transport_cb is not registered with the utils
  const XAie_Backend *Backend = ctx->DevInst.Backend;
  if (Backend->Type != XAIE_IO_BACKEND_SIM) {
    RC = XAie_PmRequestTiles(&(ctx->DevInst), NULL, 0);
    if (RC != XAIE_OK) {
      printf("Failed to request tiles.\n");
      return -1;
    }

    // TODO Extra code to really teardown the partitions
    RC = XAie_Finish(&(ctx->DevInst));
    if (RC != XAIE_OK) {
      printf("Failed to finish tiles.\n");
      return -1;
    }

#ifdef HSA_RUNTIME
    // Because we tear this down, need to do it again
    ctx->AieConfigPtr.BaseAddr = 0;
    ctx->DevInst.IOInst = (void *)sysfs_path;
#endif

    RC = XAie_CfgInitialize(&(ctx->DevInst), &(ctx->AieConfigPtr));
    if (RC != XAIE_OK) {
      printf("Driver initialization failed.\n");
      return -1;
    }
    RC = XAie_PmRequestTiles(&(ctx->DevInst), NULL, 0);
    if (RC != XAIE_OK) {
      printf("Failed to request tiles.\n");
      return -1;
    }
  }

  if (Backend->Type == XAIE_IO_BACKEND_SIM) {
    printf("Turning ecc off\n");
    XAie_TurnEccOff(&(ctx->DevInst));
  }

  return 0;
}

/// @brief Acquire a physical lock
/// @param ctx The context
/// @param col The column of the lock
/// @param row The row of the lock
/// @param lockid The ID of the lock in the tile.
/// @param lockval The value to acquire the lock with.
/// @param timeout The number of microseconds to wait
/// @return Return non-zero on success, i.e. the operation did not timeout.
int mlir_aie_acquire_lock(aie_libxaie_ctx_t *ctx, int col, int row, int lockid,
                          int lockval, int timeout) {
  return (XAie_LockAcquire(&(ctx->DevInst), XAie_TileLoc(col, row),
                           XAie_LockInit(lockid, lockval), timeout) == XAIE_OK);
}

/// @brief Release a physical lock
/// @param ctx The context
/// @param col The column of the lock
/// @param row The row of the lock
/// @param lockid The ID of the lock in the tile.
/// @param lockval The value to acquire the lock with.
/// @param timeout The number of microseconds to wait
/// @return Return non-zero on success, i.e. the operation did not timeout.
int mlir_aie_release_lock(aie_libxaie_ctx_t *ctx, int col, int row, int lockid,
                          int lockval, int timeout) {
  return (XAie_LockRelease(&(ctx->DevInst), XAie_TileLoc(col, row),
                           XAie_LockInit(lockid, lockval), timeout) == XAIE_OK);
}

/// @brief Read the AIE configuration memory at the given physical address.
u32 mlir_aie_read32(aie_libxaie_ctx_t *ctx, u64 addr) {
  u32 val;
  XAie_Read32(&(ctx->DevInst), addr, &val);
  return val;
}

/// @brief Write the AIE configuration memory at the given physical address.
/// It's almost always better to use some more indirect method of accessing
/// configuration registers, but this is provided as a last resort.
void mlir_aie_write32(aie_libxaie_ctx_t *ctx, u64 addr, u32 val) {
  XAie_Write32(&(ctx->DevInst), addr, val);
}

/// @brief Read a value from the data memory of a particular tile memory
/// @param addr The address in the given tile.
/// @return The data
u32 mlir_aie_data_mem_rd_word(aie_libxaie_ctx_t *ctx, int col, int row,
                              u64 addr) {
  u32 data;
  XAie_DataMemRdWord(&(ctx->DevInst), XAie_TileLoc(col, row), addr, &data);
  return data;
}

/// @brief Write a value to the data memory of a particular tile memory
/// @param addr The address in the given tile.
/// @param data The data
void mlir_aie_data_mem_wr_word(aie_libxaie_ctx_t *ctx, int col, int row,
                               u64 addr, u32 data) {
  XAie_DataMemWrWord(&(ctx->DevInst), XAie_TileLoc(col, row), addr, data);
}

/// @brief Return the base address of the given tile.
/// The configuration address space of most tiles is very similar,
/// relative to this base address.
u64 mlir_aie_get_tile_addr(aie_libxaie_ctx_t *ctx, int col, int row) {
<<<<<<< HEAD
  return XAie_GetTileAddr(&(ctx->DevInst), row, col);
=======
  return (((u64)row & 0xFFU) << ctx->DevInst.DevProp.RowShift) |
         (((u64)col & 0xFFU) << ctx->DevInst.DevProp.ColShift);
>>>>>>> 4c71d38d
}

/// @brief Dump the tile memory of the given tile
/// Values that are zero are not shown
void mlir_aie_dump_tile_memory(aie_libxaie_ctx_t *ctx, int col, int row) {
  for (int i = 0; i < 0x2000; i++) {
    uint32_t d;
    AieRC rc = XAie_DataMemRdWord(&(ctx->DevInst), XAie_TileLoc(col, row),
                                  (i * 4), &d);
    if (rc == XAIE_OK && d != 0)
      printf("Tile[%d][%d]: mem[%d] = %d\n", col, row, i, d);
  }
}

/// @brief Fill the tile memory of the given tile with zeros.
/// Values that are zero are not shown
void mlir_aie_clear_tile_memory(aie_libxaie_ctx_t *ctx, int col, int row) {
  for (int i = 0; i < 0x2000; i++) {
    XAie_DataMemWrWord(&(ctx->DevInst), XAie_TileLoc(col, row), (i * 4), 0);
  }
}

static void print_aie1_dmachannel_status(aie_libxaie_ctx_t *ctx, int col,
                                         int row, const char *dmatype,
                                         const char *channel, int channelNum,
                                         int running, int stalled) {
  printf("%s [%d, %d] AIE1 %s%d ", dmatype, col, row, channel, channelNum);
  switch (running) {
  case 0:
    printf("IDLE ");
    break;
  case 1:
    printf("STARTING ");
    break;
  case 2:
    printf("RUNNING ");
    break;
  }
  if (stalled) {
    printf("Stalled on lock");
  }
  printf("\n");
}

static void print_aie2_dmachannel_status(aie_libxaie_ctx_t *ctx, int col,
                                         int row, const char *dmatype,
                                         const char *channel, int channelNum,
                                         u32 statusOffset, u32 controlOffset,
                                         int &current_bd) {
<<<<<<< HEAD
  u64 tileAddr = XAie_GetTileAddr(&(ctx->DevInst), row, col);
=======
  u64 tileAddr = mlir_aie_get_tile_addr(ctx, row, col);
>>>>>>> 4c71d38d
  u32 status, control;
  XAie_Read32(&(ctx->DevInst), tileAddr + statusOffset, &status);
  XAie_Read32(&(ctx->DevInst), tileAddr + controlOffset, &control);
  u32 running = status & 0x3;
  u32 stalled_acq = (status >> 2) & 0x1;
  u32 stalled_rel = (status >> 3) & 0x1;
  u32 stalled_data = (status >> 4) & 0x1;
  u32 stalled_complete = (status >> 5) & 0x1;
  current_bd = status >> 24;
  printf("%s [%d, %d] AIE2 %s%d ", dmatype, col, row, channel, channelNum);
  switch (running) {
  case 0:
    printf("IDLE ");
    break;
  case 1:
    printf("STARTING ");
    break;
  case 2:
    printf("RUNNING ");
    break;
  }
  if (stalled_acq)
    printf("Stalled on Acquire ");
  if (stalled_rel)
    printf("Stalled on Release ");
  if (stalled_data)
    printf("Stalled on Data ");
  if (stalled_complete)
    printf("Stalled on Completion ");
  printf("status:%08X ctrl:%02X\n", status, control);
};

static void print_bd(int bd, int bd_valid, u32 nextBd, u32 useNextBd,
                     int isPacket, u32 packetID, u32 packetType,
                     int words_to_transfer, int base_address,
                     int acquireEnabled, u32 acquireLock, int acquireValue,
                     int releaseEnabled, u32 releaseLock, int releaseValue,
                     int s2mm_current_bd[], int mm2s_current_bd[],
                     int numchannels) {

  if (bd_valid) {
    printf("BD %d valid ", bd);
    if (useNextBd)
      printf("(Next BD: %d)\n", nextBd);
    else
      printf("(Last BD)\n");

    for (int i = 0; i < numchannels; i++) {
      if (bd == s2mm_current_bd[i]) {
        printf(" * Current BD for s2mm channel %d\n", i);
      }
      if (bd == mm2s_current_bd[i]) {
        printf(" * Current BD for mm2s channel %d\n", i);
      }
    }

    if (isPacket) {
      printf("   Packet ID: %02X\n", packetID);
      printf("   Packet Type: %01X\n", packetType);
    }
    printf("   Transferring %d 32 bit words to/from byte address %06X\n",
           words_to_transfer, base_address * 4);

    // printf("   ");
    // for (int w = 0; w < 7; w++) {
    //   u32 tmpd;
    //   XAie_DataMemRdWord(&(ctx->DevInst), XAie_TileLoc(col, row),
    //                     (base_address + w) * 4, &tmpd);
    //   printf("%08X ", tmpd);
    // }
    // printf("\n");
    if (acquireEnabled) { // acquire is enabled
      printf("   Acquires lock %d ", acquireLock);
      printf("with value %d\n", acquireValue);
    }
    if (releaseEnabled) {
      printf("   Releases lock %d ", releaseLock);
      printf("with value %d\n", releaseValue);
    }
    // printf("currently ");
    // u32 locks;
    // XAie_Read32(&(ctx->DevInst), tileAddr + 0x0001EF00, &locks);
    // u32 two_bits = (locks >> (lock_id * 2)) & 0x3;
    // if (two_bits) {
    //   u32 acquired = two_bits & 0x1;
    //   u32 value = two_bits & 0x2;
    //   if (acquired)
    //     printf("Acquired ");
    //   printf(value ? "1" : "0");
    // } else
    //   printf("0");
    // }
  }
}

/// @brief Print a summary of the status of the given Tile DMA.
void mlir_aie_print_dma_status(aie_libxaie_ctx_t *ctx, int col, int row) {
<<<<<<< HEAD
  u64 tileAddr = XAie_GetTileAddr(&(ctx->DevInst), row, col);
=======
  u64 tileAddr = mlir_aie_get_tile_addr(ctx, row, col);
>>>>>>> 4c71d38d
  auto TileType = ctx->DevInst.DevOps->GetTTypefromLoc(&(ctx->DevInst),
                                                       XAie_TileLoc(col, row));
  assert(TileType == XAIEGBL_TILE_TYPE_AIETILE);

  if (ctx->AieConfigPtr.AieGen == XAIE_DEV_GEN_AIEML) {
    const int num_bds = 2;
    int s2mm_current_bd[num_bds];
    int mm2s_current_bd[num_bds];

    for (int i = 0; i < num_bds; i++) {
      print_aie2_dmachannel_status(ctx, col, row, "DMA", "s2mm", i,
                                   0x0001DF00 + 4 * i, 0x0001DE00 + 8 * i,
                                   s2mm_current_bd[i]);
      u32 write_count;
      XAie_Read32(&(ctx->DevInst), tileAddr + 0x0001D230 + (0x4 * i),
                  &write_count);
      printf("DMA [%d, %d] s2mm%d write_count = %d\n", col, row, i,
             write_count);
    }
    for (int i = 0; i < num_bds; i++)
      print_aie2_dmachannel_status(ctx, col, row, "DMA", "mm2s", i,
                                   0x0001DF10 + 4 * i, 0x0001DE10 + 8 * i,
                                   mm2s_current_bd[i]);

    for (int bd = 0; bd < 8; bd++) {
      u32 dma_bd_addr;
      u32 dma_bd_packet;
      u32 dma_bd_control;
      XAie_Read32(&(ctx->DevInst), tileAddr + 0x0001D000 + (0x20 * bd),
                  &dma_bd_addr);
      XAie_Read32(&(ctx->DevInst), tileAddr + 0x0001D004 + (0x20 * bd),
                  &dma_bd_packet);
      XAie_Read32(&(ctx->DevInst), tileAddr + 0x0001D014 + (0x20 * bd),
                  &dma_bd_control);

      int bd_valid = (dma_bd_control >> 25) & 0x1;
      u32 nextBd = ((dma_bd_control >> 27) & 0xF);
      u32 useNextBd = ((dma_bd_control >> 26) & 0x1);
      int isPacket = (dma_bd_packet >> 30) & 0x1;
      u32 packetID = (dma_bd_packet >> 19) & 0x1F;
      u32 packetType = (dma_bd_packet >> 16) & 0x7;
      int words_to_transfer = (dma_bd_addr & 0x3FFF);
      int base_address = dma_bd_addr >> 14;
      int acquireEnabled = (dma_bd_control >> 12) & 0x1;
      u32 acquireLock = dma_bd_control & 0xf;
      int acquireValue = (((int)dma_bd_control << 20) >> 25);
      u32 releaseLock = (dma_bd_control >> 13) & 0xf;
      int releaseValue = (((int)dma_bd_control << 7) >> 25);
      int releaseEnabled = releaseValue != 0;

      print_bd(bd, bd_valid, nextBd, useNextBd, isPacket, packetID, packetType,
               words_to_transfer, base_address, acquireEnabled, acquireLock,
               acquireValue, releaseEnabled, releaseLock, releaseValue,
               s2mm_current_bd, mm2s_current_bd, num_bds);
    }
  } else { // AIE1
    u32 dma_mm2s_status;
    XAie_Read32(&(ctx->DevInst), tileAddr + 0x0001DF10, &dma_mm2s_status);
    u32 dma_s2mm_status;
    XAie_Read32(&(ctx->DevInst), tileAddr + 0x0001DF00, &dma_s2mm_status);
    u32 dma_mm2s0_control;
    XAie_Read32(&(ctx->DevInst), tileAddr + 0x0001DE10, &dma_mm2s0_control);
    u32 dma_mm2s1_control;
    XAie_Read32(&(ctx->DevInst), tileAddr + 0x0001DE18, &dma_mm2s1_control);
    u32 dma_s2mm0_control;
    XAie_Read32(&(ctx->DevInst), tileAddr + 0x0001DE00, &dma_s2mm0_control);
    u32 dma_s2mm1_control;
    XAie_Read32(&(ctx->DevInst), tileAddr + 0x0001DE08, &dma_s2mm1_control);

    u32 s2mm_ch0_running = dma_s2mm_status & 0x3;
    u32 s2mm_ch1_running = (dma_s2mm_status >> 2) & 0x3;
    u32 mm2s_ch0_running = dma_mm2s_status & 0x3;
    u32 mm2s_ch1_running = (dma_mm2s_status >> 2) & 0x3;
    int s2mm0_current_bd, s2mm1_current_bd;
    int mm2s0_current_bd, mm2s1_current_bd;
    s2mm0_current_bd = (dma_s2mm_status >> 16) & 0xf;
    s2mm1_current_bd = (dma_s2mm_status >> 20) & 0xf;
    mm2s0_current_bd = (dma_mm2s_status >> 16) & 0xf;
    mm2s1_current_bd = (dma_mm2s_status >> 20) & 0xf;
    u32 s2mm_ch0_stalled = (dma_s2mm_status >> 4) & 0x1;
    u32 s2mm_ch1_stalled = (dma_s2mm_status >> 5) & 0x1;
    u32 mm2s_ch0_stalled = (dma_mm2s_status >> 4) & 0x1;
    u32 mm2s_ch1_stalled = (dma_mm2s_status >> 5) & 0x1;

    printf("DMA [%d, %d] mm2s_status/0ctrl/1ctrl is %08X %02X %02X, "
           "s2mm_status/0ctrl/1ctrl is %08X %02X %02X\n",
           col, row, dma_mm2s_status, dma_mm2s0_control, dma_mm2s1_control,
           dma_s2mm_status, dma_s2mm0_control, dma_s2mm1_control);
    print_aie1_dmachannel_status(ctx, col, row, "DMA", "s2mm", 0,
                                 s2mm_ch0_running, s2mm_ch0_stalled);
    print_aie1_dmachannel_status(ctx, col, row, "DMA", "s2mm", 1,
                                 s2mm_ch1_running, s2mm_ch1_stalled);
    print_aie1_dmachannel_status(ctx, col, row, "DMA", "mm2s", 0,
                                 mm2s_ch0_running, mm2s_ch0_stalled);
    print_aie1_dmachannel_status(ctx, col, row, "DMA", "mm2s", 1,
                                 mm2s_ch1_running, mm2s_ch1_stalled);
    for (int bd = 0; bd < 8; bd++) {
      u32 dma_bd_addr_a;
      XAie_Read32(&(ctx->DevInst), tileAddr + 0x0001D000 + (0x20 * bd),
                  &dma_bd_addr_a);
      u32 dma_bd_control;
      XAie_Read32(&(ctx->DevInst), tileAddr + 0x0001D018 + (0x20 * bd),
                  &dma_bd_control);
      // It appears that in the simulator, bd's are not initialized according to
      // the spec, and instead the control word is all 1's.
      if ((dma_bd_control >> 31) & 0x1 && (dma_bd_control != 0xFFFFFFFF)) {
        printf("BD %d valid ", bd);
        u32 nextBd = ((dma_bd_control >> 13) & 0xF);
        u32 useNextBd = ((dma_bd_control >> 17) & 0x1);
        if (useNextBd)
          printf("(Next BD: %d)\n", nextBd);
        else
          printf("(Last BD)\n");

        if (bd == s2mm0_current_bd) {
          printf(" * Current BD for s2mm channel 0\n");
        }
        if (bd == s2mm1_current_bd) {
          printf(" * Current BD for s2mm channel 1\n");
        }
        if (bd == mm2s0_current_bd) {
          printf(" * Current BD for mm2s channel 0\n");
        }
        if (bd == mm2s1_current_bd) {
          printf(" * Current BD for mm2s channel 1\n");
        }

        if (dma_bd_control & 0x08000000) {
          u32 dma_packet;
          XAie_Read32(&(ctx->DevInst), tileAddr + 0x0001D010 + (0x20 * bd),
                      &dma_packet);
          printf("   Packet mode: %02X\n", dma_packet & 0x1F);
        }
        int words_to_transfer = 1 + (dma_bd_control & 0x1FFF);
        int base_address = dma_bd_addr_a & 0x1FFF;
        printf("   Transferring %d 32 bit words to/from byte address %06X\n",
               words_to_transfer, base_address * 4);

        printf("   ");
        for (int w = 0; w < 7; w++) {
          u32 tmpd;
          XAie_DataMemRdWord(&(ctx->DevInst), XAie_TileLoc(col, row),
                             (base_address + w) * 4, &tmpd);
          printf("%08X ", tmpd);
        }
        printf("\n");
        int hasAcquire = (dma_bd_addr_a >> 18) & 0x1;
        int hasRelease = (dma_bd_addr_a >> 21) & 0x1;
        if (hasAcquire || hasRelease) {
          u32 lock_id = (dma_bd_addr_a >> 22) & 0xf;
          if (hasAcquire) {
            printf("   Acquires lock %d ", lock_id);
            if ((dma_bd_addr_a >> 16) & 0x1)
              printf("with value %d ", (dma_bd_addr_a >> 17) & 0x1);
          }
          if (hasRelease) {
            printf("   Releases lock %d ", lock_id);
            if ((dma_bd_addr_a >> 19) & 0x1)
              printf("with value %d ", (dma_bd_addr_a >> 20) & 0x1);
          }

          printf("currently ");
          u32 locks;
          XAie_Read32(&(ctx->DevInst), tileAddr + 0x0001EF00, &locks);
          u32 two_bits = (locks >> (lock_id * 2)) & 0x3;
          if (two_bits) {
            u32 acquired = two_bits & 0x1;
            u32 value = two_bits & 0x2;
            if (acquired)
              printf("Acquired ");
            printf(value ? "1" : "0");
          } else
            printf("0");
          printf("\n");
        }

        if (dma_bd_control & 0x30000000) { // FIFO MODE
          int FIFO = (dma_bd_control >> 28) & 0x3;
          u32 dma_fifo_counter;
          XAie_Read32(&(ctx->DevInst), tileAddr + 0x0001DF20,
                      &dma_fifo_counter);
          printf("   Using FIFO Cnt%d : %08X\n", FIFO, dma_fifo_counter);
        }
      }
    }
  }
}

void print_aie2_lock_status(aie_libxaie_ctx_t *ctx, int col, int row,
                            const char *type, int lockOffset, int locks) {
<<<<<<< HEAD
  u64 tileAddr = XAie_GetTileAddr(&(ctx->DevInst), row, col);
=======
  u64 tileAddr = mlir_aie_get_tile_addr(ctx, row, col);
>>>>>>> 4c71d38d
  printf("%s [%d, %d] AIE2 locks are: ", type, col, row);
  int lockAddr = tileAddr + lockOffset;
  for (int lock = 0; lock < locks; lock++) {
    u32 val;
    XAie_Read32(&(ctx->DevInst), lockAddr, &val);
    printf("%X ", val);
    lockAddr += 0x10;
  }
  printf("\n");
}

/// @brief Print a summary of the status of the given MemTile DMA.
void mlir_aie_print_memtiledma_status(aie_libxaie_ctx_t *ctx, int col,
                                      int row) {
<<<<<<< HEAD
  u64 tileAddr = XAie_GetTileAddr(&(ctx->DevInst), row, col);
=======
  u64 tileAddr = mlir_aie_get_tile_addr(ctx, row, col);
>>>>>>> 4c71d38d
  auto TileType = ctx->DevInst.DevOps->GetTTypefromLoc(&(ctx->DevInst),
                                                       XAie_TileLoc(col, row));
  assert(TileType == XAIEGBL_TILE_TYPE_MEMTILE);
  assert(ctx->AieConfigPtr.AieGen == XAIE_DEV_GEN_AIEML);

  int s2mm_current_bd[6];
  int mm2s_current_bd[6];

  for (int i = 0; i < 6; i++) {
    print_aie2_dmachannel_status(ctx, col, row, "MemTileDMA", "s2mm", i,
                                 0x000A0660 + 4 * i, 0x000A0600 + 8 * i,
                                 s2mm_current_bd[i]);
    u32 write_count;
    XAie_Read32(&(ctx->DevInst), tileAddr + 0x000A06B0 + (0x4 * i),
                &write_count);
    printf("MemTileDMA [%d, %d] s2mm%d write_count = %d\n", col, row, i,
           write_count);
  }
  for (int i = 0; i < 6; i++)
    print_aie2_dmachannel_status(ctx, col, row, "MemTileDMA", "mm2s", i,
                                 0x000A0680 + 4 * i, 0x000A0630 + 8 * i,
                                 mm2s_current_bd[i]);

  print_aie2_lock_status(ctx, col, row, "MemTileDMA", 0x000C0000, 64);

  for (int bd = 0; bd < 8; bd++) {
    u32 dma_bd_0;
    u32 dma_bd_1;
    u32 dma_bd_7;
    XAie_Read32(&(ctx->DevInst), tileAddr + 0x000A0000 + (0x20 * bd),
                &dma_bd_0);
    XAie_Read32(&(ctx->DevInst), tileAddr + 0x000A0004 + (0x20 * bd),
                &dma_bd_1);
    XAie_Read32(&(ctx->DevInst), tileAddr + 0x000A001C + (0x20 * bd),
                &dma_bd_7);

    int bd_valid = (dma_bd_7 >> 31) & 0x1;
    u32 nextBd = ((dma_bd_1 >> 20) & 0xF);
    u32 useNextBd = ((dma_bd_1 >> 19) & 0x1);
    int isPacket = (dma_bd_0 >> 31) & 0x1;
    u32 packetID = (dma_bd_0 >> 23) & 0x1F;
    u32 packetType = (dma_bd_0 >> 28) & 0x7;
    int words_to_transfer = (dma_bd_0 & 0x1FFFF);
    int base_address = dma_bd_1 & 0x7FFFF;
    int acquireEnabled = (dma_bd_7 >> 12) & 0x1;
    u32 acquireLock = dma_bd_7 & 0xff;
    int acquireValue = (((int)dma_bd_7 << 17) >> 25);
    u32 releaseLock = (dma_bd_7 >> 16) & 0xff;
    int releaseValue = (((int)dma_bd_7 << 1) >> 25);
    int releaseEnabled = releaseValue != 0;

    print_bd(bd, bd_valid, nextBd, useNextBd, isPacket, packetID, packetType,
             words_to_transfer, base_address, acquireEnabled, acquireLock,
             acquireValue, releaseEnabled, releaseLock, releaseValue,
             s2mm_current_bd, mm2s_current_bd, 6);
  }
}

/// @brief Print a summary of the status of the given Shim DMA.
void mlir_aie_print_shimdma_status(aie_libxaie_ctx_t *ctx, int col, int row) {
  // int col = loc.Col;
  // int row = loc.Row;
<<<<<<< HEAD
  u64 tileAddr = XAie_GetTileAddr(&(ctx->DevInst), row, col);
=======
  u64 tileAddr = mlir_aie_get_tile_addr(ctx, row, col);
>>>>>>> 4c71d38d
  auto TileType = ctx->DevInst.DevOps->GetTTypefromLoc(&(ctx->DevInst),
                                                       XAie_TileLoc(col, row));
  assert(TileType == XAIEGBL_TILE_TYPE_SHIMNOC);

  const int num_bds = 2;
  int s2mm_current_bd[num_bds];
  int mm2s_current_bd[num_bds];
  if (ctx->AieConfigPtr.AieGen == XAIE_DEV_GEN_AIEML) {
    for (int i = 0; i < num_bds; i++) {
      print_aie2_dmachannel_status(ctx, col, row, "ShimDMA", "s2mm", i,
                                   0x0001D220 + 4 * i, 0x0001D200 + 8 * i,
                                   s2mm_current_bd[i]);
      u32 write_count;
      XAie_Read32(&(ctx->DevInst), tileAddr + 0x0001D230 + (0x4 * i),
                  &write_count);
      printf("ShimDMA [%d, %d] s2mm%d write_count = %d\n", col, row, i,
             write_count);
    }
    for (int i = 0; i < num_bds; i++)
      print_aie2_dmachannel_status(ctx, col, row, "ShimDMA", "mm2s", i,
                                   0x0001D228 + 4 * i, 0x0001D210 + 8 * i,
                                   mm2s_current_bd[i]);
  } else {
    u32 dma_mm2s_status, dma_s2mm_status;
    u32 dma_mm2s0_control, dma_mm2s1_control;
    u32 dma_s2mm0_control, dma_s2mm1_control;
    XAie_Read32(&(ctx->DevInst), tileAddr + 0x0001D164, &dma_mm2s_status);
    XAie_Read32(&(ctx->DevInst), tileAddr + 0x0001D160, &dma_s2mm_status);
    XAie_Read32(&(ctx->DevInst), tileAddr + 0x0001D150, &dma_mm2s0_control);
    XAie_Read32(&(ctx->DevInst), tileAddr + 0x0001D158, &dma_mm2s1_control);
    XAie_Read32(&(ctx->DevInst), tileAddr + 0x0001D140, &dma_s2mm0_control);
    XAie_Read32(&(ctx->DevInst), tileAddr + 0x0001D148, &dma_s2mm1_control);

    u32 s2mm_ch0_running = dma_s2mm_status & 0x3;
    u32 s2mm_ch1_running = (dma_s2mm_status >> 2) & 0x3;
    u32 mm2s_ch0_running = dma_mm2s_status & 0x3;
    u32 mm2s_ch1_running = (dma_mm2s_status >> 2) & 0x3;
    s2mm_current_bd[0] = (dma_s2mm_status >> 16) & 0xf;
    s2mm_current_bd[1] = (dma_s2mm_status >> 20) & 0xf;
    mm2s_current_bd[0] = (dma_mm2s_status >> 16) & 0xf;
    mm2s_current_bd[1] = (dma_mm2s_status >> 20) & 0xf;
    u32 s2mm_ch0_stalled = (dma_s2mm_status >> 4) & 0x1;
    u32 s2mm_ch1_stalled = (dma_s2mm_status >> 5) & 0x1;
    u32 mm2s_ch0_stalled = (dma_mm2s_status >> 4) & 0x1;
    u32 mm2s_ch1_stalled = (dma_mm2s_status >> 5) & 0x1;

    printf("ShimDMA [%d, %d] AIE1 mm2s_status/0ctrl/1ctrl is %08X %02X %02X, "
           "s2mm_status/0ctrl/1ctrl is %08X %02X %02X\n",
           col, row, dma_mm2s_status, dma_mm2s0_control, dma_mm2s1_control,
           dma_s2mm_status, dma_s2mm0_control, dma_s2mm1_control);
    print_aie1_dmachannel_status(ctx, col, row, "ShimDMA", "s2mm", 0,
                                 s2mm_ch0_running, s2mm_ch0_stalled);
    print_aie1_dmachannel_status(ctx, col, row, "ShimDMA", "s2mm", 1,
                                 s2mm_ch1_running, s2mm_ch1_stalled);
    print_aie1_dmachannel_status(ctx, col, row, "ShimDMA", "mm2s", 0,
                                 mm2s_ch0_running, mm2s_ch0_stalled);
    print_aie1_dmachannel_status(ctx, col, row, "ShimDMA", "mm2s", 1,
                                 mm2s_ch1_running, mm2s_ch1_stalled);
  }

  u32 locks;
  if (ctx->AieConfigPtr.AieGen == XAIE_DEV_GEN_AIEML) {
    print_aie2_lock_status(ctx, col, row, "ShimDMA", 0x00014000, 16);
    int overflowAddr = tileAddr + 0x00014120;
    int underflowAddr = tileAddr + 0x00014128;
    u32 overflow, underflow;
    // XAie_Read32(&(ctx->DevInst), overflowAddr, &overflow);
    // XAie_Read32(&(ctx->DevInst), underflowAddr, &underflow);
    printf(" overflow?:%x underflow?:%x\n", overflow, underflow);
  } else {
    XAie_Read32(&(ctx->DevInst), tileAddr + 0x00014F00, &locks);
    printf("ShimDMA [%d, %d] AIE1 locks are %08X\n", col, row, locks);
    for (int lock = 0; lock < 16; lock++) {
      u32 two_bits = (locks >> (lock * 2)) & 0x3;
      if (two_bits) {
        printf("Lock %d: ", lock);
        u32 acquired = two_bits & 0x1;
        u32 value = two_bits & 0x2;
        if (acquired)
          printf("Acquired ");
        printf(value ? "1" : "0");
        printf("\n");
      }
    }
  }

  for (int bd = 0; bd < 8; bd++) {
    int words_to_transfer; // transfer size in 32-bit words
    u64 base_address;      // address in bytes
    bool bd_valid;
    int use_next_bd;
    int next_bd;
    int acquire_lockID, release_lockID;
    int enable_lock_release;
    int lock_release_val;
    int use_release_val;
    int enable_lock_acquire;
    int lock_acquire_val;
    int use_acquire_val;

    if (ctx->AieConfigPtr.AieGen == XAIE_DEV_GEN_AIEML) {
      u32 dma_bd_addr_low;
      u32 dma_bd_buffer_length;
      u32 dma_bd_2;
      u32 dma_bd_7;
      XAie_Read32(&(ctx->DevInst), tileAddr + 0x0001D000 + (0x20 * bd),
                  &dma_bd_buffer_length);
      XAie_Read32(&(ctx->DevInst), tileAddr + 0x0001D004 + (0x20 * bd),
                  &dma_bd_addr_low);
      XAie_Read32(&(ctx->DevInst), tileAddr + 0x0001D008 + (0x20 * bd),
                  &dma_bd_2);
      XAie_Read32(&(ctx->DevInst), tileAddr + 0x0001D01C + (0x20 * bd),
                  &dma_bd_7);
      // printf("test: %d %d %d %d\n", dma_bd_buffer_length, dma_bd_addr_low,
      // dma_bd_2, dma_bd_7);
      words_to_transfer = dma_bd_buffer_length;
      base_address =
          u64(dma_bd_addr_low & 0xFFFC) + (u64(dma_bd_2 & 0xFF) << 32);
      bd_valid = (dma_bd_7 >> 25) & 0x1;
      use_next_bd = ((dma_bd_7 >> 26) & 0x1);
      next_bd = ((dma_bd_7 >> 27) & 0xF);
      acquire_lockID = ((dma_bd_7 >> 0) & 0xF);
      release_lockID = ((dma_bd_7 >> 13) & 0xF);
      lock_release_val = (s32(dma_bd_7) << 7) >> 25; // sign extend
      enable_lock_release = lock_release_val != 0;
      use_release_val = 1;
      lock_acquire_val = (s32(dma_bd_7) << 20) >> 25; // sign extend
      enable_lock_acquire = ((dma_bd_7 >> 12) & 0x1);
      use_acquire_val = 1;
    } else {
      u32 dma_bd_addr_a;
      u32 dma_bd_buffer_length;
      u32 dma_bd_control;
      XAie_Read32(&(ctx->DevInst), tileAddr + 0x0001D000 + (0x14 * bd),
                  &dma_bd_addr_a);
      XAie_Read32(&(ctx->DevInst), tileAddr + 0x0001D004 + (0x14 * bd),
                  &dma_bd_buffer_length);
      XAie_Read32(&(ctx->DevInst), tileAddr + 0x0001D008 + (0x14 * bd),
                  &dma_bd_control);
      words_to_transfer = dma_bd_buffer_length;
      base_address =
          (u64)dma_bd_addr_a + ((u64)((dma_bd_control >> 16) & 0xFFFF) << 32);
      bd_valid = dma_bd_control & 0x1;
      use_next_bd = ((dma_bd_control >> 15) & 0x1);
      next_bd = ((dma_bd_control >> 11) & 0xF);
      release_lockID = acquire_lockID = ((dma_bd_control >> 7) & 0xF);
      enable_lock_release = ((dma_bd_control >> 6) & 0x1);
      lock_release_val = ((dma_bd_control >> 5) & 0x1);
      use_release_val = ((dma_bd_control >> 4) & 0x1);
      enable_lock_acquire = ((dma_bd_control >> 3) & 0x1);
      lock_acquire_val = ((dma_bd_control >> 2) & 0x1);
      use_acquire_val = ((dma_bd_control >> 1) & 0x1);
    }
    bool isPacket = false;
    int packetID = 0;
    int packetType = 0;
    print_bd(bd, bd_valid, next_bd, use_next_bd, isPacket, packetID, packetType,
             words_to_transfer, base_address, enable_lock_acquire,
             acquire_lockID, lock_acquire_val, enable_lock_release,
             release_lockID, lock_release_val, s2mm_current_bd, mm2s_current_bd,
             num_bds);
  }
}

/// @brief Print the status of a core represented by the given tile, at the
/// given coordinates.
void mlir_aie_print_tile_status(aie_libxaie_ctx_t *ctx, int col, int row) {
  // int col = loc.Col;
  // int row = loc.Row;
<<<<<<< HEAD
  u64 tileAddr = XAie_GetTileAddr(&(ctx->DevInst), row, col);
=======
  u64 tileAddr = mlir_aie_get_tile_addr(ctx, row, col);
>>>>>>> 4c71d38d
  u32 status, coreTimerLow, PC, LR, SP, locks, R0, R4;
  u32 trace_status;
  if (ctx->AieConfigPtr.AieGen == XAIE_DEV_GEN_AIEML) {
    XAie_Read32(&(ctx->DevInst), tileAddr + 0x032004, &status);
    XAie_Read32(&(ctx->DevInst), tileAddr + 0x0340F8, &coreTimerLow);
    XAie_Read32(&(ctx->DevInst), tileAddr + 0x00031100, &PC);
    XAie_Read32(&(ctx->DevInst), tileAddr + 0x00031130, &LR);
    XAie_Read32(&(ctx->DevInst), tileAddr + 0x00031120, &SP);
    XAie_Read32(&(ctx->DevInst), tileAddr + 0x000340D8, &trace_status);

    XAie_Read32(&(ctx->DevInst), tileAddr + 0x00030C00, &R0);
    XAie_Read32(&(ctx->DevInst), tileAddr + 0x00030C40, &R4);

  } else {
    XAie_Read32(&(ctx->DevInst), tileAddr + 0x032004, &status);
    XAie_Read32(&(ctx->DevInst), tileAddr + 0x0340F8, &coreTimerLow);
    XAie_Read32(&(ctx->DevInst), tileAddr + 0x00030280, &PC);
    XAie_Read32(&(ctx->DevInst), tileAddr + 0x000302B0, &LR);
    XAie_Read32(&(ctx->DevInst), tileAddr + 0x000302A0, &SP);
    XAie_Read32(&(ctx->DevInst), tileAddr + 0x000140D8, &trace_status);

    XAie_Read32(&(ctx->DevInst), tileAddr + 0x00030000, &R0);
    XAie_Read32(&(ctx->DevInst), tileAddr + 0x00030040, &R4);
  }
  printf("Core [%d, %d] status is %08X, timer is %u, PC is %08X"
         ", LR is %08X, SP is %08X, R0 is %08X,R4 is %08X\n",
         col, row, status, coreTimerLow, PC, LR, SP, R0, R4);
  printf("Core [%d, %d] trace status is %08X\n", col, row, trace_status);

  if (ctx->AieConfigPtr.AieGen == XAIE_DEV_GEN_AIEML) {
    print_aie2_lock_status(ctx, col, row, "Core", 0x0001F000, 16);
  } else {
    XAie_Read32(&(ctx->DevInst), tileAddr + 0x0001EF00, &locks);
    printf("Core [%d, %d] AIE1 locks are %08X\n", col, row, locks);
    for (int lock = 0; lock < 16; lock++) {
      u32 two_bits = (locks >> (lock * 2)) & 0x3;
      if (two_bits) {
        printf("Lock %d: ", lock);
        u32 acquired = two_bits & 0x1;
        u32 value = two_bits & 0x2;
        if (acquired)
          printf("Acquired ");
        printf(value ? "1" : "0");
        printf("\n");
      }
    }
  }

  // Note that not all strings are valid for all architectures
  const char *core_status_strings[] = {
      "Enabled",
      "In Reset",
      "Memory Stall S",
      "Memory Stall W",
      "Memory Stall N",
      "Memory Stall E",
      "Lock Stall S",
      "Lock Stall W",
      "Lock Stall N",
      "Lock Stall E",
      "Stream Stall SS0",
      "Stream Stall SS1", // AIE1 only
      "Stream Stall MS0",
      "Stream Stall MS1", // AIE1 only
      "Cascade Stall Slave",
      "Cascade Stall Master",
      "Debug Halt",
      "ECC Error",
      "ECC Scrubbing",
      "Error Halt",
      "Core Done",
      "Core Processor Bus Stall", // AIE2 only
  };

  printf("Core Status: ");
  for (int i = 0; i <= 21; i++) {
    if ((status >> i) & 0x1)
      printf("%s ", core_status_strings[i]);
  }
  printf("\n");
}

static void clear_range(XAie_DevInst *devInst, u64 tileAddr, u64 low,
                        u64 high) {
  for (int i = low; i <= high; i += 4) {
    XAie_Write32(devInst, tileAddr + i, 0);
    // int x = XAie_Read32(ctx->DevInst,tileAddr+i);
    // if(x != 0) {
    //   printf("@%x = %x\n", i, x);
    //   XAie_Write32(ctx->DevInst,tileAddr+i, 0);
    // }
  }
}

/// @brief Clear the configuration of the given (non-shim) tile.
/// This includes: clearing the program memory, data memory,
/// DMA descriptors, and stream switch configuration.
void mlir_aie_clear_config(aie_libxaie_ctx_t *ctx, int col, int row) {
<<<<<<< HEAD
  u64 tileAddr = XAie_GetTileAddr(&(ctx->DevInst), row, col);
=======
  u64 tileAddr = mlir_aie_get_tile_addr(ctx, row, col);
>>>>>>> 4c71d38d

  // Put the core in reset first, otherwise bus collisions
  // result in arm bus errors.
  // TODO Check if this works
  XAie_CoreDisable(&(ctx->DevInst), XAie_TileLoc(col, row));

  // Program Memory
  clear_range(&(ctx->DevInst), tileAddr, 0x20000, 0x200FF);
  // TileDMA
  clear_range(&(ctx->DevInst), tileAddr, 0x1D000, 0x1D1F8);
  XAie_Write32(&(ctx->DevInst), tileAddr + 0x1DE00, 0);
  XAie_Write32(&(ctx->DevInst), tileAddr + 0x1DE08, 0);
  XAie_Write32(&(ctx->DevInst), tileAddr + 0x1DE10, 0);
  XAie_Write32(&(ctx->DevInst), tileAddr + 0x1DE08, 0);
  // Stream Switch master config
  clear_range(&(ctx->DevInst), tileAddr, 0x3F000, 0x3F060);
  // Stream Switch slave config
  clear_range(&(ctx->DevInst), tileAddr, 0x3F100, 0x3F168);
  // Stream Switch slave slot config
  clear_range(&(ctx->DevInst), tileAddr, 0x3F200, 0x3F3AC);

  // TODO Check if this works
  XAie_CoreEnable(&(ctx->DevInst), XAie_TileLoc(col, row));
}

/// @brief Clear the configuration of the given shim tile.
/// This includes: clearing the program memory, data memory,
/// DMA descriptors, and stream switch configuration.
void mlir_aie_clear_shim_config(aie_libxaie_ctx_t *ctx, int col, int row) {
<<<<<<< HEAD
  u64 tileAddr = XAie_GetTileAddr(&(ctx->DevInst), row, col);
=======
  u64 tileAddr = mlir_aie_get_tile_addr(ctx, row, col);
>>>>>>> 4c71d38d

  // ShimDMA
  clear_range(&(ctx->DevInst), tileAddr, 0x1D000, 0x1D13C);
  XAie_Write32(&(ctx->DevInst), tileAddr + 0x1D140, 0);
  XAie_Write32(&(ctx->DevInst), tileAddr + 0x1D148, 0);
  XAie_Write32(&(ctx->DevInst), tileAddr + 0x1D150, 0);
  XAie_Write32(&(ctx->DevInst), tileAddr + 0x1D158, 0);

  // Stream Switch master config
  clear_range(&(ctx->DevInst), tileAddr, 0x3F000, 0x3F058);
  // Stream Switch slave config
  clear_range(&(ctx->DevInst), tileAddr, 0x3F100, 0x3F15C);
  // Stream Switch slave slot config
  clear_range(&(ctx->DevInst), tileAddr, 0x3F200, 0x3F37C);
}

/*
 ******************************************************************************
 * COMMON
 ******************************************************************************
 */

/// @brief Given an array of values, compute and print statistics about those
/// values.
/// @param performance_counter An array of values
/// @param n The number of values
void computeStats(u32 performance_counter[], int n) {
  u32 total_0 = 0;

  for (int i = 0; i < n; i++) {
    total_0 += performance_counter[i];
  }

  float mean_0 = (float)total_0 / n;

  float sdev_0 = 0;

  for (int i = 0; i < n; i++) {
    float x = (float)performance_counter[i] - mean_0;
    sdev_0 += x * x;
  }

  sdev_0 = sqrtf(sdev_0 / n);

  printf("Mean and Standard Devation: %f, %f \n", mean_0, sdev_0);
}<|MERGE_RESOLUTION|>--- conflicted
+++ resolved
@@ -357,12 +357,8 @@
 /// The configuration address space of most tiles is very similar,
 /// relative to this base address.
 u64 mlir_aie_get_tile_addr(aie_libxaie_ctx_t *ctx, int col, int row) {
-<<<<<<< HEAD
-  return XAie_GetTileAddr(&(ctx->DevInst), row, col);
-=======
   return (((u64)row & 0xFFU) << ctx->DevInst.DevProp.RowShift) |
          (((u64)col & 0xFFU) << ctx->DevInst.DevProp.ColShift);
->>>>>>> 4c71d38d
 }
 
 /// @brief Dump the tile memory of the given tile
@@ -412,11 +408,7 @@
                                          const char *channel, int channelNum,
                                          u32 statusOffset, u32 controlOffset,
                                          int &current_bd) {
-<<<<<<< HEAD
-  u64 tileAddr = XAie_GetTileAddr(&(ctx->DevInst), row, col);
-=======
   u64 tileAddr = mlir_aie_get_tile_addr(ctx, row, col);
->>>>>>> 4c71d38d
   u32 status, control;
   XAie_Read32(&(ctx->DevInst), tileAddr + statusOffset, &status);
   XAie_Read32(&(ctx->DevInst), tileAddr + controlOffset, &control);
@@ -514,11 +506,7 @@
 
 /// @brief Print a summary of the status of the given Tile DMA.
 void mlir_aie_print_dma_status(aie_libxaie_ctx_t *ctx, int col, int row) {
-<<<<<<< HEAD
-  u64 tileAddr = XAie_GetTileAddr(&(ctx->DevInst), row, col);
-=======
   u64 tileAddr = mlir_aie_get_tile_addr(ctx, row, col);
->>>>>>> 4c71d38d
   auto TileType = ctx->DevInst.DevOps->GetTTypefromLoc(&(ctx->DevInst),
                                                        XAie_TileLoc(col, row));
   assert(TileType == XAIEGBL_TILE_TYPE_AIETILE);
@@ -709,11 +697,7 @@
 
 void print_aie2_lock_status(aie_libxaie_ctx_t *ctx, int col, int row,
                             const char *type, int lockOffset, int locks) {
-<<<<<<< HEAD
-  u64 tileAddr = XAie_GetTileAddr(&(ctx->DevInst), row, col);
-=======
   u64 tileAddr = mlir_aie_get_tile_addr(ctx, row, col);
->>>>>>> 4c71d38d
   printf("%s [%d, %d] AIE2 locks are: ", type, col, row);
   int lockAddr = tileAddr + lockOffset;
   for (int lock = 0; lock < locks; lock++) {
@@ -728,11 +712,7 @@
 /// @brief Print a summary of the status of the given MemTile DMA.
 void mlir_aie_print_memtiledma_status(aie_libxaie_ctx_t *ctx, int col,
                                       int row) {
-<<<<<<< HEAD
-  u64 tileAddr = XAie_GetTileAddr(&(ctx->DevInst), row, col);
-=======
   u64 tileAddr = mlir_aie_get_tile_addr(ctx, row, col);
->>>>>>> 4c71d38d
   auto TileType = ctx->DevInst.DevOps->GetTTypefromLoc(&(ctx->DevInst),
                                                        XAie_TileLoc(col, row));
   assert(TileType == XAIEGBL_TILE_TYPE_MEMTILE);
@@ -795,11 +775,7 @@
 void mlir_aie_print_shimdma_status(aie_libxaie_ctx_t *ctx, int col, int row) {
   // int col = loc.Col;
   // int row = loc.Row;
-<<<<<<< HEAD
-  u64 tileAddr = XAie_GetTileAddr(&(ctx->DevInst), row, col);
-=======
   u64 tileAddr = mlir_aie_get_tile_addr(ctx, row, col);
->>>>>>> 4c71d38d
   auto TileType = ctx->DevInst.DevOps->GetTTypefromLoc(&(ctx->DevInst),
                                                        XAie_TileLoc(col, row));
   assert(TileType == XAIEGBL_TILE_TYPE_SHIMNOC);
@@ -969,11 +945,7 @@
 void mlir_aie_print_tile_status(aie_libxaie_ctx_t *ctx, int col, int row) {
   // int col = loc.Col;
   // int row = loc.Row;
-<<<<<<< HEAD
-  u64 tileAddr = XAie_GetTileAddr(&(ctx->DevInst), row, col);
-=======
   u64 tileAddr = mlir_aie_get_tile_addr(ctx, row, col);
->>>>>>> 4c71d38d
   u32 status, coreTimerLow, PC, LR, SP, locks, R0, R4;
   u32 trace_status;
   if (ctx->AieConfigPtr.AieGen == XAIE_DEV_GEN_AIEML) {
@@ -1072,11 +1044,7 @@
 /// This includes: clearing the program memory, data memory,
 /// DMA descriptors, and stream switch configuration.
 void mlir_aie_clear_config(aie_libxaie_ctx_t *ctx, int col, int row) {
-<<<<<<< HEAD
-  u64 tileAddr = XAie_GetTileAddr(&(ctx->DevInst), row, col);
-=======
   u64 tileAddr = mlir_aie_get_tile_addr(ctx, row, col);
->>>>>>> 4c71d38d
 
   // Put the core in reset first, otherwise bus collisions
   // result in arm bus errors.
@@ -1106,11 +1074,7 @@
 /// This includes: clearing the program memory, data memory,
 /// DMA descriptors, and stream switch configuration.
 void mlir_aie_clear_shim_config(aie_libxaie_ctx_t *ctx, int col, int row) {
-<<<<<<< HEAD
-  u64 tileAddr = XAie_GetTileAddr(&(ctx->DevInst), row, col);
-=======
   u64 tileAddr = mlir_aie_get_tile_addr(ctx, row, col);
->>>>>>> 4c71d38d
 
   // ShimDMA
   clear_range(&(ctx->DevInst), tileAddr, 0x1D000, 0x1D13C);
