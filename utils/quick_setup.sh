#!/usr/bin/env bash
##===- quick_setup.sh - Setup IRON for Ryzen AI dev ----------*- Script -*-===##
# 
# This file licensed under the Apache License v2.0 with LLVM Exceptions.
# See https://llvm.org/LICENSE.txt for license information.
# SPDX-License-Identifier: Apache-2.0 WITH LLVM-exception
# 
##===----------------------------------------------------------------------===##
#
# This script is the quickest path to running the Ryzen AI reference designs.
# Please have the Vitis tools and XRT environment setup before sourcing the 
# script.
#
# source ./utils/quick_setup.sh
#
##===----------------------------------------------------------------------===##

echo "Setting up RyzenAI developement tools..."
if [[ $WSL_DISTRO_NAME == "" ]]; then
  XBUTIL=`which xbutil`
  if ! test -f "$XBUTIL"; then 
    echo "XRT is not installed"
    return 1
  fi
  NPU=`/opt/xilinx/xrt/bin/xbutil examine | grep RyzenAI`
  if [[ $NPU == *"RyzenAI"* ]]; then
    echo "Ryzen AI NPU found:"
    echo $NPU
  else
    echo "NPU not found. Is the amdxdna driver installed?"
    return 1
  fi
else
  echo "Environment is WSL"
fi
if ! hash python3.10; then
   echo "This script requires python3.10"
   return 1
fi
if ! hash virtualenv; then
  echo "virtualenv is not installed"
  return 1
fi
if ! hash unzip; then
  echo "unzip is not installed"
  return 1
fi
# if an install is already present, remove it to start from a clean slate
rm -rf ironenv
rm -rf my_install
python3 -m virtualenv ironenv
# The real path to source might depend on the virtualenv version
if [ -r ironenv/local/bin/activate ]; then
  source ironenv/local/bin/activate
else
  source ironenv/bin/activate
fi
python3 -m pip install --upgrade pip
VPP=`which v++`
if test -f "$VPP"; then
  AIETOOLS="`dirname $VPP`/../aietools"
  mkdir -p my_install
  pushd my_install
  # pip download mlir_aie -f https://github.com/Xilinx/mlir-aie/releases/expanded_assets/latest-wheels/
  wget -q --show-progress https://github.com/Xilinx/mlir-aie/releases/download/latest-wheels/mlir_aie-0.0.1.2024042515+13a9bbe-py3-none-manylinux_2_35_x86_64.whl
  unzip -q mlir_aie-*_x86_64.whl
  # pip download mlir -f https://github.com/Xilinx/mlir-aie/releases/expanded_assets/mlir-distro/
  wget -q --show-progress https://github.com/Xilinx/mlir-aie/releases/download/mlir-distro/mlir-19.0.0.2024040913+d022f6b8-py3-none-manylinux_2_27_x86_64.manylinux_2_28_x86_64.whl
  unzip -q mlir-*_x86_64.whl
  pip install https://github.com/makslevental/mlir-python-extras/archive/d84f05582adb2eed07145dabce1e03e13d0e29a6.zip
  rm -rf mlir*.whl
  export PATH=`realpath mlir_aie/bin`:`realpath mlir/bin`:$PATH
  export LD_LIBRARY_PATH=`realpath mlir_aie/lib`:`realpath mlir/lib`:$LD_LIBRARY_PATH
  export PYTHONPATH=`realpath mlir_aie/python`:$PYTHONPATH
  popd
<<<<<<< HEAD
  python3 -m pip install --upgrade --force-reinstall -r python/requirements.txt
=======
  python3 -m pip install --upgrade --force-reinstall --no-cache-dir -r python/requirements.txt
  python3 -m pip install --upgrade --force-reinstall --no-cache-dir -r python/requirements_ml.txt
>>>>>>> 7977782c
  pushd programming_examples
else
  echo "Vitis not found! Exiting..."
fi<|MERGE_RESOLUTION|>--- conflicted
+++ resolved
@@ -73,12 +73,8 @@
   export LD_LIBRARY_PATH=`realpath mlir_aie/lib`:`realpath mlir/lib`:$LD_LIBRARY_PATH
   export PYTHONPATH=`realpath mlir_aie/python`:$PYTHONPATH
   popd
-<<<<<<< HEAD
-  python3 -m pip install --upgrade --force-reinstall -r python/requirements.txt
-=======
   python3 -m pip install --upgrade --force-reinstall --no-cache-dir -r python/requirements.txt
   python3 -m pip install --upgrade --force-reinstall --no-cache-dir -r python/requirements_ml.txt
->>>>>>> 7977782c
   pushd programming_examples
 else
   echo "Vitis not found! Exiting..."
