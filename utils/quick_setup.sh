#!/usr/bin/env bash
##===- quick_setup.sh - Setup IRON for Ryzen AI dev ----------*- Script -*-===##
# 
# This file licensed under the Apache License v2.0 with LLVM Exceptions.
# See https://llvm.org/LICENSE.txt for license information.
# SPDX-License-Identifier: Apache-2.0 WITH LLVM-exception
# 
##===----------------------------------------------------------------------===##
#
# This script is the quickest path to running the Ryzen AI reference designs.
# Please have the Vitis tools and XRT environment setup before sourcing the 
# script.
#
# source ./utils/quick_setup.sh
#
##===----------------------------------------------------------------------===##

echo "Setting up RyzenAI developement tools..."
if [[ $WSL_DISTRO_NAME == "" ]]; then
  XRTSMI=`which xrt-smi`
  if ! test -f "$XRTSMI"; then 
    echo "XRT is not installed"
    return 1
  fi
  NPU=`/opt/xilinx/xrt/bin/xrt-smi examine | grep RyzenAI`
  if [[ $NPU == *"RyzenAI"* ]]; then
    echo "Ryzen AI NPU found:"
    echo $NPU
  else
    echo "NPU not found. Is the amdxdna driver installed?"
    return 1
  fi
else
  echo "Environment is WSL"
fi
if ! hash python3.10; then
   echo "This script requires python3.10"
   return 1
fi
if ! hash virtualenv; then
  echo "virtualenv is not installed"
  return 1
fi
if ! hash unzip; then
  echo "unzip is not installed"
  return 1
fi
# if an install is already present, remove it to start from a clean slate
rm -rf ironenv
rm -rf my_install
python3 -m virtualenv ironenv
# The real path to source might depend on the virtualenv version
if [ -r ironenv/local/bin/activate ]; then
  source ironenv/local/bin/activate
else
  source ironenv/bin/activate
fi
python3 -m pip install --upgrade pip
VPP=`which xchesscc`
if test -f "$VPP"; then
  mkdir -p my_install
  pushd my_install
  pip download mlir_aie -f https://github.com/Xilinx/mlir-aie/releases/expanded_assets/latest-wheels/
  unzip -q mlir_aie-*_x86_64.whl
  pip download mlir -f https://github.com/Xilinx/mlir-aie/releases/expanded_assets/mlir-distro/
  unzip -q mlir-*_x86_64.whl
  pip -q download llvm-aie -f https://github.com/Xilinx/llvm-aie/releases/expanded_assets/nightly
  unzip -q llvm_aie*.whl
  rm -rf mlir*.whl
  rm -rf llvm_aie*.whl
<<<<<<< HEAD
  # pip install https://github.com/makslevental/mlir-python-extras/archive/d84f05582adb2eed07145dabce1e03e13d0e29a6.zip
=======
  export PATH=`realpath llvm-aie/bin`:`realpath mlir_aie/bin`:`realpath mlir/bin`:$PATH
  export LD_LIBRARY_PATH=`realpath llvm-aie/lib`:`realpath mlir_aie/lib`:`realpath mlir/lib`:$LD_LIBRARY_PATH
  export PYTHONPATH=`realpath mlir_aie/python`:$PYTHONPATH
>>>>>>> 6fe87bbd
  export PEANO_DIR=`realpath llvm-aie`
  popd
  python3 -m pip install --upgrade --force-reinstall --no-cache-dir -r python/requirements.txt
  HOST_MLIR_PYTHON_PACKAGE_PREFIX=aie python3 -m pip install --upgrade --force-reinstall --no-cache-dir -r python/requirements_extras.txt
  python3 -m pip install --upgrade --force-reinstall --no-cache-dir -r python/requirements_ml.txt
  source utils/env_setup.sh my_install/mlir_aie my_install/mlir
  pushd programming_examples
else
  echo "Vitis not found! Exiting..."
fi<|MERGE_RESOLUTION|>--- conflicted
+++ resolved
@@ -68,13 +68,6 @@
   unzip -q llvm_aie*.whl
   rm -rf mlir*.whl
   rm -rf llvm_aie*.whl
-<<<<<<< HEAD
-  # pip install https://github.com/makslevental/mlir-python-extras/archive/d84f05582adb2eed07145dabce1e03e13d0e29a6.zip
-=======
-  export PATH=`realpath llvm-aie/bin`:`realpath mlir_aie/bin`:`realpath mlir/bin`:$PATH
-  export LD_LIBRARY_PATH=`realpath llvm-aie/lib`:`realpath mlir_aie/lib`:`realpath mlir/lib`:$LD_LIBRARY_PATH
-  export PYTHONPATH=`realpath mlir_aie/python`:$PYTHONPATH
->>>>>>> 6fe87bbd
   export PEANO_DIR=`realpath llvm-aie`
   popd
   python3 -m pip install --upgrade --force-reinstall --no-cache-dir -r python/requirements.txt
