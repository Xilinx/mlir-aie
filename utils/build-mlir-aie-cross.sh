#!/usr/bin/env bash
##===- utils/build-mlir-aie.sh - Build mlir-aie --*- Script -*-===##
# 
# This file licensed under the Apache License v2.0 with LLVM Exceptions.
# See https://llvm.org/LICENSE.txt for license information.
# SPDX-License-Identifier: Apache-2.0 WITH LLVM-exception
# 
##===----------------------------------------------------------------------===##
#
# This script build mlir-aie given the <sysroot dir>, <llvm dir> and 
# <cmakeModules dir>. Assuming they are all in the same subfolder, it would
# look like:
#
# build-mlir-aie.sh <sysroot dir> <gcc version> <llvm dir> <cmakeModules dir> 
#     <build dir> <install dir>
#
# e.g. build-mlir-aie.sh /scratch/vck190_bare_prod_sysroot 10.2.0 /scratch/llvm 
#          /scratch/cmakeModules/cmakeModulesXilinx
#
# <sysroot dir>  - sysroot, absolute directory 
# <gcc version>  - gcc version in sysroot (needed in many petalinux sysroots to find imporant libs)
# <build dir>    - optional, mlir-aie/build dir name, default is 'build'
# <install dir>  - optional, mlir-aie/install dir name, default is 'install'
#
##===----------------------------------------------------------------------===##

if [ "$#" -lt 4 ]; then
    echo "ERROR: Needs at least 4 arguments for <sysroot dir>, <gcc version>, "
    echo "<llvm dir> and <cmakeModules dir>."
    exit 1
fi
SYSROOT_DIR=$1
GCC_VER=$2
LLVM_DIR=$3
CMAKEMODULES_DIR=$4

BUILD_DIR=${5:-"build"}
INSTALL_DIR=${6:-"install"}

<<<<<<< HEAD
mkdir -p $BUILD_DIR
mkdir -p $INSTALL_DIR
cd $BUILD_DIR
=======
mkdir -p $MLIR_AIE_DIR/$BUILD_DIR
mkdir -p $MLIR_AIE_DIR/$INSTALL_DIR
cd $MLIR_AIE_DIR/$BUILD_DIR
set -o pipefail
set -e
>>>>>>> d88e8a12
cmake -GNinja \
    -DCMAKE_TOOLCHAIN_FILE=${CMAKEMODULES_DIR}/toolchain_clang_crosscomp_arm_petalinux.cmake \
    -DSysroot=${SYSROOT_DIR} \
    -DArch=arm64 \
    -DgccVer=${GCC_VER} \
    -DLLVM_DIR=${LLVM_DIR}/build/lib/cmake/llvm \
    -DMLIR_DIR=${LLVM_DIR}/build/lib/cmake/mlir \
    -DCMAKE_MODULE_PATH=${CMAKEMODULES_DIR}/ \
    -DCMAKE_INSTALL_PREFIX="../${INSTALL_DIR}" \
    -DVitisSysroot=${SYSROOT_DIR} \
    -DCMAKE_BUILD_TYPE=Debug \
    -DAIE_ENABLE_BINDINGS_PYTHON=ON \
    .. |& tee cmake.log

ninja |& tee ninja.log
ninja install |& tee ninja-install.log
#ninja check-aie |& tee ninja-check-aie.log
cd ..<|MERGE_RESOLUTION|>--- conflicted
+++ resolved
@@ -37,17 +37,11 @@
 BUILD_DIR=${5:-"build"}
 INSTALL_DIR=${6:-"install"}
 
-<<<<<<< HEAD
 mkdir -p $BUILD_DIR
 mkdir -p $INSTALL_DIR
 cd $BUILD_DIR
-=======
-mkdir -p $MLIR_AIE_DIR/$BUILD_DIR
-mkdir -p $MLIR_AIE_DIR/$INSTALL_DIR
-cd $MLIR_AIE_DIR/$BUILD_DIR
 set -o pipefail
 set -e
->>>>>>> d88e8a12
 cmake -GNinja \
     -DCMAKE_TOOLCHAIN_FILE=${CMAKEMODULES_DIR}/toolchain_clang_crosscomp_arm_petalinux.cmake \
     -DSysroot=${SYSROOT_DIR} \
