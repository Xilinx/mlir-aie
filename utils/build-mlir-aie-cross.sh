#!/usr/bin/env bash
##===- utils/build-mlir-aie.sh - Build mlir-aie --*- Script -*-===##
# 
# This file licensed under the Apache License v2.0 with LLVM Exceptions.
# See https://llvm.org/LICENSE.txt for license information.
# SPDX-License-Identifier: Apache-2.0 WITH LLVM-exception
# 
##===----------------------------------------------------------------------===##
#
# This script build mlir-aie given the <sysroot dir>, <llvm dir> and 
# <cmakeModules dir>. Assuming they are all in the same subfolder, it would
# look like:
#
# build-mlir-aie.sh <sysroot dir> <gcc version> <llvm dir> <cmakeModules dir> 
#     <build dir> <install dir>
#
# e.g. build-mlir-aie.sh /scratch/vck190_bare_prod_sysroot 10.2.0 /scratch/llvm 
#          /scratch/cmakeModules/cmakeModulesXilinx
#
# <sysroot dir>  - sysroot, absolute directory 
# <gcc version>  - gcc version in sysroot (needed in many petalinux sysroots to find imporant libs)
# <build dir>    - optional, mlir-aie/build dir name, default is 'build'
# <install dir>  - optional, mlir-aie/install dir name, default is 'install'
#
##===----------------------------------------------------------------------===##

if [ "$#" -lt 3 ]; then
    echo "ERROR: Needs at least 4 arguments for <sysroot dir>, <llvm build dir> and <cmakeModules dir>."
    exit 1
fi

SYSROOT_DIR=$1

LLVM_BUILD_DIR=`realpath $2`
CMAKEMODULES_DIR=`realpath $3`

BUILD_DIR=${4:-"build-aarch64"}
INSTALL_DIR=${5:-"install-aarch64"}

BUILD_DIR=`realpath ${BUILD_DIR}`
INSTALL_DIR=`realpath ${INSTALL_DIR}`

mkdir -p $BUILD_DIR
mkdir -p $INSTALL_DIR
cd $BUILD_DIR
set -o pipefail
set -e
cmake -GNinja \
    -DCMAKE_TOOLCHAIN_FILE=${CMAKEMODULES_DIR}/toolchain_clang_crosscomp_arm.cmake \
    -DSysroot=${SYSROOT_DIR} \
    -DArch=arm64 \
    -DLLVM_DIR=${LLVM_BUILD_DIR}/lib/cmake/llvm \
    -DMLIR_DIR=${LLVM_BUILD_DIR}/lib/cmake/mlir \
    -DLLVM_USE_LINKER=lld \
    -DCMAKE_MODULE_PATH=${CMAKEMODULES_DIR}/ \
    -DCMAKE_INSTALL_PREFIX=${INSTALL_DIR} \
    -DVitisSysroot=${SYSROOT_DIR} \
    -DAIE_ENABLE_BINDINGS_PYTHON=ON \
    -DCMAKE_BUILD_TYPE=Debug \
<<<<<<< HEAD
    -DAIE_ENABLE_BINDINGS_PYTHON=ON \
=======
    -Wno-dev \
>>>>>>> 82979c48
    .. |& tee cmake.log

ninja |& tee ninja.log
ninja install |& tee ninja-install.log
#ninja check-aie |& tee ninja-check-aie.log
cd ..<|MERGE_RESOLUTION|>--- conflicted
+++ resolved
@@ -57,11 +57,7 @@
     -DVitisSysroot=${SYSROOT_DIR} \
     -DAIE_ENABLE_BINDINGS_PYTHON=ON \
     -DCMAKE_BUILD_TYPE=Debug \
-<<<<<<< HEAD
-    -DAIE_ENABLE_BINDINGS_PYTHON=ON \
-=======
     -Wno-dev \
->>>>>>> 82979c48
     .. |& tee cmake.log
 
 ninja |& tee ninja.log
