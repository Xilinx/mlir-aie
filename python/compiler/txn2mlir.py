--- conflicted
+++ resolved
@@ -65,7 +65,7 @@
                 _, addr, size = struct.unpack("III", data[i + 4 : i + 16])
                 print_log(f"addr: {addr:#x}")
                 print_log(f"size: {size}")
-                operations.append((opc, addr, data[i + 16 : i + size - 16]))
+                operations.append((opc, addr, data[i + 16 : i + size]))
                 i = i + size
             elif opc == 0x03:
                 print_log("opcode: MASKWRITE (0x03)")
@@ -159,40 +159,13 @@
                             data = np.array(payload.initial_value, dtype=np.int32)
                             # Individual access cannot cross a 128-bit boundary.
                             num_split_4s = (data.size + 3) // 4
-                            data_split_4 = data
+                            data_split_4 = [data]
                             if num_split_4s > 1:
                                 data_split_4 = np.array_split(
-                                    data[: (num_split_4s - 1) * 4], num_split_4s
+                                    data[: (num_split_4s - 1) * 4], num_split_4s - 1
                                 )
-                                data_split_4 = data_split_4.append(
-                                    data[(num_split_4s - 1) * 4 :]
-                                )
-                            if num_split_4s == 2:
-                                # Individual access cannot cross a 128-bit boundary.
-<<<<<<< HEAD
-                                num_split_4s = (data.size + 3) // 4
-                                data_split_4 = data
-                                if num_split_4s > 1:
-                                    data_split_4 = np.array_split(
-                                        data[: (num_split_4s - 1) * 4], num_split_4s - 1
-                                    )
-                                    data_split_4.append(data[(num_split_4s - 1) * 4 :])
-                                for d_split in data_split_4:
-                                    control_packet(
-                                        address=addr,
-                                        opcode=0,
-                                        stream_id=0,
-                                        data=d_split,
-                                    )
-                                    addr = addr + d_split.size * 4
-                            elif op[0] == 0x03:
-                                addr = op[1]
-                                value = op[2]
-                                # mask (op[3]) is ignored, as control packet cannot do masked write
-=======
-                                data_split_4 = [data[:4], data[4:]]
+                                data_split_4.append(data[(num_split_4s - 1) * 4 :])
                             for d_split in data_split_4:
->>>>>>> 0f2217c4
                                 control_packet(
                                     address=addr,
                                     opcode=0,
