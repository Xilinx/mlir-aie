# This file is licensed under the Apache License v2.0 with LLVM Exceptions.
# See https://llvm.org/LICENSE.txt for license information.
# SPDX-License-Identifier: Apache-2.0 WITH LLVM-exception
#
# (c) Copyright 2021 Xilinx Inc.

"""
aiecc - AIE compiler driver for MLIR tools
"""

import asyncio
import glob
import json
import os
import re
import shutil
import stat
import subprocess
import sys
import tempfile
from textwrap import dedent
import time
import uuid
import struct

from aie.extras.runtime.passes import Pipeline
from aie.extras.util import find_ops
import aiofiles
import rich.progress as progress

import aie.compiler.aiecc.cl_arguments
import aie.compiler.aiecc.configure
from aie.dialects import aie as aiedialect
from aie.dialects import aiex as aiexdialect
from aie.ir import Context, Location, Module
from aie.passmanager import PassManager


def _create_input_with_addresses_pipeline(
    scheme, dynamic_objFifos, ctrl_pkt_overlay, aie_target
):
    pipeline = Pipeline()

    # Only add convert-vector-to-aievec for AIE2 and later targets
    # AIE1 ("aie") does not support target_backend="llvmir"
    if aie_target.lower() in ["aie2", "aieml", "aie2p"]:
        pipeline.add_pass(
            "convert-vector-to-aievec",
            aie_target=aie_target.lower(),
            target_backend="llvmir",
        )

    return (
        pipeline.lower_affine()
        .add_pass("aie-canonicalize-device")
        .Nested(
            "aie.device",
            Pipeline()
            .add_pass("aie-assign-lock-ids")
            .add_pass("aie-register-objectFifos")
            .add_pass(
                "aie-objectFifo-stateful-transform", dynamic_objFifos=dynamic_objFifos
            )
            .add_pass("aie-assign-bd-ids")
            .add_pass("aie-lower-cascade-flows")
            .add_pass("aie-lower-broadcast-packet")
            .add_pass("aie-lower-multicast")
            .add_pass("aie-assign-tile-controller-ids")
            .add_pass(
                "aie-generate-column-control-overlay",
                route_shim_to_tile_ctrl=ctrl_pkt_overlay,
            )
            .add_pass("aie-assign-buffer-addresses", alloc_scheme=scheme),
        )
        .convert_scf_to_cf()
    )


INPUT_WITH_ADDRESSES_PIPELINE = _create_input_with_addresses_pipeline

LOWER_TO_LLVM_PIPELINE = (
    Pipeline()
    .canonicalize()
    .cse()
    .convert_vector_to_llvm()
    .expand_strided_metadata()
    .lower_affine()
    .convert_math_to_llvm()
    .convert_index_to_llvm()
    .arith_expand()
    .convert_arith_to_llvm()
    .finalize_memref_to_llvm()
    .convert_func_to_llvm(use_bare_ptr_memref_call_conv=True)
    .convert_cf_to_llvm()
    .canonicalize()
    .cse()
)

AIE_LOWER_TO_LLVM = (
    lambda device_name=None, col=None, row=None: (
        Pipeline()
        .Nested(
            "aie.device",
            Pipeline()
            .add_pass("aie-localize-locks")
            .add_pass("aie-normalize-address-spaces")
            .add_pass("aie-transform-bfp-types"),
        )
        .add_pass("aie-standard-lowering", device=device_name, tilecol=col, tilerow=row)
        .add_pass("aiex-standard-lowering")
        .add_pass("convert-aievec-to-llvm")
    )
    + LOWER_TO_LLVM_PIPELINE
)

# pipeline to lower and legalize runtime sequence for NPU
NPU_LOWERING_PIPELINE = Pipeline().Nested(
    "aie.device",
    Pipeline()
    .add_pass("aie-materialize-bd-chains")
    .add_pass("aie-substitute-shim-dma-allocations")
    .add_pass("aie-assign-runtime-sequence-bd-ids")
    .add_pass("aie-dma-tasks-to-npu")
    .add_pass("aie-dma-to-npu")
    .add_pass("aie-lower-set-lock"),
)

async def read_file_async(file_path: str) -> str:
    async with aiofiles.open(file_path, mode="r") as f:
        contents = await f.read()
    return contents


async def write_file_async(file_content: str, file_path: str):
    async with aiofiles.open(file_path, mode="w") as f:
        await f.write(file_content)


def emit_design_kernel_json(
    kernel_name="MLIR_AIE",
    kernel_id="0x901",
    instance_name="MLIRAIE",
    buffer_args=None,
):
    if buffer_args is None:
        buffer_args = [f"bo{i}" for i in range(5)]

    arguments = [
        {
            "name": "opcode",
            "address-qualifier": "SCALAR",
            "type": "uint64_t",
            "offset": "0x00",
        },
    ]
    offset = 0x08

    inst_arguments = [
        {
            "name": "instr",
            "memory-connection": "SRAM",
            "address-qualifier": "GLOBAL",
            "type": "char *",
            "offset": str(hex(offset)),
        },
        {
            "name": "ninstr",
            "address-qualifier": "SCALAR",
            "type": "uint32_t",
            "offset": str(hex(offset + 8)),
        },
    ]
    arguments.append(inst_arguments[0])
    arguments.append(inst_arguments[1])
    offset += 12

    for buf in buffer_args:
        arg = {
            "name": buf,
            "memory-connection": "HOST",
            "address-qualifier": "GLOBAL",
            "type": "void*",
            "offset": str(hex(offset)),
        }
        arguments.append(arg)
        offset += 0x8

    return {
        "ps-kernels": {
            "kernels": [
                {
                    "name": kernel_name,
                    "type": "dpu",
                    "extended-data": {
                        "subtype": "DPU",
                        "functional": "0",
                        "dpu_kernel_id": kernel_id,
                    },
                    "arguments": arguments,
                    "instances": [{"name": instance_name}],
                }
            ]
        }
    }


mem_topology = {
    "mem_topology": {
        "m_count": "2",
        "m_mem_data": [
            {
                "m_type": "MEM_DRAM",
                "m_used": "1",
                "m_sizeKB": "0x10000",
                "m_tag": "HOST",
                "m_base_address": "0x4000000",
            },
            {
                "m_type": "MEM_DRAM",
                "m_used": "1",
                "m_sizeKB": "0xc000",
                "m_tag": "SRAM",
                "m_base_address": "0x4000000",
            },
        ],
    }
}


def emit_partition(mlir_module_str, device_op, design_pdi, kernel_id="0x901"):
    with Context(), Location.unknown():
        module = Module.parse(mlir_module_str)
    device = aiedialect.AIEDevice(int(device_op.device))
    num_cols = aiedialect.get_target_model(device).columns()

    # It's arguable that this should should come from the device model
    # somehow.  Or perhaps that it shouldn't be needed in the
    # XCLbin at all, since it is basically describing information
    # which is already inherent in the CDO.
    # For the time being, we just leave it here.
    if device in [aiedialect.AIEDevice.npu1, aiedialect.AIEDevice.npu2]:
        start_columns = [0]
    else:
        start_columns = list(range(1, 6 - num_cols))

    # Generate a uuid
    pdi_uuid = uuid.uuid4()
    return {
        "aie_partition": {
            "name": "QoS",
            "operations_per_cycle": "2048",
            "inference_fingerprint": "23423",
            "pre_post_fingerprint": "12345",
            "partition": {
                "column_width": num_cols,
                "start_columns": start_columns,
            },
            "PDIs": [
                {
                    "uuid": str(pdi_uuid),
                    "file_name": design_pdi,
                    "cdo_groups": [
                        {
                            "name": "DPU",
                            "type": "PRIMARY",
                            "pdi_id": "0x01",
                            "dpu_kernel_ids": [kernel_id],
                            "pre_cdo_groups": ["0xC1"],
                        }
                    ],
                }
            ],
        }
    }


def parse_file_as_mlir(mlir_module_str):
    with Context(), Location.unknown():
        return Module.parse(mlir_module_str)


def generate_devices_list(module):
    return [
        (d, d.sym_name.value) 
        for d in find_ops(module.operation, lambda d: isinstance(d.operation.opview, aiedialect.DeviceOp))
        if not opts.device_name or d.sym_name.value == opts.device_name
    ]


def generate_cores_list(device_op):
    return [
        (
            c.tile.owner.opview.col.value,
            c.tile.owner.opview.row.value,
            c.elf_file.value if c.elf_file is not None else None,
        )
        for c in find_ops(
            device_op.operation,
            lambda o: isinstance(o.operation.opview, aiedialect.CoreOp),
        )
    ]


def generate_runtime_sequences_list(device_op):
    return [
        (s, s.sym_name.value)
        for s in find_ops(device_op.operation, lambda o: isinstance(o.operation.opview, aiexdialect.RuntimeSequenceOp))
        if not opts.sequence_name or s.sym_name.value == opts.sequence_name
    ]


def emit_design_bif(root_path, device_name, has_cores=True, enable_cores=True, unified=False):
    if unified:
        cdo_unified_file = f"file={root_path}/{device_name}_aie_cdo.bin"
        files = f"{cdo_unified_file}"
    else:
        cdo_elfs_file = f"file={root_path}/{device_name}_aie_cdo_elfs.bin"
        cdo_init_file = f"file={root_path}/{device_name}_aie_cdo_init.bin"
        cdo_enable_file = f"file={root_path}/{device_name}_aie_cdo_enable.bin" if enable_cores else ""
        files = f"{cdo_elfs_file} {cdo_init_file} {cdo_enable_file}"
    return dedent(
        f"""\
        all:
        {{
          id_code = 0x14ca8093
          extended_id_code = 0x01
          image
          {{
            name=aie_image, id=0x1c000000
            {{ type=cdo {files} }}
          }}
        }}
        """
    )


# Extract included files from the given Chess linker script.
# We rely on gnu linker scripts to stuff object files into a compile.  However, the Chess compiler doesn't
# do this, so we have to explicitly specify included files on the link line.
async def extract_input_files(file_core_bcf):
    core_bcf = await read_file_async(file_core_bcf)
    return " ".join(re.findall(r"^_include _file (.*)", core_bcf, re.MULTILINE))


def do_run(command, verbose=False):
    if verbose:
        print(" ".join(command))
    m = subprocess.PIPE
    ret = subprocess.run(command, stdout=m, stderr=m, universal_newlines=True)
    return ret


def run_passes(pass_pipeline, mlir_module_str, outputfile=None, verbose=False):
    if verbose:
        print("Running:", pass_pipeline)
    with Context(), Location.unknown():
        module = Module.parse(mlir_module_str)
        pm = PassManager.parse(pass_pipeline)
        try:
            pm.run(module.operation)
        except Exception as e:
            print("Error running pass pipeline: ", pass_pipeline, e)
            raise e
        mlir_module_str = str(module)
        if outputfile:
            with open(outputfile, "w") as g:
                g.write(mlir_module_str)
    return mlir_module_str


def run_passes_module(pass_pipeline, mlir_module, outputfile=None, verbose=False):
    if verbose:
        print("Running:", pass_pipeline)
    with mlir_module.context, Location.unknown():
        pm = PassManager.parse(pass_pipeline)
        try:
            pm.run(mlir_module.operation)
        except Exception as e:
            print("Error running pass pipeline: ", pass_pipeline, e)
            raise e
        if outputfile:
            mlir_module_str = str(mlir_module)
            with open(outputfile, "w") as g:
                g.write(mlir_module_str)
    return mlir_module


def corefile(dirname, device, core, ext):
    col, row, _ = core
    return os.path.join(dirname, f"{device}_core_{col}_{row}.{ext}")


def aie_target_defines(aie_target):
    if aie_target == "AIE2":
        return ["-D__AIEARCH__=20"]
    return ["-D__AIEARCH__=10"]


def downgrade_ir_for_chess(llvmir_chesslinked):
    llvmir_chesslinked = (
        llvmir_chesslinked.replace("memory(none)", "readnone")
        .replace("memory(read)", "readonly")
        .replace("memory(write)", "writeonly")
        .replace("memory(argmem: readwrite)", "argmemonly")
        .replace("memory(argmem: read)", "argmemonly readonly")
        .replace("memory(argmem: write)", "argmemonly writeonly")
        .replace("memory(inaccessiblemem: readwrite)", "inaccessiblememonly")
        .replace("memory(inaccessiblemem: read)", "inaccessiblememonly readonly")
        .replace("memory(inaccessiblemem: write)", "inaccessiblememonly writeonly")
        .replace(
            "memory(argmem: readwrite, inaccessiblemem: readwrite)",
            "inaccessiblemem_or_argmemonly",
        )
        .replace(
            "memory(argmem: read, inaccessiblemem: read)",
            "inaccessiblemem_or_argmemonly readonly",
        )
        .replace(
            "memory(argmem: write, inaccessiblemem: write)",
            "inaccessiblemem_or_argmemonly writeonly",
        )
        .replace("captures(none)", "nocapture")
        .replace("getelementptr inbounds nuw", "getelementptr inbounds")
    )
    return llvmir_chesslinked


def downgrade_ir_for_peano(llvmir):
    llvmir = llvmir.replace("getelementptr inbounds nuw", "getelementptr inbounds")
    return llvmir


def drop_alignment_for_peano(llvmir):
    # Remove any ", align <integer>" attribute occurrences
    llvmir = re.sub(r",\s*align\s+\d+", "", llvmir)
    return llvmir


class FlowRunner:
    def __init__(self, mlir_module_str, opts, tmpdirname):
        self.mlir_module_str = mlir_module_str
        self.opts = opts
        self.tmpdirname = tmpdirname
        self.runtimes = dict()
        self.progress_bar = None
        self.maxtasks = 5
        self.stopall = False
        self.peano_clang_path = os.path.join(opts.peano_install_dir, "bin", "clang")
        self.peano_opt_path = os.path.join(opts.peano_install_dir, "bin", "opt")
        self.peano_llc_path = os.path.join(opts.peano_install_dir, "bin", "llc")

    def prepend_tmp(self, x):
        return os.path.join(self.tmpdirname, x)

    async def do_call(self, task, command, force=False):
        if self.stopall:
            return

        commandstr = " ".join(command)
        if task:
            self.progress_bar.update(task, advance=0, command=commandstr[0:30])
        start = time.time()
        if self.opts.verbose:
            print(commandstr)
        if self.opts.execute or force:
            proc = await asyncio.create_subprocess_exec(
                *command, stdout=asyncio.subprocess.PIPE, stderr=asyncio.subprocess.PIPE
            )
            stdout, stderr = await proc.communicate()
            ret = proc.returncode
            if self.opts.verbose and stdout:
                print(f"{stdout.decode()}")
            if ret != 0 and stderr:
                print(f"{stderr.decode()}", file=sys.stderr)
        else:
            ret = 0
        end = time.time()
        if self.opts.verbose:
            print(f"Done in {end - start:.3f} sec: {commandstr}")
        self.runtimes[commandstr] = end - start
        if task:
            self.progress_bar.update(task, advance=1, command="")
            self.maxtasks = max(self.progress_bar._tasks[task].completed, self.maxtasks)
            self.progress_bar._tasks[task].total = self.maxtasks

        if ret != 0:
            if task:
                self.progress_bar._tasks[task].description = "[red] Error"
            print("Error encountered while running: " + commandstr, file=sys.stderr)
            sys.exit(ret)

    # In order to run xchesscc on modern ll code, we need a bunch of hacks.
    async def chesshack(self, task, llvmir, aie_target):
        llvmir_chesshack = llvmir + "chesshack.ll"
        llvmir_chesslinked_path = llvmir + "chesslinked.ll"
        if not self.opts.execute:
            return llvmir_chesslinked_path

        install_path = aie.compiler.aiecc.configure.install_path()
        runtime_lib_path = os.path.join(install_path, "aie_runtime_lib")
        chess_intrinsic_wrapper_ll_path = os.path.join(
            runtime_lib_path, aie_target.upper(), "chess_intrinsic_wrapper.ll"
        )

        llvmir_ir = await read_file_async(llvmir)
        llvmir_hacked_ir = downgrade_ir_for_chess(llvmir_ir)
        await write_file_async(llvmir_hacked_ir, llvmir_chesshack)

        if aie_target.casefold() == "AIE2".casefold():
            target = "target_aie_ml"
        elif aie_target.casefold() == "AIE2P".casefold():
            target = "target_aie2p"
        else:
            target = "target"
        assert os.path.exists(llvmir_chesshack)
        await self.do_call(
            task,
            [
                # The path below is cheating a bit since it refers directly to the AIE1
                # version of llvm-link, rather than calling the architecture-specific
                # tool version.
                opts.aietools_path
                + "/tps/lnx64/"
                + target
                + "/bin/LNa64bin/chess-llvm-link",
                llvmir_chesshack,
                chess_intrinsic_wrapper_ll_path,
                "-S",
                "-o",
                llvmir_chesslinked_path,
            ],
        )

        return llvmir_chesslinked_path

    # In order to run peano on modern ll code, we need a bunch of hacks.
    async def peanohack(self, llvmir):
        llvmir_peanohack = llvmir + "peanohack.ll"
        if not self.opts.execute:
            return llvmir_peanohack

        llvmir_ir = await read_file_async(llvmir)
        llvmir_hacked_ir = downgrade_ir_for_peano(llvmir_ir)
        llvmir_hacked_ir = drop_alignment_for_peano(llvmir_hacked_ir)
        await write_file_async(llvmir_hacked_ir, llvmir_peanohack)

        return llvmir_peanohack

    async def process_cores(self, device_op, device_name, file_with_addresses, aie_target, aie_peano_target):
        pb = self.progress_bar
        # If unified compilation is on, we create a single object file that
        # contains the compiled code for all cores. If not, the equivalent
        # of the below is created for each core inside of process_core
        # (singular).

        # fmt: off
        if opts.unified:
            file_opt_with_addresses = self.prepend_tmp(f"{device_name}_input_opt_with_addresses.mlir")
            await self.do_call(pb.task, ["aie-opt", f"--pass-pipeline={AIE_LOWER_TO_LLVM(device_name)}", file_with_addresses, "-o", file_opt_with_addresses])

            file_llvmir = self.prepend_tmp(f"{device_name}_input.ll")
            await self.do_call(pb.task, ["aie-translate", "--mlir-to-llvmir", file_opt_with_addresses, "-o", file_llvmir])

            unified_file_core_obj = self.prepend_tmp(f"{device_name}_input.o")
            if opts.compile and opts.xchesscc:
                file_llvmir_hacked = await self.chesshack(pb.task, file_llvmir, aie_target)
                await self.do_call(pb.task, ["xchesscc_wrapper", aie_target.lower(), "+w", self.prepend_tmp("work"), "-c", "-d", "+Wclang,-xir", "-f", file_llvmir_hacked, "-o", unified_file_core_obj])
            elif opts.compile:
                file_llvmir_hacked = await self.peanohack(file_llvmir)
                file_llvmir_opt = self.prepend_tmp(f"{device_name}_input.opt.ll")
                await self.do_call(pb.task, [self.peano_opt_path, "--passes=default<O2>", "-inline-threshold=10", "-S", file_llvmir_hacked, "-o", file_llvmir_opt])
                await self.do_call(pb.task, [self.peano_llc_path, file_llvmir_opt, "-O2", "--march=" + aie_target.lower(), "--function-sections", "--filetype=obj", "-o", unified_file_core_obj])
        else:
            unified_file_core_obj = None
        # fmt: on

        # Now, process each individual core.
        processes = []
        cores = generate_cores_list(device_op)
        for core in cores:
            processes.append(
                self.process_core(
                    device_name,
                    core,
                    aie_target,
                    aie_peano_target,
                    file_with_addresses,
                    unified_file_core_obj
                )
            )
        device_elf_paths = await asyncio.gather(*processes)
        elf_paths = {}
        for ((col, row, _), elf_path) in zip(cores, device_elf_paths):
            elf_paths[(col, row)] = elf_path

        # copy the elfs left by proess_core to the tmpdir for process_cdo
        for elf in glob.glob("*.elf"):
            try:
                shutil.copy(elf, self.tmpdirname)
            except shutil.SameFileError:
                pass
        for elf_map in glob.glob("*.elf.map"):
            try:
                shutil.copy(elf_map, self.tmpdirname)
            except shutil.SameFileError:
                pass

        return elf_paths

    async def process_core(
        self,
        device_name, 
        core,
        aie_target,
        aie_peano_target,
        file_with_addresses,
        unified_file_core_obj
    ):
        async with self.limit:
            if self.stopall:
                return

            install_path = aie.compiler.aiecc.configure.install_path()
            runtime_lib_path = os.path.join(
                install_path, "aie_runtime_lib", aie_target.upper()
            )

            # --gc-sections to eliminate unneeded code.
            # --orphan-handling=error to ensure that the linker script is as expected.
            # If there are orphaned input sections, then they'd likely end up outside of the normal program memory.
            clang_link_args = ["-Wl,--gc-sections", "-Wl,--orphan-handling=error"]

            if opts.progress:
                task = self.progress_bar.add_task(
                    "[yellow] Core (%d, %d)" % core[0:2],
                    total=self.maxtasks,
                    command="starting",
                )
            else:
                task = None

            # fmt: off
            corecol, corerow, elf_file = core
            if not opts.unified:
                file_core = corefile(self.tmpdirname, device_name, core, "mlir")
                file_opt_core = corefile(self.tmpdirname, device_name, core, "opt.mlir")
                await self.do_call(task, ["aie-opt", f"--pass-pipeline={AIE_LOWER_TO_LLVM(device_name, corecol, corerow)}", file_with_addresses, "-o", file_opt_core])
            if self.opts.xbridge:
                file_core_bcf = corefile(self.tmpdirname, device_name, core, "bcf")
                await self.do_call(task, ["aie-translate", file_with_addresses, "--aie-generate-bcf", "--aie-device-name", device_name, "--tilecol=%d" % corecol, "--tilerow=%d" % corerow, "-o", file_core_bcf])
            else:
                file_core_ldscript = corefile(self.tmpdirname, device_name, core, "ld.script")
                await self.do_call(task, ["aie-translate", file_with_addresses, "--aie-generate-ldscript", "--aie-device-name", device_name, "--tilecol=%d" % corecol, "--tilerow=%d" % corerow, "-o", file_core_ldscript])
            if not self.opts.unified:
                file_core_llvmir = corefile(self.tmpdirname, device_name, core, "ll")
                await self.do_call(task, ["aie-translate", "--mlir-to-llvmir", file_opt_core, "-o", file_core_llvmir])
                file_core_obj = corefile(self.tmpdirname, device_name, core, "o")

            file_core_elf = elf_file if elf_file else corefile(".", device_name, core, "elf")

            if opts.compile and opts.xchesscc:
                if not opts.unified:
                    file_core_llvmir_chesslinked = await self.chesshack(task, file_core_llvmir, aie_target)
                    if self.opts.link and self.opts.xbridge:
                        link_with_obj = await extract_input_files(file_core_bcf)
                        await self.do_call(task, ["xchesscc_wrapper", aie_target.lower(), "+w", self.prepend_tmp("work"), "-d", "+Wclang,-xir", "-f", file_core_llvmir_chesslinked, link_with_obj, "+l", file_core_bcf, "-o", file_core_elf])
                    elif self.opts.link:
                        await self.do_call(task, ["xchesscc_wrapper", aie_target.lower(), "+w", self.prepend_tmp("work"), "-c", "-d", "+Wclang,-xir", "-f", file_core_llvmir_chesslinked, "-o", file_core_obj])
                        await self.do_call(task, [self.peano_clang_path, "-O2", "--target=" + aie_peano_target, file_core_obj, *clang_link_args, "-Wl,-T," + file_core_ldscript, "-o", file_core_elf])
                else:
                    file_core_obj = unified_file_core_obj
                    if opts.link and opts.xbridge:
                        link_with_obj = await extract_input_files(file_core_bcf)
                        await self.do_call(task, ["xchesscc_wrapper", aie_target.lower(), "+w", self.prepend_tmp("work"), "-d", "-f", file_core_obj, link_with_obj, "+l", file_core_bcf, "-o", file_core_elf])
                    elif opts.link:
                        await self.do_call(task, [self.peano_clang_path, "-O2", "--target=" + aie_peano_target, file_core_obj, *clang_link_args, "-Wl,-T," + file_core_ldscript, "-o", file_core_elf])

            elif opts.compile:
                if not opts.unified:
                    file_core_llvmir_peanohacked = await self.peanohack(file_core_llvmir)
                    file_core_llvmir_stripped = corefile(self.tmpdirname, device_name, core, "stripped.ll")
                    await self.do_call(task, [self.peano_opt_path, "--passes=default<O2>,strip", "-S", file_core_llvmir_peanohacked, "-o", file_core_llvmir_stripped])
                    await self.do_call(task, [self.peano_llc_path, file_core_llvmir_stripped, "-O2", "--march=" + aie_target.lower(), "--function-sections", "--filetype=obj", "-o", file_core_obj])
                else:
                    file_core_obj = unified_file_core_obj

                if opts.link and opts.xbridge:
                    link_with_obj = await extract_input_files(file_core_bcf)
                    await self.do_call(task, ["xchesscc_wrapper", aie_target.lower(), "+w", self.prepend_tmp("work"), "-d", "-f", file_core_obj, link_with_obj, "+l", file_core_bcf, "-o", file_core_elf])
                elif opts.link:
                    await self.do_call(task, [self.peano_clang_path, "-O2", "--target=" + aie_peano_target, file_core_obj, *clang_link_args, "-Wl,-T," + file_core_ldscript, "-o", file_core_elf])

            if opts.progress:
                self.progress_bar.update(self.progress_bar.task_completed, advance=1)
                if task:
                    self.progress_bar.update(task, advance=0, visible=False)
            # fmt: on

            return file_core_elf

    async def write_elf_paths_to_mlir(self, input_physical, elf_paths):
        # After core ELF files are generated, we create a new MLIR file with
        # references to those generated files in place of their IR.
        with Context(), Location.unknown():
            input_physical_with_elfs_module = Module.parse(
                await read_file_async(input_physical)
            )
            for device_name in elf_paths:
                for (col, row) in elf_paths[device_name]:
                    pass_pipeline = Pipeline().Nested(
                        "aie.device",
                        Pipeline()
                        .add_pass("aie-set-elf-for-core", 
                                    device=device_name, 
                                    col=col, row=row, 
                                    elf_file=elf_paths[device_name][(col, row)])
                    ).materialize(module=True)
                    input_physical_with_elfs_module = run_passes_module(
                        pass_pipeline,
                        input_physical_with_elfs_module,
                        None,
                        self.opts.verbose,
                    )
            input_physical_with_elfs_str = str(input_physical_with_elfs_module)
            input_physical_with_elfs = self.prepend_tmp("input_physical_with_elfs.mlir")
            with open(input_physical_with_elfs, "w") as f:
                f.write(input_physical_with_elfs_str)
            return input_physical_with_elfs

    async def process_cdo(self, module_str, device_name):
        with Context(), Location.unknown():
            input_physical = Module.parse(module_str)
            aiedialect.generate_cdo(input_physical.operation, self.tmpdirname, device_name)

    async def process_txn(self, module_str):
        file_txn = self.prepend_tmp("input_physical_with_elfs_and_txn.mlir")
        with Context(), Location.unknown():
            run_passes(
                "builtin.module(aie.device(convert-aie-to-transaction{elf-dir="
                + self.tmpdirname
                + "}))",
                module_str,
                file_txn,
                self.opts.verbose,
            )
            if opts.verbose:
                print(f"copy {file_txn} to {opts.txn_name}")
            shutil.copy(file_txn, opts.txn_name)
        return file_txn

    async def aiebu_asm(self, input_file, output_file, ctrl_packet_file=None):

        # find aiebu-asm binary
        asm_bin = "aiebu-asm"
        if shutil.which(asm_bin) is None:
            asm_bin = os.path.join("/", "opt", "xilinx", "aiebu", "bin", "aiebu-asm")
            if shutil.which(asm_bin) is None:
                asm_bin = None

        if asm_bin is None:
            print(
                "Error: aiebu-asm not found, generation of ELF file failed.",
                file=sys.stderr,
            )
            sys.exit(1)

        args = [
            asm_bin,
            "-t",
            "aie2txn",
            "-c",
            input_file,
            "-o",
            output_file,
        ]

        if ctrl_packet_file:
            ctrl_packet_size = os.path.getsize(ctrl_packet_file)
            exteral_buffers_json = {
                "external_buffers": {
                    "buffer_ctrl": {
                        "xrt_id": 0,
                        "logical_id": -1,
                        "size_in_bytes": ctrl_packet_size,
                        "ctrl_pkt_buffer": 1,
                        "name": "runtime_control_packet",
                    },
                }
            }
            with open(self.prepend_tmp("external_buffers.json"), "w") as f:
                json.dump(exteral_buffers_json, f, indent=2)
            args = args + [
                "-j",
                self.prepend_tmp("external_buffers.json"),
                "-p",
                ctrl_packet_file,
            ]

        await self.do_call(None, args)

    async def process_ctrlpkt(self, module_str, device_name):
        with Context(), Location.unknown():
            run_passes(
                "builtin.module(aie.device(convert-aie-to-control-packets{elf-dir="
                + self.tmpdirname
                + "}))",
                module_str,
                self.prepend_tmp("ctrlpkt.mlir"),
                self.opts.verbose,
            )
            await self.do_call(
                None,
                [
                    "aie-translate",
                    "--aie-ctrlpkt-to-bin",
                    "--aie-device-name",
                    device_name,
                    '--aie-sequence-name="configure"',
                    self.prepend_tmp("ctrlpkt.mlir"),
                    "-o",
                    "ctrlpkt.bin",
                ],
            )
            ctrlpkt_mlir_str = await read_file_async(self.prepend_tmp("ctrlpkt.mlir"))
            run_passes(
                "builtin.module(aie.device(aie-ctrl-packet-to-dma,aie-dma-to-npu))",
                ctrlpkt_mlir_str,
                self.prepend_tmp("ctrlpkt_dma_seq.mlir"),
                self.opts.verbose,
            )
            await self.do_call(
                None,
                [
                    "aie-translate",
                    "--aie-npu-to-binary",
                    "--aie-device-name",
                    device_name,
                    '--aie-sequence-name="configure"',
                    self.prepend_tmp("ctrlpkt_dma_seq.mlir"),
                    "-o",
                    "ctrlpkt_dma_seq.bin",
                ],
            )
            await self.aiebu_asm(
                "ctrlpkt_dma_seq.bin", "ctrlpkt_dma_seq.elf", "ctrlpkt.bin"
            )

    async def process_elf(self, npu_insts_module, device_name):
        # translate npu instructions to binary and write to file
        npu_insts = aiedialect.translate_npu_to_binary(npu_insts_module.operation, device_name, opts.sequence_name)

        npu_insts_bin = self.prepend_tmp(f"{device_name}_elf_insts.bin")
        with open(npu_insts_bin, "wb") as f:
            f.write(struct.pack("I" * len(npu_insts), *npu_insts))

        await self.aiebu_asm(npu_insts_bin, opts.elf_name.format(device_name))

    async def process_pdi_gen(self, device_name, file_design_pdi):
        file_design_bif = self.prepend_tmp(f"{device_name}_design.bif")

        await write_file_async(
            emit_design_bif(self.tmpdirname, device_name),
            file_design_bif
        )

        await self.do_call(
            None,
            [
                "bootgen",
                "-arch",
                "versal",
                "-image",
                file_design_bif,
                "-o",
                file_design_pdi,
                "-w",
            ],
        )
        if opts.pdi:
            tmp = file_design_pdi,
            if opts.verbose:
                print(f"copy {tmp} to {opts.pdi_name.format(device_name)}")
            shutil.copy(tmp, opts.pdi_name.format(device_name))

    # generate an xclbin. The inputs are self.mlir_module_str and the cdo
    # binaries from the process_cdo step.
    async def process_xclbin_gen(self, device_op, device_name):
        if opts.progress:
            task = self.progress_bar.add_task(
                "[yellow] XCLBIN generation ", total=10, command="starting"
            )
        else:
            task = None

        file_mem_topology = self.prepend_tmp(f"{device_name}_mem_topology.json")
        file_partition = self.prepend_tmp(f"{device_name}_aie_partition.json")
        file_input_partition = self.prepend_tmp(f"{device_name}_aie_input_partition.json")
        file_kernels = self.prepend_tmp(f"{device_name}_kernels.json")
        file_pdi = self.prepend_tmp(f"{device_name}_design.pdi")

        # collect the tasks to generate the inputs to xclbinutil
        processes = []

        # generate mem_topology.json
        processes.append(
            write_file_async(
                json.dumps(mem_topology, indent=2),
                file_mem_topology
            )
        )

        # generate aie_partition.json
        processes.append(
            write_file_async(
                json.dumps(
                    emit_partition(self.mlir_module_str, device_op, file_pdi, opts.kernel_id),
                    indent=2,
                ),
                file_partition
            )
        )

        # generate kernels.json
        buffer_arg_names = [f"bo{i}" for i in range(5)]
        processes.append(
            write_file_async(
                json.dumps(
                    emit_design_kernel_json(
                        opts.kernel_name,
                        opts.kernel_id,
                        opts.instance_name,
                        buffer_arg_names,
                    ),
                    indent=2,
                ),
                file_kernels
            )
        )

        # generate pdi
        processes.append(self.process_pdi_gen(device_name, file_pdi))

        # get partition info from input xclbin, if present
        if opts.xclbin_input:
            processes.append(
                self.do_call(
                    task,
                    [
                        "xclbinutil",
                        "--dump-section",
                        f"AIE_PARTITION:JSON:{file_input_partition}",
                        "--force",
                        "--quiet",
                        "--input",
                        opts.xclbin_input,
                    ],
                )
            )

        # wait for all of the above to finish
        await asyncio.gather(*processes)


        # fmt: off
        if opts.xclbin_input:
            # patch the input partition json with the new partition information
            with open(file_input_partition) as f:
                input_partition = json.load(f)
            with open(file_partition) as f:
                new_partition = json.load(f)
            input_partition["aie_partition"]["PDIs"].append(new_partition["aie_partition"]["PDIs"][0])
            with open(file_partition, "w") as f:
                json.dump(input_partition, f, indent=2)
            flag = ['--input', opts.xclbin_input]
        else:
            flag = ["--add-replace-section", "MEM_TOPOLOGY:JSON:" + file_mem_topology]

        # run xclbinutil to generate the xclbin
        await self.do_call(task, ["xclbinutil"] + flag +
                                 ["--add-kernel", file_kernels,
                                  "--add-replace-section", "AIE_PARTITION:JSON:" + file_partition,
                                  "--force", "--quiet", "--output", opts.xclbin_name.format(device_name)])
        # fmt: on

    async def process_host_cgen(self, aie_target, file_physical_with_elfs, device_name):
        async with self.limit:
            if self.stopall:
                return

            if opts.progress:
                task = self.progress_bar.add_task(
                    "[yellow] Host compilation ", total=10, command="starting"
                )
            else:
                task = None

            if opts.airbin:
                file_airbin = self.prepend_tmp("air.bin")
                await self.do_call(
                    task,
                    [
                        "aie-translate",
                        "--aie-generate-airbin",
                        "--aie-device-name",
                        device_name,
                        file_physical_with_elfs,
                        "-o",
                        file_airbin,
                    ],
                )

            if opts.link_against_hsa:
                file_inc_cpp = self.prepend_tmp("aie_data_movement.cpp")
                await self.do_call(
                    task,
                    [
                        "aie-translate",
                        "--aie-generate-hsa",
                        "--aie-device-name",
                        device_name,
                        file_physical_with_elfs,
                        "-o",
                        file_inc_cpp,
                    ],
                )

            cmd = ["clang++", "-std=c++17"]
            if opts.host_target:
                cmd += ["--target=" + opts.host_target]
                if (
                    opts.aiesim
                    and opts.host_target
                    != aie.compiler.aiecc.configure.host_architecture
                ):
                    sys.exit(
                        "Host cross-compile from "
                        + aie.compiler.aiecc.configure.host_architecture
                        + " to --target="
                        + opts.host_target
                        + " is not supported with --aiesim"
                    )

            if self.opts.sysroot:
                cmd += ["--sysroot=" + opts.sysroot]
                # In order to find the toolchain in the sysroot, we need to have
                # a 'target' that includes 'linux' and for the 'lib/gcc/$target/$version'
                # directory to have a corresponding 'include/gcc/$target/$version'.
                # In some of our sysroots, it seems that we find a lib/gcc, but it
                # doesn't have a corresponding include/gcc directory.  Instead
                # force using '/usr/lib,include/gcc'
                if opts.host_target == "aarch64-linux-gnu":
                    cmd += [f"--gcc-toolchain={opts.sysroot}/usr"]
                    # It looks like the G++ distribution is non standard, so add
                    # an explicit handling of C++ library.
                    # Perhaps related to https://discourse.llvm.org/t/add-gcc-install-dir-deprecate-gcc-toolchain-and-remove-gcc-install-prefix/65091/23
                    cxx_include = glob.glob(f"{opts.sysroot}/usr/include/c++/*.*.*")[0]
                    triple = os.path.basename(opts.sysroot)
                    cmd += [f"-I{cxx_include}", f"-I{cxx_include}/{triple}"]
                    gcc_lib = glob.glob(f"{opts.sysroot}/usr/lib/{triple}/*.*.*")[0]
                    cmd += [f"-B{gcc_lib}", f"-L{gcc_lib}"]
            install_path = aie.compiler.aiecc.configure.install_path()

            # Setting everything up if linking against HSA
            if opts.link_against_hsa:
                cmd += ["-DHSA_RUNTIME"]
                arch_name = opts.host_target.split("-")[0] + "-hsa"
                hsa_path = os.path.join(aie.compiler.aiecc.configure.hsa_dir)
                hsa_include_path = os.path.join(hsa_path, "..", "..", "..", "include")
                hsa_lib_path = os.path.join(hsa_path, "..", "..")
                hsa_so_path = os.path.join(hsa_lib_path, "libhsa-runtime64.so")
            else:
                arch_name = opts.host_target.split("-")[0]

            # Getting a pointer to the libxaie include and library
            runtime_xaiengine_path = os.path.join(
                install_path, "runtime_lib", arch_name, "xaiengine"
            )
            xaiengine_include_path = os.path.join(runtime_xaiengine_path, "include")
            xaiengine_lib_path = os.path.join(runtime_xaiengine_path, "lib")

            # Getting a pointer to the library test_lib
            runtime_testlib_path = os.path.join(
                install_path,
                "runtime_lib",
                arch_name,
                "test_lib",
                "lib",
            )

            # Linking against the correct memory allocator
            if opts.link_against_hsa:
                memory_allocator = os.path.join(
                    runtime_testlib_path, "libmemory_allocator_hsa.a"
                )
            else:
                memory_allocator = os.path.join(
                    runtime_testlib_path, "libmemory_allocator_ion.a"
                )

            cmd += [
                memory_allocator,
                "-I" + xaiengine_include_path,
                "-L" + xaiengine_lib_path,
                "-L" + os.path.join(opts.aietools_path, "lib", "lnx64.o"),
                "-Wl,-R" + xaiengine_lib_path,
                "-I" + self.tmpdirname,
                "-fuse-ld=lld",
                "-lm",
                "-lxaiengine",
            ]
            # Linking against HSA
            if opts.link_against_hsa:
                cmd += [hsa_so_path]
                cmd += ["-I%s" % hsa_include_path]
                cmd += ["-Wl,-rpath,%s" % hsa_lib_path]

            cmd += aie_target_defines(aie_target)

            if len(opts.host_args) > 0:
                await self.do_call(task, cmd + opts.host_args)

            if opts.progress:
                self.progress_bar.update(self.progress_bar.task_completed, advance=1)
                if task:
                    self.progress_bar.update(task, advance=0, visible=False)

    async def gen_sim(self, task, aie_target, file_physical, device_name):
        # For simulation, we need to additionally parse the 'remaining' options to avoid things
        # which conflict with the options below (e.g. -o)
        print(opts.host_args)
        host_opts = aie.compiler.aiecc.cl_arguments.strip_host_args_for_aiesim(
            opts.host_args
        )

        sim_dir = self.prepend_tmp("sim")
        shutil.rmtree(sim_dir, ignore_errors=True)
        subdirs = ["arch", "reports", "config", "ps"]

        def make_sim_dir(x):
            dir = os.path.join(sim_dir, x)
            os.makedirs(dir, exist_ok=True)
            return dir

        sim_arch_dir, sim_reports_dir, sim_config_dir, sim_ps_dir = map(
            make_sim_dir, subdirs
        )

        install_path = aie.compiler.aiecc.configure.install_path()

        # Setting everything up if linking against HSA
        if opts.link_against_hsa:
            arch_name = opts.host_target.split("-")[0] + "-hsa"
        else:
            arch_name = opts.host_target.split("-")[0]

        runtime_simlib_path = os.path.join(
            install_path, "aie_runtime_lib", aie_target.upper(), "aiesim"
        )
        runtime_testlib_path = os.path.join(
            install_path,
            "runtime_lib",
            arch_name,
            "test_lib",
            "lib",
        )
        runtime_testlib_include_path = os.path.join(
            install_path,
            "runtime_lib",
            arch_name,
            "test_lib",
            "include",
        )
        sim_genwrapper = os.path.join(runtime_simlib_path, "genwrapper_for_ps.cpp")
        memory_allocator = os.path.join(
            runtime_testlib_path, "libmemory_allocator_sim_aie.a"
        )

        sim_cc_args = [
            "-fPIC",
            "-flto",
            "-fpermissive",
            "-DAIE_OPTION_SCALAR_FLOAT_ON_VECTOR",
            "-Wno-deprecated-declarations",
            "-Wno-enum-constexpr-conversion",
            "-Wno-format-security",
            "-DSC_INCLUDE_DYNAMIC_PROCESSES",
            "-D__AIESIM__",
            "-D__PS_INIT_AIE__",
            "-Og",
            "-Dmain(...)=ps_main(...)",
            "-I" + self.tmpdirname,
            "-I" + opts.aietools_path + "/include",
            "-I" + opts.aietools_path + "/include/drivers/aiengine",
            "-I" + opts.aietools_path + "/data/osci_systemc/include",
            "-I" + opts.aietools_path + "/include/xtlm/include",
            "-I" + opts.aietools_path + "/include/common_cpp/common_cpp_v1_0/include",
            "-I" + runtime_testlib_include_path,
            memory_allocator,
        ]  # clang is picky  # Pickup aie_inc.cpp

        # Don't use shipped version of xaiengine?
        sim_link_args = [
            "-L" + opts.aietools_path + "/lib/lnx64.o",
            "-L" + opts.aietools_path + "/data/osci_systemc/lib/lnx64",
            "-Wl,--as-needed",
            "-lxioutils",
            "-lxaiengine",
            "-ladf_api",
            "-lsystemc",
            "-lxtlm",
            "-flto",
        ]

        processes = []
        processes.append(
            self.do_call(
                task,
                [
                    "aie-translate",
                    "--aie-mlir-to-xpe",
                    "--aie-device-name",
                    device_name,
                    file_physical,
                    "-o",
                    os.path.join(sim_reports_dir, "graph.xpe"),
                ],
            )
        )
        processes.append(
            self.do_call(
                task,
                [
                    "aie-translate",
                    "--aie-mlir-to-shim-solution",
                    "--aie-device-name",
                    device_name,
                    file_physical,
                    "-o",
                    os.path.join(sim_arch_dir, "aieshim_solution.aiesol"),
                ],
            )
        )
        processes.append(
            self.do_call(
                task,
                [
                    "aie-translate",
                    "--aie-mlir-to-scsim-config",
                    "--aie-device-name",
                    device_name,
                    file_physical,
                    "-o",
                    os.path.join(sim_config_dir, "scsim_config.json"),
                ],
            )
        )
        processes.append(
            self.do_call(
                task,
                [
                    "aie-opt",
                    "--aie-find-flows",
                    file_physical,
                    "-o",
                    os.path.join(sim_dir, "flows_physical.mlir"),
                ],
            )
        )
        processes.append(
            self.do_call(
                task,
                [
                    "clang++",
                    "-O2",
                    "-fuse-ld=lld",
                    "-shared",
                    "-o",
                    os.path.join(sim_ps_dir, "ps.so"),
                    sim_genwrapper,
                    *aie_target_defines(aie_target),
                    *host_opts,
                    *sim_cc_args,
                    *sim_link_args,
                ],
            )
        )
        await asyncio.gather(*processes)
        await self.do_call(
            task,
            [
                "aie-translate",
                "--aie-device-name",
                device_name,
                "--aie-flows-to-json",
                os.path.join(sim_dir, "flows_physical.mlir"),
                "-o",
                os.path.join(sim_dir, "flows_physical.json"),
            ],
        )

        sim_script = self.prepend_tmp("aiesim.sh")
        sim_script_template = dedent(
            """\
            #!/bin/sh
            prj_name=$(basename $(dirname $(realpath $0)))
            root=$(dirname $(dirname $(realpath $0)))
            vcd_filename=foo
            if [ -n "$1" ]; then
              vcd_filename=$1
            fi
            cd $root
            aiesimulator --pkg-dir=${prj_name}/sim --dump-vcd ${vcd_filename}
            """
        )
        with open(sim_script, "wt") as sim_script_file:
            sim_script_file.write(sim_script_template)
        stats = os.stat(sim_script)
        os.chmod(sim_script, stats.st_mode | stat.S_IXUSR | stat.S_IXGRP | stat.S_IXOTH)

        target = os.path.join(sim_dir, ".target")
        with open(target, "wt") as target_file:
            target_file.write("hw\n")

        print("Simulation generated...")
        print("To run simulation: " + sim_script)

    async def get_aie_target_for_device(self, mlir_input_file, device_name):
        t = do_run(
            [
                "aie-translate",
                "--aie-generate-target-arch",
                "--aie-device-name",
                device_name,
                mlir_input_file,
            ],
            self.opts.verbose,
        )
        aie_target = t.stdout.strip()
        if not re.fullmatch("AIE.?.?", aie_target):
            print(
                "Unexpected target " + aie_target + ". Exiting...",
                file=sys.stderr,
            )
            exit(-3)
        aie_peano_target = aie_target.lower() + "-none-unknown-elf"

        return (aie_target, aie_peano_target)

    async def run_flow(self):
        # First, we run some aie-opt passes that transform the MLIR for every
        # device. Then, we generate the core code for each AIE core tile in
        # every device. The result of this is an ELF file with each core's
        # code; we generate a new MLIR file which referencees those generated
        # ELF files in place of their IR code. We then generate artifacts for
        # each device individually, using this last generated IR.

        nworkers = int(opts.nthreads)
        if nworkers == 0:
            nworkers = os.cpu_count()

        module = parse_file_as_mlir(self.mlir_module_str)

        self.limit = asyncio.Semaphore(nworkers)
        with progress.Progress(
            *progress.Progress.get_default_columns(),
            progress.TimeElapsedColumn(),
            progress.MofNCompleteColumn(),
            progress.TextColumn("{task.fields[command]}"),
            redirect_stdout=False,
            redirect_stderr=False,
        ) as progress_bar:
            self.progress_bar = progress_bar

            # 1.) MLIR transformations

            if opts.progress:
                progress_bar.task = progress_bar.add_task(
                    "[green] MLIR compilation:", total=1, command="1 Worker"
                )
            else:
                progress_bar.task = None

<<<<<<< HEAD
            pass_pipeline = INPUT_WITH_ADDRESSES_PIPELINE(
                opts.alloc_scheme, opts.dynamic_objFifos, opts.ctrl_pkt_overlay
=======
            t = do_run(
                [
                    "aie-translate",
                    "--aie-generate-target-arch",
                    opts.filename,
                ],
                self.opts.verbose,
            )
            aie_target = t.stdout.strip()
            if not re.fullmatch("AIE.?.?", aie_target):
                print(
                    "Unexpected target " + aie_target + ". Exiting...",
                    file=sys.stderr,
                )
                exit(-3)
            aie_peano_target = aie_target.lower() + "-none-unknown-elf"

            pass_pipeline = INPUT_WITH_ADDRESSES_PIPELINE(
                opts.alloc_scheme,
                opts.dynamic_objFifos,
                opts.ctrl_pkt_overlay,
                aie_target,
>>>>>>> dbd3b0c8
            ).materialize(module=True)

            file_with_addresses = self.prepend_tmp("input_with_addresses.mlir")
            run_passes(
                pass_pipeline,
                self.mlir_module_str,
                file_with_addresses,
                self.opts.verbose,
            )

<<<<<<< HEAD
=======
            cores = generate_cores_list(await read_file_async(file_with_addresses))

            # Optionally generate insts.txt for NPU instruction stream
            if opts.npu:
                with Context(), Location.unknown():
                    file_with_addresses_module = Module.parse(
                        await read_file_async(file_with_addresses)
                    )
                    pass_pipeline = NPU_LOWERING_PIPELINE.materialize(module=True)
                    npu_insts_file = (
                        self.prepend_tmp("npu_insts.mlir")
                        if self.opts.verbose
                        else None
                    )
                    npu_insts_module = run_passes_module(
                        pass_pipeline,
                        file_with_addresses_module,
                        npu_insts_file,
                        self.opts.verbose,
                    )
                    npu_insts = aiedialect.translate_npu_to_binary(
                        npu_insts_module.operation
                    )
                    with open(opts.insts_name, "wb") as f:
                        f.write(struct.pack("I" * len(npu_insts), *npu_insts))

            # fmt: off
            if opts.unified:
                file_opt_with_addresses = self.prepend_tmp("input_opt_with_addresses.mlir")
                await self.do_call(progress_bar.task, ["aie-opt", f"--pass-pipeline={AIE_LOWER_TO_LLVM()}", file_with_addresses, "-o", file_opt_with_addresses])

                file_llvmir = self.prepend_tmp("input.ll")
                await self.do_call(progress_bar.task, ["aie-translate", "--mlir-to-llvmir", file_opt_with_addresses, "-o", file_llvmir])

                self.unified_file_core_obj = self.prepend_tmp("input.o")
                if opts.compile and opts.xchesscc:
                    file_llvmir_hacked = await self.chesshack(progress_bar.task, file_llvmir, aie_target)
                    await self.do_call(progress_bar.task, ["xchesscc_wrapper", aie_target.lower(), "+w", self.prepend_tmp("work"), "-c", "-d", "+Wclang,-xir", "-f", file_llvmir_hacked, "-o", self.unified_file_core_obj])
                elif opts.compile:
                    file_llvmir_hacked = await self.peanohack(file_llvmir)
                    file_llvmir_opt = self.prepend_tmp("input.opt.ll")
                    await self.do_call(progress_bar.task, [self.peano_opt_path, "--passes=default<O2>", "-inline-threshold=10", "-S", file_llvmir_hacked, "-o", file_llvmir_opt])
                    await self.do_call(progress_bar.task, [self.peano_llc_path, file_llvmir_opt, "-O2", "--march=" + aie_target.lower(), "--function-sections", "--filetype=obj", "-o", self.unified_file_core_obj])
            # fmt: on

            if opts.progress:
                progress_bar.update(progress_bar.task, advance=0, visible=False)
                progress_bar.task_completed = progress_bar.add_task(
                    "[green] AIE Compilation:",
                    total=len(cores) + 1,
                    command="%d Workers" % nworkers,
                )

>>>>>>> dbd3b0c8
            input_physical = self.prepend_tmp("input_physical.mlir")
            processes = [
                self.do_call(
                    None,
                    [
                        "aie-opt",
                        "--aie-create-pathfinder-flows",
                        file_with_addresses,
                        "-o",
                        input_physical,
                    ],
                    force=True,
                )
            ]

            await asyncio.gather(*processes)

            # 2.) Generate code for each core

            # create core ELF files for each device and core
            devices = generate_devices_list(module)
            elf_paths = {}
            for (device_op, device_name) in devices:
                aie_target, aie_peano_target = await self.get_aie_target_for_device(input_physical, device_name)
                elf_paths[device_name] = await self.process_cores(device_op, device_name, file_with_addresses, aie_target, aie_peano_target)
            input_physical_with_elfs = await self.write_elf_paths_to_mlir(input_physical, elf_paths)

            # 2.5) Targets that require the cores to be lowered but apply across all devices
            if opts.txn and opts.execute:
                input_physical_with_elfs_str = await read_file_async(input_physical_with_elfs)
                input_physical_with_elfs = await self.process_txn(input_physical_with_elfs_str)
            
            npu_insts_module = None
            if opts.npu or opts.elf:
                with Context(), Location.unknown():
                    input_physical_with_elfs_module = Module.parse(
                        await read_file_async(input_physical_with_elfs)
                    )
                    pass_pipeline = NPU_LOWERING_PIPELINE.materialize(module=True)
                    npu_insts_file = (
                        self.prepend_tmp(f"npu_insts.mlir")
                    )
                    npu_insts_module = run_passes_module(
                        pass_pipeline,
                        input_physical_with_elfs_module,
                        npu_insts_file,
                        self.opts.verbose
                    )

            # 3.) Generate compilation artifacts for each device

            # create other artifacts for each device
            for (device_op, device_name) in devices:
                aie_target, aie_peano_target = await self.get_aie_target_for_device(input_physical, device_name)
                await self.run_flow_for_device(input_physical, input_physical_with_elfs, npu_insts_module, device_op, device_name, aie_target, aie_peano_target)

    async def run_flow_for_device(self, input_physical, input_physical_with_elfs, npu_insts_module, device_op, device_name, aie_target, aie_peano_target):
        pb = self.progress_bar

        # Optionally generate insts.bin for NPU instruction stream
        if opts.npu:
            # write each runtime sequence binary into its own file
            runtime_sequences = generate_runtime_sequences_list(device_op)
            for seq_op, seq_name in runtime_sequences:
                npu_insts = aiedialect.translate_npu_to_binary(
                    npu_insts_module.operation,
                    device_name,
                    seq_name
                )
                npu_insts_path = opts.insts_name.format(device_name, seq_name)
                with open(npu_insts_path, "wb") as f:
                    f.write(struct.pack("I" * len(npu_insts), *npu_insts))

        if opts.progress:
            pb.update(pb.task, advance=0, visible=False)
            pb.task_completed = pb.add_task(
                "[green] AIE Compilation:",
                total=self.maxtasks,
                command="%d Workers" % nworkers,
            )

        if opts.compile_host or opts.aiesim:
            file_inc_cpp = self.prepend_tmp("aie_inc.cpp")
            await self.do_call(
                None,
                [
                    "aie-translate",
                    "--aie-generate-xaie",
                    "--aie-device-name",
                    device_name,
                    input_physical_with_elfs,
                    "-o",
                    file_inc_cpp,
                ],
            )

        if opts.compile_host and len(opts.host_args) > 0:
            await self.process_host_cgen(aie_target, input_physical_with_elfs, device_name)

        processes = []
        if opts.aiesim:
            processes.append(
                self.gen_sim(pb.task, aie_target, input_physical, device_name)
            )

        input_physical_with_elfs_str = await read_file_async(input_physical_with_elfs)

        if (opts.cdo or opts.xcl or opts.pdi) and opts.execute:
            await self.process_cdo(input_physical_with_elfs_str, device_name)

        processes = []
        if opts.xcl:
            processes.append(self.process_xclbin_gen(device_op, device_name))
        # self.process_pdi_gen is called in process_xclbin_gen,
        # so don't call it again if opts.xcl is set
        elif opts.pdi:
            processes.append(self.process_pdi_gen(device_name, self.prepend_tmp(f"{device_name}_design.pdi")))

        if opts.ctrlpkt and opts.execute:
            processes.append(self.process_ctrlpkt(input_physical_with_elfs_str, device_name))

        if opts.elf and opts.execute:
            processes.append(self.process_elf(npu_insts_module, device_name))

        await asyncio.gather(*processes)

    def dumpprofile(self):
        sortedruntimes = sorted(
            self.runtimes.items(), key=lambda item: item[1], reverse=True
        )
        for i in range(50):
            if i < len(sortedruntimes):
                s1, s0 = sortedruntimes[i][1], sortedruntimes[i][0]
                print(f"{s1:.4f} sec: {s0}")


def run(mlir_module, args=None):
    global opts
    if args is not None:
        opts = aie.compiler.aiecc.cl_arguments.parse_args(args)

    opts.aietools_path = None

    # If Ryzen AI Software is installed then use it for aietools
    try:
        import ryzen_ai.__about__

        version = ryzen_ai.__about__.__version__
        path = os.path.realpath(ryzen_ai.__path__[0])
        if opts.verbose:
            print(f"Found Ryzen AI software version {version} at {path}")
        # if ryzenai software is pip installed then the path is something like:
        # <workdir>/venv/lib/python3.10/site-packages/
        opts.aietools_path = os.path.realpath(os.path.join(path, ".."))
    except:
        pass

    # Try to find xchesscc in the path
    xchesscc_path = shutil.which("xchesscc")
    if xchesscc_path:
        xchesscc_bin_path = os.path.dirname(os.path.realpath(xchesscc_path))
        xchesscc_path = os.path.dirname(xchesscc_bin_path)
        if opts.verbose:
            print(f"Found xchesscc at {xchesscc_path}")
        os.environ["PATH"] = os.pathsep.join([os.environ["PATH"], xchesscc_bin_path])
        if opts.aietools_path is None:
            opts.aietools_path = xchesscc_path
    else:
        if opts.verbose:
            print("xchesscc not found.")

    if opts.aietools_path is None:
        if opts.verbose:
            print("Could not find aietools from Vitis or Ryzen AI Software.")
        opts.aietools_path = "<aietools not found>"

    os.environ["AIETOOLS"] = opts.aietools_path

    aie_path = aie.compiler.aiecc.configure.install_path()
    peano_path = os.path.join(opts.peano_install_dir, "bin")
    os.environ["PATH"] = os.pathsep.join([aie_path, os.environ["PATH"]])
    os.environ["PATH"] = os.pathsep.join([peano_path, os.environ["PATH"]])

    if opts.aiesim and not opts.xbridge:
        sys.exit("AIE Simulation (--aiesim) currently requires --xbridge")

    if opts.verbose:
        print(f"Compiling {opts.filename}")

    if opts.tmpdir:
        tmpdirname = opts.tmpdir
    elif opts.filename:
        tmpdirname = os.path.basename(opts.filename) + ".prj"
    else:
        tmpdirname = tempfile.mkdtemp()
    tmpdirname = os.path.abspath(tmpdirname)

    try:
        os.mkdir(tmpdirname)
    except FileExistsError:
        pass
    if opts.verbose:
        print("created temporary directory", tmpdirname)

    # Create a temporary file holding the input ir, if opts.filename is None.
    if opts.filename == None:
        tmpinput_path = os.path.join(tmpdirname, "tmpinput.mlir")
        with open(tmpinput_path, "w") as f:
            f.write(str(mlir_module))
        opts.filename = tmpinput_path

    runner = FlowRunner(str(mlir_module), opts, tmpdirname)
    asyncio.run(runner.run_flow())

    if opts.profiling:
        runner.dumpprofile()


def main():
    global opts
    opts = aie.compiler.aiecc.cl_arguments.parse_args()

    if opts.version:
        print(f"aiecc.py {aie.compiler.aiecc.configure.git_commit}")
        sys.exit(0)

    if opts.filename is None:
        print("error: the 'file' positional argument is required.")
        sys.exit(1)

    try:
        with Context() as ctx, Location.unknown():
            with open(opts.filename, "r") as f:
                module = Module.parse(f.read())
            module_str = str(module)
    except Exception as e:
        print(e)
        sys.exit(1)
    run(module_str)<|MERGE_RESOLUTION|>--- conflicted
+++ resolved
@@ -1380,33 +1380,24 @@
             else:
                 progress_bar.task = None
 
-<<<<<<< HEAD
+            devices = generate_devices_list(module)
+            aie_targets, aie_peano_targets = [], []
+            for (device_op, device_name) in devices:
+                aie_target, aie_peano_target = await self.get_aie_target_for_device(opts.filename, device_name)
+                aie_targets.append(aie_target)
+                aie_peano_targets.append(aie_peano_target)
+            
+            if len(targets) == 0 or not all(aie_target == aie_targets[0] for aie_target in aie_targets):
+                print("error: all device targets in the file must be the same")  
+                # TODO: remove this restriction? currently only needed by AIEVec
+                sys.exit(1)
+            aie_target, aie_peano_target = aie_targets[0], aie_peano_targets[0]
+
             pass_pipeline = INPUT_WITH_ADDRESSES_PIPELINE(
-                opts.alloc_scheme, opts.dynamic_objFifos, opts.ctrl_pkt_overlay
-=======
-            t = do_run(
-                [
-                    "aie-translate",
-                    "--aie-generate-target-arch",
-                    opts.filename,
-                ],
-                self.opts.verbose,
-            )
-            aie_target = t.stdout.strip()
-            if not re.fullmatch("AIE.?.?", aie_target):
-                print(
-                    "Unexpected target " + aie_target + ". Exiting...",
-                    file=sys.stderr,
-                )
-                exit(-3)
-            aie_peano_target = aie_target.lower() + "-none-unknown-elf"
-
-            pass_pipeline = INPUT_WITH_ADDRESSES_PIPELINE(
-                opts.alloc_scheme,
-                opts.dynamic_objFifos,
+                opts.alloc_scheme, 
+                opts.dynamic_objFifos, 
                 opts.ctrl_pkt_overlay,
-                aie_target,
->>>>>>> dbd3b0c8
+                aie_target
             ).materialize(module=True)
 
             file_with_addresses = self.prepend_tmp("input_with_addresses.mlir")
@@ -1417,62 +1408,6 @@
                 self.opts.verbose,
             )
 
-<<<<<<< HEAD
-=======
-            cores = generate_cores_list(await read_file_async(file_with_addresses))
-
-            # Optionally generate insts.txt for NPU instruction stream
-            if opts.npu:
-                with Context(), Location.unknown():
-                    file_with_addresses_module = Module.parse(
-                        await read_file_async(file_with_addresses)
-                    )
-                    pass_pipeline = NPU_LOWERING_PIPELINE.materialize(module=True)
-                    npu_insts_file = (
-                        self.prepend_tmp("npu_insts.mlir")
-                        if self.opts.verbose
-                        else None
-                    )
-                    npu_insts_module = run_passes_module(
-                        pass_pipeline,
-                        file_with_addresses_module,
-                        npu_insts_file,
-                        self.opts.verbose,
-                    )
-                    npu_insts = aiedialect.translate_npu_to_binary(
-                        npu_insts_module.operation
-                    )
-                    with open(opts.insts_name, "wb") as f:
-                        f.write(struct.pack("I" * len(npu_insts), *npu_insts))
-
-            # fmt: off
-            if opts.unified:
-                file_opt_with_addresses = self.prepend_tmp("input_opt_with_addresses.mlir")
-                await self.do_call(progress_bar.task, ["aie-opt", f"--pass-pipeline={AIE_LOWER_TO_LLVM()}", file_with_addresses, "-o", file_opt_with_addresses])
-
-                file_llvmir = self.prepend_tmp("input.ll")
-                await self.do_call(progress_bar.task, ["aie-translate", "--mlir-to-llvmir", file_opt_with_addresses, "-o", file_llvmir])
-
-                self.unified_file_core_obj = self.prepend_tmp("input.o")
-                if opts.compile and opts.xchesscc:
-                    file_llvmir_hacked = await self.chesshack(progress_bar.task, file_llvmir, aie_target)
-                    await self.do_call(progress_bar.task, ["xchesscc_wrapper", aie_target.lower(), "+w", self.prepend_tmp("work"), "-c", "-d", "+Wclang,-xir", "-f", file_llvmir_hacked, "-o", self.unified_file_core_obj])
-                elif opts.compile:
-                    file_llvmir_hacked = await self.peanohack(file_llvmir)
-                    file_llvmir_opt = self.prepend_tmp("input.opt.ll")
-                    await self.do_call(progress_bar.task, [self.peano_opt_path, "--passes=default<O2>", "-inline-threshold=10", "-S", file_llvmir_hacked, "-o", file_llvmir_opt])
-                    await self.do_call(progress_bar.task, [self.peano_llc_path, file_llvmir_opt, "-O2", "--march=" + aie_target.lower(), "--function-sections", "--filetype=obj", "-o", self.unified_file_core_obj])
-            # fmt: on
-
-            if opts.progress:
-                progress_bar.update(progress_bar.task, advance=0, visible=False)
-                progress_bar.task_completed = progress_bar.add_task(
-                    "[green] AIE Compilation:",
-                    total=len(cores) + 1,
-                    command="%d Workers" % nworkers,
-                )
-
->>>>>>> dbd3b0c8
             input_physical = self.prepend_tmp("input_physical.mlir")
             processes = [
                 self.do_call(
@@ -1493,10 +1428,9 @@
             # 2.) Generate code for each core
 
             # create core ELF files for each device and core
-            devices = generate_devices_list(module)
             elf_paths = {}
-            for (device_op, device_name) in devices:
-                aie_target, aie_peano_target = await self.get_aie_target_for_device(input_physical, device_name)
+            for i, (device_op, device_name) in enumerate(devices):
+                aie_target, aie_peano_target = aie_targets[i], aie_peano_targets[i]
                 elf_paths[device_name] = await self.process_cores(device_op, device_name, file_with_addresses, aie_target, aie_peano_target)
             input_physical_with_elfs = await self.write_elf_paths_to_mlir(input_physical, elf_paths)
 
