--- conflicted
+++ resolved
@@ -705,11 +705,7 @@
                 await self.do_call(task, ["aie-translate", "--mlir-to-llvmir", file_opt_core, "-o", file_core_llvmir])
                 file_core_obj = corefile(self.tmpdirname, device_name, core, "o")
 
-<<<<<<< HEAD
-            file_core_elf = elf_file if elf_file else corefile(self.tmpdirname, core, "elf")
-=======
-            file_core_elf = elf_file if elf_file else corefile(".", device_name, core, "elf")
->>>>>>> e62aad04
+            file_core_elf = elf_file if elf_file else corefile(self.tmpdirname, device_name, core, "elf")
 
             if opts.compile and opts.xchesscc:
                 if not opts.unified:
