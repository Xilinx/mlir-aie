--- conflicted
+++ resolved
@@ -34,28 +34,8 @@
 from aie.ir import Context, Location, Module
 from aie.passmanager import PassManager
 
-<<<<<<< HEAD
-INPUT_WITH_ADDRESSES_PIPELINE = lambda scheme="", ctrl_pkt_overlay=False: (
-    Pipeline()
-    .lower_affine()
-    .add_pass("aie-canonicalize-device")
-    .Nested(
-        "aie.device",
-        Pipeline()
-        .add_pass("aie-assign-lock-ids")
-        .add_pass("aie-register-objectFifos")
-        .add_pass("aie-objectFifo-stateful-transform")
-        .add_pass("aie-assign-bd-ids")
-        .add_pass("aie-lower-cascade-flows")
-        .add_pass("aie-lower-broadcast-packet")
-        .add_pass("aie-lower-multicast")
-        .add_pass("aie-assign-tile-controller-ids")
-        .add_pass(
-            "aie-generate-column-control-overlay",
-            route_shim_to_tile_ctrl=ctrl_pkt_overlay,
-=======
 INPUT_WITH_ADDRESSES_PIPELINE = (
-    lambda basic_alloc_scheme=False, dynamic_objFifos=False, ctrl_pkt_overlay=False: (
+    lambda scheme="", dynamic_objFifos=False, ctrl_pkt_overlay=False: (
         Pipeline()
         .lower_affine()
         .add_pass("aie-canonicalize-device")
@@ -76,8 +56,6 @@
                 "aie-generate-column-control-overlay",
                 route_shim_to_tile_ctrl=ctrl_pkt_overlay,
             )
-            .add_pass("aie-assign-buffer-addresses", basic_alloc=basic_alloc_scheme),
->>>>>>> 44095f19
         )
         .add_pass("aie-assign-buffer-addresses", alloc_scheme=scheme),
     )
@@ -1083,18 +1061,14 @@
             )
 
             file_with_addresses = self.prepend_tmp("input_with_addresses.mlir")
-<<<<<<< HEAD
+
             if opts.alloc_scheme:
                 pass_pipeline = INPUT_WITH_ADDRESSES_PIPELINE(
                     opts.alloc_scheme
                 ).materialize(module=True)
             else:
                 pass_pipeline = INPUT_WITH_ADDRESSES_PIPELINE().materialize(module=True)
-=======
-            pass_pipeline = INPUT_WITH_ADDRESSES_PIPELINE(
-                opts.basic_alloc_scheme, opts.dynamic_objFifos, opts.ctrl_pkt_overlay
-            ).materialize(module=True)
->>>>>>> 44095f19
+
             run_passes(
                 pass_pipeline,
                 self.mlir_module_str,
