# This file is licensed under the Apache License v2.0 with LLVM Exceptions.
# See https://llvm.org/LICENSE.txt for license information.
# SPDX-License-Identifier: Apache-2.0 WITH LLVM-exception
#
# (c) Copyright 2021 Xilinx Inc.

"""
aiecc - AIE compiler driver for MLIR tools
"""

import asyncio
import glob
import json
import os
import random
import re
import shutil
import stat
import subprocess
import sys
import tempfile
from textwrap import dedent
import time
import uuid

from aie.extras.runtime.passes import Pipeline
from aie.extras.util import find_ops
import aiofiles
import rich.progress as progress

import aie.compiler.aiecc.cl_arguments
import aie.compiler.aiecc.configure
from aie.dialects import aie as aiedialect
from aie.ir import Context, Location, Module
from aie.passmanager import PassManager

INPUT_WITH_ADDRESSES_PIPELINE = lambda scheme, dynamic_objFifos, ctrl_pkt_overlay: (
    Pipeline()
    .lower_affine()
    .add_pass("aie-canonicalize-device")
    .Nested(
        "aie.device",
        Pipeline()
        .add_pass("aie-assign-lock-ids")
        .add_pass("aie-register-objectFifos")
        .add_pass(
            "aie-objectFifo-stateful-transform", dynamic_objFifos=dynamic_objFifos
        )
        .add_pass("aie-assign-bd-ids")
        .add_pass("aie-lower-cascade-flows")
        .add_pass("aie-lower-broadcast-packet")
        .add_pass("aie-lower-multicast")
        .add_pass("aie-assign-tile-controller-ids")
        .add_pass(
            "aie-generate-column-control-overlay",
            route_shim_to_tile_ctrl=ctrl_pkt_overlay,
        )
        .add_pass("aie-assign-buffer-addresses", alloc_scheme=scheme),
    )
    .convert_scf_to_cf()
)

LOWER_TO_LLVM_PIPELINE = (
    Pipeline()
    .canonicalize()
    .cse()
    .convert_vector_to_llvm()
    .expand_strided_metadata()
    .lower_affine()
    .convert_math_to_llvm()
    .convert_index_to_llvm()
    .arith_expand()
    .convert_arith_to_llvm()
    .finalize_memref_to_llvm()
    .convert_func_to_llvm(use_bare_ptr_memref_call_conv=True)
    .convert_cf_to_llvm()
    .canonicalize()
    .cse()
)

AIE_LOWER_TO_LLVM = (
    lambda col=None, row=None: (
        Pipeline()
        .Nested(
            "aie.device",
            Pipeline()
            .add_pass("aie-localize-locks")
            .add_pass("aie-normalize-address-spaces"),
        )
        .add_pass("aie-standard-lowering", tilecol=col, tilerow=row)
        .add_pass("aiex-standard-lowering")
    )
    + LOWER_TO_LLVM_PIPELINE
)

# pipeline to lower and legalize runtime sequence for NPU
NPU_LOWERING_PIPELINE = Pipeline().Nested(
    "aie.device",
    Pipeline()
    .add_pass("aie-materialize-bd-chains")
    .add_pass("aie-substitute-shim-dma-allocations")
    .add_pass("aie-assign-runtime-sequence-bd-ids")
    .add_pass("aie-dma-tasks-to-npu")
    .add_pass("aie-dma-to-npu"),
)


async def read_file_async(file_path: str) -> str:
    async with aiofiles.open(file_path, mode="r") as f:
        contents = await f.read()
    return contents


async def write_file_async(file_content: str, file_path: str):
    async with aiofiles.open(file_path, mode="w") as f:
        await f.write(file_content)


def emit_design_kernel_json(
    kernel_name="MLIR_AIE",
    kernel_id="0x901",
    instance_name="MLIRAIE",
    buffer_args=None,
):
    if buffer_args is None:
        buffer_args = [f"bo{i}" for i in range(5)]

    arguments = [
        {
            "name": "opcode",
            "address-qualifier": "SCALAR",
            "type": "uint64_t",
            "offset": "0x00",
        },
    ]
    offset = 0x08

    inst_arguments = [
        {
            "name": "instr",
            "memory-connection": "SRAM",
            "address-qualifier": "GLOBAL",
            "type": "char *",
            "offset": str(hex(offset)),
        },
        {
            "name": "ninstr",
            "address-qualifier": "SCALAR",
            "type": "uint32_t",
            "offset": str(hex(offset + 8)),
        },
    ]
    arguments.append(inst_arguments[0])
    arguments.append(inst_arguments[1])
    offset += 12

    for buf in buffer_args:
        arg = {
            "name": buf,
            "memory-connection": "HOST",
            "address-qualifier": "GLOBAL",
            "type": "void*",
            "offset": str(hex(offset)),
        }
        arguments.append(arg)
        offset += 0x8

    return {
        "ps-kernels": {
            "kernels": [
                {
                    "name": kernel_name,
                    "type": "dpu",
                    "extended-data": {
                        "subtype": "DPU",
                        "functional": "0",
                        "dpu_kernel_id": kernel_id,
                    },
                    "arguments": arguments,
                    "instances": [{"name": instance_name}],
                }
            ]
        }
    }


mem_topology = {
    "mem_topology": {
        "m_count": "2",
        "m_mem_data": [
            {
                "m_type": "MEM_DRAM",
                "m_used": "1",
                "m_sizeKB": "0x10000",
                "m_tag": "HOST",
                "m_base_address": "0x4000000",
            },
            {
                "m_type": "MEM_DRAM",
                "m_used": "1",
                "m_sizeKB": "0xc000",
                "m_tag": "SRAM",
                "m_base_address": "0x4000000",
            },
        ],
    }
}


def emit_partition(mlir_module_str, kernel_id="0x901", start_columns=None):
    with Context() as ctx, Location.unknown():
        ctx.allow_unregistered_dialects = True
        module = Module.parse(mlir_module_str)
    device = find_ops(
        module.operation,
        lambda o: isinstance(o.operation.opview, aiedialect.DeviceOp),
    )
    if int(device[0].device) is int(aiedialect.AIEDevice.npu1):
        num_cols = 5
    elif int(device[0].device) is int(aiedialect.AIEDevice.npu2):
        num_cols = 8
    elif int(device[0].device) is int(aiedialect.AIEDevice.npu1_1col):
        num_cols = 1
    elif int(device[0].device) is int(aiedialect.AIEDevice.npu1_2col):
        num_cols = 2
    elif int(device[0].device) is int(aiedialect.AIEDevice.npu1_3col):
        num_cols = 3
    elif int(device[0].device) is int(aiedialect.AIEDevice.npu1_4col):
        num_cols = 4

    if start_columns is None:
        # It's arguable that this should should come from the device model
        # somehow.  Or perhaps that it shouldn't be needed in the
        # XCLbin at all, since it is basically describing information
        # which is already inherent in the CDO.
        # For the time being, we just leave it here.
        if len(device) > 0 and (
            int(device[0].device)
            in [int(aiedialect.AIEDevice.npu1), int(aiedialect.AIEDevice.npu2)]
        ):
            start_columns = [0]
        else:
            start_columns = list(range(1, 6 - num_cols))

    # Generate a uuid
    pdi_uuid = uuid.uuid4()
    return {
        "aie_partition": {
            "name": "QoS",
            "operations_per_cycle": "2048",
            "inference_fingerprint": "23423",
            "pre_post_fingerprint": "12345",
            "partition": {
                "column_width": num_cols,
                "start_columns": start_columns,
            },
            "PDIs": [
                {
                    "uuid": str(pdi_uuid),
                    "file_name": "./design.pdi",
                    "cdo_groups": [
                        {
                            "name": "DPU",
                            "type": "PRIMARY",
                            "pdi_id": "0x01",
                            "dpu_kernel_ids": [kernel_id],
                            "pre_cdo_groups": ["0xC1"],
                        }
                    ],
                }
            ],
        }
    }


def generate_cores_list(mlir_module_str):
    with Context() as ctx, Location.unknown():
        ctx.allow_unregistered_dialects = True
        module = Module.parse(mlir_module_str)
        return [
            (
                c.tile.owner.opview.col.value,
                c.tile.owner.opview.row.value,
                c.elf_file.value if c.elf_file is not None else None,
            )
            for c in find_ops(
                module.operation,
                lambda o: isinstance(o.operation.opview, aiedialect.CoreOp),
            )
        ]


def emit_design_bif(root_path, has_cores=True, enable_cores=True, unified=False):
    if unified:
        cdo_unified_file = f"file={root_path}/aie_cdo.bin" if unified else ""
        files = f"{cdo_unified_file}"
    else:
        cdo_elfs_file = f"file={root_path}/aie_cdo_elfs.bin"
        cdo_init_file = f"file={root_path}/aie_cdo_init.bin"
        cdo_enable_file = f"file={root_path}/aie_cdo_enable.bin" if enable_cores else ""
        files = f"{cdo_elfs_file} {cdo_init_file} {cdo_enable_file}"
    return dedent(
        f"""\
        all:
        {{
          id_code = 0x14ca8093
          extended_id_code = 0x01
          image
          {{
            name=aie_image, id=0x1c000000
            {{ type=cdo {files} }}
          }}
        }}
        """
    )


# Extract included files from the given Chess linker script.
# We rely on gnu linker scripts to stuff object files into a compile.  However, the Chess compiler doesn't
# do this, so we have to explicitly specify included files on the link line.
async def extract_input_files(file_core_bcf):
    core_bcf = await read_file_async(file_core_bcf)
    return " ".join(re.findall(r"^_include _file (.*)", core_bcf, re.MULTILINE))


def do_run(command, verbose=False):
    if verbose:
        print(" ".join(command))
    m = subprocess.PIPE
    ret = subprocess.run(command, stdout=m, stderr=m, universal_newlines=True)
    return ret


def run_passes(pass_pipeline, mlir_module_str, outputfile=None, verbose=False):
    if verbose:
        print("Running:", pass_pipeline)
<<<<<<< HEAD
    with Context() as ctx, Location.unknown():
        ctx.allow_unregistered_dialects = True
=======
    with Context(), Location.unknown():
>>>>>>> 3ed58a62
        module = Module.parse(mlir_module_str)
        pm = PassManager.parse(pass_pipeline)
        try:
            pm.run(module.operation)
        except Exception as e:
            print("Error running pass pipeline: ", pass_pipeline, e)
            raise e
        mlir_module_str = str(module)
        if outputfile:
            with open(outputfile, "w") as g:
                g.write(mlir_module_str)
    return mlir_module_str


def run_passes_module(pass_pipeline, mlir_module, outputfile=None, verbose=False):
    if verbose:
        print("Running:", pass_pipeline)
    with mlir_module.context, Location.unknown():
        pm = PassManager.parse(pass_pipeline)
        try:
            pm.run(mlir_module.operation)
        except Exception as e:
            print("Error running pass pipeline: ", pass_pipeline, e)
            raise e
        if outputfile:
            mlir_module_str = str(mlir_module)
            with open(outputfile, "w") as g:
                g.write(mlir_module_str)
    return mlir_module


def corefile(dirname, core, ext):
    col, row, _ = core
    return os.path.join(dirname, f"core_{col}_{row}.{ext}")


def aie_target_defines(aie_target):
    if aie_target == "AIE2":
        return ["-D__AIEARCH__=20"]
    return ["-D__AIEARCH__=10"]


def downgrade_ir_for_chess(llvmir_chesslinked):
    llvmir_chesslinked = (
        llvmir_chesslinked.replace("memory(none)", "readnone")
        .replace("memory(read)", "readonly")
        .replace("memory(write)", "writeonly")
        .replace("memory(argmem: readwrite)", "argmemonly")
        .replace("memory(argmem: read)", "argmemonly readonly")
        .replace("memory(argmem: write)", "argmemonly writeonly")
        .replace("memory(inaccessiblemem: readwrite)", "inaccessiblememonly")
        .replace("memory(inaccessiblemem: read)", "inaccessiblememonly readonly")
        .replace("memory(inaccessiblemem: write)", "inaccessiblememonly writeonly")
        .replace(
            "memory(argmem: readwrite, inaccessiblemem: readwrite)",
            "inaccessiblemem_or_argmemonly",
        )
        .replace(
            "memory(argmem: read, inaccessiblemem: read)",
            "inaccessiblemem_or_argmemonly readonly",
        )
        .replace(
            "memory(argmem: write, inaccessiblemem: write)",
            "inaccessiblemem_or_argmemonly writeonly",
        )
        .replace("captures(none)", "nocapture")
        .replace("getelementptr inbounds nuw", "getelementptr inbounds")
    )
    return llvmir_chesslinked


def downgrade_ir_for_peano(llvmir):
    llvmir = llvmir.replace("getelementptr inbounds nuw", "getelementptr inbounds")
    return llvmir


class FlowRunner:
    def __init__(self, mlir_module_str, opts, tmpdirname):
        self.mlir_module_str = mlir_module_str
        self.opts = opts
        self.tmpdirname = tmpdirname
        self.runtimes = dict()
        self.progress_bar = None
        self.maxtasks = 5
        self.stopall = False
        self.peano_clang_path = os.path.join(opts.peano_install_dir, "bin", "clang")
        self.peano_opt_path = os.path.join(opts.peano_install_dir, "bin", "opt")
        self.peano_llc_path = os.path.join(opts.peano_install_dir, "bin", "llc")

    def prepend_tmp(self, x):
        return os.path.join(self.tmpdirname, x)

    async def do_call(self, task, command, force=False):
        if self.stopall:
            return

        commandstr = " ".join(command)
        if task:
            self.progress_bar.update(task, advance=0, command=commandstr[0:30])
        start = time.time()
        if self.opts.verbose:
            print(commandstr)
        if self.opts.execute or force:
            proc = await asyncio.create_subprocess_exec(*command)
            await proc.wait()
            ret = proc.returncode
        else:
            ret = 0
        end = time.time()
        if self.opts.verbose:
            print(f"Done in {end - start:.3f} sec: {commandstr}")
        self.runtimes[commandstr] = end - start
        if task:
            self.progress_bar.update(task, advance=1, command="")
            self.maxtasks = max(self.progress_bar._tasks[task].completed, self.maxtasks)
            self.progress_bar._tasks[task].total = self.maxtasks

        if ret != 0:
            if task:
                self.progress_bar._tasks[task].description = "[red] Error"
            print("Error encountered while running: " + commandstr, file=sys.stderr)
            sys.exit(ret)

    # In order to run xchesscc on modern ll code, we need a bunch of hacks.
    async def chesshack(self, task, llvmir, aie_target):
        llvmir_chesshack = llvmir + "chesshack.ll"
        llvmir_chesslinked_path = llvmir + "chesslinked.ll"
        if not self.opts.execute:
            return llvmir_chesslinked_path

        install_path = aie.compiler.aiecc.configure.install_path()
        runtime_lib_path = os.path.join(install_path, "aie_runtime_lib")
        chess_intrinsic_wrapper_ll_path = os.path.join(
            runtime_lib_path, aie_target.upper(), "chess_intrinsic_wrapper.ll"
        )

        llvmir_ir = await read_file_async(llvmir)
        llvmir_hacked_ir = downgrade_ir_for_chess(llvmir_ir)
        await write_file_async(llvmir_hacked_ir, llvmir_chesshack)

        if aie_target.casefold() == "AIE2".casefold():
            target = "target_aie_ml"
        elif aie_target.casefold() == "AIE2P".casefold():
            target = "target_aie2p"
        else:
            target = "target"
        assert os.path.exists(llvmir_chesshack)
        await self.do_call(
            task,
            [
                # The path below is cheating a bit since it refers directly to the AIE1
                # version of llvm-link, rather than calling the architecture-specific
                # tool version.
                opts.aietools_path
                + "/tps/lnx64/"
                + target
                + "/bin/LNa64bin/chess-llvm-link",
                llvmir_chesshack,
                chess_intrinsic_wrapper_ll_path,
                "-S",
                "-o",
                llvmir_chesslinked_path,
            ],
        )

        return llvmir_chesslinked_path

    # In order to run peano on modern ll code, we need a bunch of hacks.
    async def peanohack(self, llvmir):
        llvmir_peanohack = llvmir + "peanohack.ll"

        llvmir_ir = await read_file_async(llvmir)
        llvmir_hacked_ir = downgrade_ir_for_peano(llvmir_ir)
        await write_file_async(llvmir_hacked_ir, llvmir_peanohack)

        return llvmir_peanohack

    async def process_core(
        self,
        core,
        aie_target,
        aie_peano_target,
        file_with_addresses,
    ):
        async with self.limit:
            if self.stopall:
                return

            install_path = aie.compiler.aiecc.configure.install_path()
            runtime_lib_path = os.path.join(
                install_path, "aie_runtime_lib", aie_target.upper()
            )

            # --gc-sections to eliminate unneeded code.
            # --orphan-handling=error to ensure that the linker script is as expected.
            # If there are orphaned input sections, then they'd likely end up outside of the normal program memory.
            clang_link_args = ["-Wl,--gc-sections", "-Wl,--orphan-handling=error"]

            if opts.progress:
                task = self.progress_bar.add_task(
                    "[yellow] Core (%d, %d)" % core[0:2],
                    total=self.maxtasks,
                    command="starting",
                )
            else:
                task = None

            # fmt: off
            corecol, corerow, elf_file = core
            if not opts.unified:
                file_core = corefile(self.tmpdirname, core, "mlir")
                await self.do_call(task, ["aie-opt", "--aie-localize-locks", "--aie-normalize-address-spaces", "--aie-standard-lowering=tilecol=%d tilerow=%d" % core[0:2], "--aiex-standard-lowering", file_with_addresses, "-o", file_core])
                file_opt_core = corefile(self.tmpdirname, core, "opt.mlir")
                await self.do_call(task, ["aie-opt", f"--pass-pipeline={LOWER_TO_LLVM_PIPELINE}", file_core, "-o", file_opt_core])
            if self.opts.xbridge:
                file_core_bcf = corefile(self.tmpdirname, core, "bcf")
                await self.do_call(task, ["aie-translate", file_with_addresses, "--aie-generate-bcf", "--tilecol=%d" % corecol, "--tilerow=%d" % corerow, "-o", file_core_bcf])
            else:
                file_core_ldscript = corefile(self.tmpdirname, core, "ld.script")
                await self.do_call(task, ["aie-translate", file_with_addresses, "--aie-generate-ldscript", "--tilecol=%d" % corecol, "--tilerow=%d" % corerow, "-o", file_core_ldscript])
            if not self.opts.unified:
                file_core_llvmir = corefile(self.tmpdirname, core, "ll")
                await self.do_call(task, ["aie-translate", "--mlir-to-llvmir", file_opt_core, "-o", file_core_llvmir])
                file_core_obj = corefile(self.tmpdirname, core, "o")

            file_core_elf = elf_file if elf_file else corefile(".", core, "elf")

            if opts.compile and opts.xchesscc:
                if not opts.unified:
                    file_core_llvmir_chesslinked = await self.chesshack(task, file_core_llvmir, aie_target)
                    if self.opts.link and self.opts.xbridge:
                        link_with_obj = await extract_input_files(file_core_bcf)
                        await self.do_call(task, ["xchesscc_wrapper", aie_target.lower(), "+w", self.prepend_tmp("work"), "-d", "+Wclang,-xir", "-f", file_core_llvmir_chesslinked, link_with_obj, "+l", file_core_bcf, "-o", file_core_elf])
                    elif self.opts.link:
                        await self.do_call(task, ["xchesscc_wrapper", aie_target.lower(), "+w", self.prepend_tmp("work"), "-c", "-d", "+Wclang,-xir", "-f", file_core_llvmir_chesslinked, "-o", file_core_obj])
                        await self.do_call(task, [self.peano_clang_path, "-O2", "--target=" + aie_peano_target, file_core_obj, *clang_link_args, "-Wl,-T," + file_core_ldscript, "-o", file_core_elf])
                else:
                    file_core_obj = self.unified_file_core_obj
                    if opts.link and opts.xbridge:
                        link_with_obj = await extract_input_files(file_core_bcf)
                        await self.do_call(task, ["xchesscc_wrapper", aie_target.lower(), "+w", self.prepend_tmp("work"), "-d", "-f", file_core_obj, link_with_obj, "+l", file_core_bcf, "-o", file_core_elf])
                    elif opts.link:
                        await self.do_call(task, [self.peano_clang_path, "-O2", "--target=" + aie_peano_target, file_core_obj, *clang_link_args, "-Wl,-T," + file_core_ldscript, "-o", file_core_elf])

            elif opts.compile:
                if not opts.unified:
                    file_core_llvmir_peanohacked = await self.peanohack(file_core_llvmir)
                    file_core_llvmir_stripped = corefile(self.tmpdirname, core, "stripped.ll")
                    await self.do_call(task, [self.peano_opt_path, "--passes=default<O2>,strip", "-S", file_core_llvmir_peanohacked, "-o", file_core_llvmir_stripped])
                    await self.do_call(task, [self.peano_llc_path, file_core_llvmir_stripped, "-O2", "--march=" + aie_target.lower(), "--function-sections", "--filetype=obj", "-o", file_core_obj])
                else:
                    file_core_obj = self.unified_file_core_obj

                if opts.link and opts.xbridge:
                    link_with_obj = await extract_input_files(file_core_bcf)
                    await self.do_call(task, ["xchesscc_wrapper", aie_target.lower(), "+w", self.prepend_tmp("work"), "-d", "-f", file_core_obj, link_with_obj, "+l", file_core_bcf, "-o", file_core_elf])
                elif opts.link:
                    await self.do_call(task, [self.peano_clang_path, "-O2", "--target=" + aie_peano_target, file_core_obj, *clang_link_args, "-Wl,-T," + file_core_ldscript, "-o", file_core_elf])

            self.progress_bar.update(self.progress_bar.task_completed, advance=1)
            if task:
                self.progress_bar.update(task, advance=0, visible=False)
            # fmt: on

    async def process_cdo(self):
        from aie.dialects.aie import generate_cdo

        with Context() as ctx, Location.unknown():
            for elf in glob.glob("*.elf"):
                try:
                    shutil.copy(elf, self.tmpdirname)
                except shutil.SameFileError:
                    pass
            for elf_map in glob.glob("*.elf.map"):
                try:
                    shutil.copy(elf_map, self.tmpdirname)
                except shutil.SameFileError:
                    pass
            ctx.allow_unregistered_dialects = True
            input_physical = Module.parse(
                await read_file_async(self.prepend_tmp("input_physical.mlir"))
            )
            generate_cdo(input_physical.operation, self.tmpdirname)

    async def process_txn(self):

        with Context(), Location.unknown():
            for elf in glob.glob("*.elf"):
                try:
                    shutil.copy(elf, self.tmpdirname)
                except shutil.SameFileError:
                    pass
            for elf_map in glob.glob("*.elf.map"):
                try:
                    shutil.copy(elf_map, self.tmpdirname)
                except shutil.SameFileError:
                    pass
            input_physical = await read_file_async(
                self.prepend_tmp("input_physical.mlir")
            )
            run_passes(
                "builtin.module(aie.device(convert-aie-to-transaction{elf-dir="
                + self.tmpdirname
                + "}))",
                input_physical,
                self.prepend_tmp("txn.mlir"),
                self.opts.verbose,
            )

    async def process_ctrlpkt(self):

        with Context(), Location.unknown():
            for elf in glob.glob("*.elf"):
                try:
                    shutil.copy(elf, self.tmpdirname)
                except shutil.SameFileError:
                    pass
            for elf_map in glob.glob("*.elf.map"):
                try:
                    shutil.copy(elf_map, self.tmpdirname)
                except shutil.SameFileError:
                    pass
            input_physical = await read_file_async(
                self.prepend_tmp("input_physical.mlir")
            )
            run_passes(
                "builtin.module(aie.device(convert-aie-to-control-packets{elf-dir="
                + self.tmpdirname
                + "}))",
                input_physical,
                self.prepend_tmp("ctrlpkt.mlir"),
                self.opts.verbose,
            )

    async def process_xclbin_gen(self):
        if opts.progress:
            task = self.progress_bar.add_task(
                "[yellow] XCLBIN generation ", total=10, command="starting"
            )
        else:
            task = None

        await write_file_async(
            json.dumps(mem_topology, indent=2),
            self.prepend_tmp("mem_topology.json"),
        )

        await write_file_async(
            json.dumps(emit_partition(self.mlir_module_str, opts.kernel_id), indent=2),
            self.prepend_tmp("aie_partition.json"),
        )

        buffer_arg_names = [f"bo{i}" for i in range(5)]
        await write_file_async(
            json.dumps(
                emit_design_kernel_json(
                    opts.kernel_name,
                    opts.kernel_id,
                    opts.instance_name,
                    buffer_arg_names,
                ),
                indent=2,
            ),
            self.prepend_tmp("kernels.json"),
        )

        await write_file_async(
            emit_design_bif(self.tmpdirname),
            self.prepend_tmp("design.bif"),
        )

        # fmt: off
        await self.do_call(task, ["bootgen", "-arch", "versal", "-image", self.prepend_tmp("design.bif"), "-o", self.prepend_tmp("design.pdi"), "-w"])
        if opts.xclbin_input:
            await self.do_call(task, ["xclbinutil",
                                      "--dump-section", "AIE_PARTITION:JSON:" + self.prepend_tmp("aie_input_partition.json"),
                                      "--force", "--quiet", "--input", opts.xclbin_input])
            with open(self.prepend_tmp("aie_input_partition.json")) as f:
                input_partition = json.load(f)
            with open(self.prepend_tmp("aie_partition.json")) as f:
                new_partition = json.load(f)
            input_partition["aie_partition"]["PDIs"].append(new_partition["aie_partition"]["PDIs"][0])
            with open(self.prepend_tmp("aie_partition.json"), "w") as f:
                json.dump(input_partition, f, indent=2)
            flag = ['--input', opts.xclbin_input]
        else:
            flag = ["--add-replace-section", "MEM_TOPOLOGY:JSON:" + self.prepend_tmp("mem_topology.json")]

        await self.do_call(task, ["xclbinutil"] + flag +
                                 ["--add-kernel", self.prepend_tmp("kernels.json"),
                                  "--add-replace-section", "AIE_PARTITION:JSON:" + self.prepend_tmp("aie_partition.json"),
                                  "--force", "--quiet", "--output", opts.xclbin_name])
        # fmt: on

    async def process_host_cgen(self, aie_target, file_with_addresses):
        async with self.limit:
            if self.stopall:
                return

            if opts.progress:
                task = self.progress_bar.add_task(
                    "[yellow] Host compilation ", total=10, command="starting"
                )
            else:
                task = None

            # Generate the included host interface
            file_physical = self.prepend_tmp("input_physical.mlir")
            await self.do_call(
                task,
                [
                    "aie-opt",
                    "--aie-create-pathfinder-flows",
                    file_with_addresses,
                    "-o",
                    file_physical,
                ],
            )

            if opts.airbin:
                file_airbin = self.prepend_tmp("air.bin")
                await self.do_call(
                    task,
                    [
                        "aie-translate",
                        "--aie-generate-airbin",
                        file_physical,
                        "-o",
                        file_airbin,
                    ],
                )
            else:
                file_inc_cpp = self.prepend_tmp("aie_inc.cpp")
                await self.do_call(
                    task,
                    [
                        "aie-translate",
                        "--aie-generate-xaie",
                        file_physical,
                        "-o",
                        file_inc_cpp,
                    ],
                )

            if opts.link_against_hsa:
                file_inc_cpp = self.prepend_tmp("aie_data_movement.cpp")
                await self.do_call(
                    task,
                    [
                        "aie-translate",
                        "--aie-generate-hsa",
                        file_physical,
                        "-o",
                        file_inc_cpp,
                    ],
                )

            cmd = ["clang++", "-std=c++17"]
            if opts.host_target:
                cmd += ["--target=" + opts.host_target]
                if (
                    opts.aiesim
                    and opts.host_target
                    != aie.compiler.aiecc.configure.host_architecture
                ):
                    sys.exit(
                        "Host cross-compile from "
                        + aie.compiler.aiecc.configure.host_architecture
                        + " to --target="
                        + opts.host_target
                        + " is not supported with --aiesim"
                    )

            if self.opts.sysroot:
                cmd += ["--sysroot=" + opts.sysroot]
                # In order to find the toolchain in the sysroot, we need to have
                # a 'target' that includes 'linux' and for the 'lib/gcc/$target/$version'
                # directory to have a corresponding 'include/gcc/$target/$version'.
                # In some of our sysroots, it seems that we find a lib/gcc, but it
                # doesn't have a corresponding include/gcc directory.  Instead
                # force using '/usr/lib,include/gcc'
                if opts.host_target == "aarch64-linux-gnu":
                    cmd += [f"--gcc-toolchain={opts.sysroot}/usr"]
                    # It looks like the G++ distribution is non standard, so add
                    # an explicit handling of C++ library.
                    # Perhaps related to https://discourse.llvm.org/t/add-gcc-install-dir-deprecate-gcc-toolchain-and-remove-gcc-install-prefix/65091/23
                    cxx_include = glob.glob(f"{opts.sysroot}/usr/include/c++/*.*.*")[0]
                    triple = os.path.basename(opts.sysroot)
                    cmd += [f"-I{cxx_include}", f"-I{cxx_include}/{triple}"]
                    gcc_lib = glob.glob(f"{opts.sysroot}/usr/lib/{triple}/*.*.*")[0]
                    cmd += [f"-B{gcc_lib}", f"-L{gcc_lib}"]
            install_path = aie.compiler.aiecc.configure.install_path()

            # Setting everything up if linking against HSA
            if opts.link_against_hsa:
                cmd += ["-DHSA_RUNTIME"]
                arch_name = opts.host_target.split("-")[0] + "-hsa"
                hsa_path = os.path.join(aie.compiler.aiecc.configure.hsa_dir)
                hsa_include_path = os.path.join(hsa_path, "..", "..", "..", "include")
                hsa_lib_path = os.path.join(hsa_path, "..", "..")
                hsa_so_path = os.path.join(hsa_lib_path, "libhsa-runtime64.so")
            else:
                arch_name = opts.host_target.split("-")[0]

            # Getting a pointer to the libxaie include and library
            runtime_xaiengine_path = os.path.join(
                install_path, "runtime_lib", arch_name, "xaiengine"
            )
            xaiengine_include_path = os.path.join(runtime_xaiengine_path, "include")
            xaiengine_lib_path = os.path.join(runtime_xaiengine_path, "lib")

            # Getting a pointer to the library test_lib
            runtime_testlib_path = os.path.join(
                install_path,
                "runtime_lib",
                arch_name,
                "test_lib",
                "lib",
            )

            # Linking against the correct memory allocator
            if opts.link_against_hsa:
                memory_allocator = os.path.join(
                    runtime_testlib_path, "libmemory_allocator_hsa.a"
                )
            else:
                memory_allocator = os.path.join(
                    runtime_testlib_path, "libmemory_allocator_ion.a"
                )

            cmd += [
                memory_allocator,
                "-I" + xaiengine_include_path,
                "-L" + xaiengine_lib_path,
                "-L" + os.path.join(opts.aietools_path, "lib", "lnx64.o"),
                "-Wl,-R" + xaiengine_lib_path,
                "-I" + self.tmpdirname,
                "-fuse-ld=lld",
                "-lm",
                "-lxaiengine",
            ]
            # Linking against HSA
            if opts.link_against_hsa:
                cmd += [hsa_so_path]
                cmd += ["-I%s" % hsa_include_path]
                cmd += ["-Wl,-rpath,%s" % hsa_lib_path]

            cmd += aie_target_defines(aie_target)

            if len(opts.host_args) > 0:
                await self.do_call(task, cmd + opts.host_args)

            self.progress_bar.update(self.progress_bar.task_completed, advance=1)
            if task:
                self.progress_bar.update(task, advance=0, visible=False)

    async def gen_sim(self, task, aie_target):
        # For simulation, we need to additionally parse the 'remaining' options to avoid things
        # which conflict with the options below (e.g. -o)
        print(opts.host_args)
        host_opts = aie.compiler.aiecc.cl_arguments.strip_host_args_for_aiesim(
            opts.host_args
        )

        sim_dir = self.prepend_tmp("sim")
        shutil.rmtree(sim_dir, ignore_errors=True)
        subdirs = ["arch", "reports", "config", "ps"]

        def make_sim_dir(x):
            dir = os.path.join(sim_dir, x)
            os.makedirs(dir, exist_ok=True)
            return dir

        sim_arch_dir, sim_reports_dir, sim_config_dir, sim_ps_dir = map(
            make_sim_dir, subdirs
        )

        install_path = aie.compiler.aiecc.configure.install_path()

        # Setting everything up if linking against HSA
        if opts.link_against_hsa:
            arch_name = opts.host_target.split("-")[0] + "-hsa"
        else:
            arch_name = opts.host_target.split("-")[0]

        runtime_simlib_path = os.path.join(
            install_path, "aie_runtime_lib", aie_target.upper(), "aiesim"
        )
        runtime_testlib_path = os.path.join(
            install_path,
            "runtime_lib",
            arch_name,
            "test_lib",
            "lib",
        )
        runtime_testlib_include_path = os.path.join(
            install_path,
            "runtime_lib",
            arch_name,
            "test_lib",
            "include",
        )
        sim_genwrapper = os.path.join(runtime_simlib_path, "genwrapper_for_ps.cpp")
        file_physical = self.prepend_tmp("input_physical.mlir")
        memory_allocator = os.path.join(
            runtime_testlib_path, "libmemory_allocator_sim_aie.a"
        )

        sim_cc_args = [
            "-fPIC",
            "-flto",
            "-fpermissive",
            "-DAIE_OPTION_SCALAR_FLOAT_ON_VECTOR",
            "-Wno-deprecated-declarations",
            "-Wno-enum-constexpr-conversion",
            "-Wno-format-security",
            "-DSC_INCLUDE_DYNAMIC_PROCESSES",
            "-D__AIESIM__",
            "-D__PS_INIT_AIE__",
            "-Og",
            "-Dmain(...)=ps_main(...)",
            "-I" + self.tmpdirname,
            "-I" + opts.aietools_path + "/include",
            "-I" + opts.aietools_path + "/include/drivers/aiengine",
            "-I" + opts.aietools_path + "/data/osci_systemc/include",
            "-I" + opts.aietools_path + "/include/xtlm/include",
            "-I" + opts.aietools_path + "/include/common_cpp/common_cpp_v1_0/include",
            "-I" + runtime_testlib_include_path,
            memory_allocator,
        ]  # clang is picky  # Pickup aie_inc.cpp

        # Don't use shipped version of xaiengine?
        sim_link_args = [
            "-L" + opts.aietools_path + "/lib/lnx64.o",
            "-L" + opts.aietools_path + "/data/osci_systemc/lib/lnx64",
            "-Wl,--as-needed",
            "-lxioutils",
            "-lxaiengine",
            "-ladf_api",
            "-lsystemc",
            "-lxtlm",
            "-flto",
        ]

        processes = []
        processes.append(
            self.do_call(
                task,
                [
                    "aie-translate",
                    "--aie-mlir-to-xpe",
                    file_physical,
                    "-o",
                    os.path.join(sim_reports_dir, "graph.xpe"),
                ],
            )
        )
        processes.append(
            self.do_call(
                task,
                [
                    "aie-translate",
                    "--aie-mlir-to-shim-solution",
                    file_physical,
                    "-o",
                    os.path.join(sim_arch_dir, "aieshim_solution.aiesol"),
                ],
            )
        )
        processes.append(
            self.do_call(
                task,
                [
                    "aie-translate",
                    "--aie-mlir-to-scsim-config",
                    file_physical,
                    "-o",
                    os.path.join(sim_config_dir, "scsim_config.json"),
                ],
            )
        )
        processes.append(
            self.do_call(
                task,
                [
                    "aie-opt",
                    "--aie-find-flows",
                    file_physical,
                    "-o",
                    os.path.join(sim_dir, "flows_physical.mlir"),
                ],
            )
        )
        processes.append(
            self.do_call(
                task,
                [
                    "clang++",
                    "-O2",
                    "-fuse-ld=lld",
                    "-shared",
                    "-o",
                    os.path.join(sim_ps_dir, "ps.so"),
                    sim_genwrapper,
                    *aie_target_defines(aie_target),
                    *host_opts,
                    *sim_cc_args,
                    *sim_link_args,
                ],
            )
        )
        await asyncio.gather(*processes)
        await self.do_call(
            task,
            [
                "aie-translate",
                "--aie-flows-to-json",
                os.path.join(sim_dir, "flows_physical.mlir"),
                "-o",
                os.path.join(sim_dir, "flows_physical.json"),
            ],
        )

        sim_script = self.prepend_tmp("aiesim.sh")
        sim_script_template = dedent(
            """\
            #!/bin/sh
            prj_name=$(basename $(dirname $(realpath $0)))
            root=$(dirname $(dirname $(realpath $0)))
            vcd_filename=foo
            if [ -n "$1" ]; then
              vcd_filename=$1
            fi
            cd $root
            aiesimulator --pkg-dir=${prj_name}/sim --dump-vcd ${vcd_filename}
            """
        )
        with open(sim_script, "wt") as sim_script_file:
            sim_script_file.write(sim_script_template)
        stats = os.stat(sim_script)
        os.chmod(sim_script, stats.st_mode | stat.S_IXUSR | stat.S_IXGRP | stat.S_IXOTH)

        target = os.path.join(sim_dir, ".target")
        with open(target, "wt") as target_file:
            target_file.write("hw\n")

        print("Simulation generated...")
        print("To run simulation: " + sim_script)

    async def run_flow(self):
        nworkers = int(opts.nthreads)
        if nworkers == 0:
            nworkers = os.cpu_count()

        self.limit = asyncio.Semaphore(nworkers)
        with progress.Progress(
            *progress.Progress.get_default_columns(),
            progress.TimeElapsedColumn(),
            progress.MofNCompleteColumn(),
            progress.TextColumn("{task.fields[command]}"),
            redirect_stdout=False,
            redirect_stderr=False,
        ) as progress_bar:
            self.progress_bar = progress_bar
            progress_bar.task = progress_bar.add_task(
                "[green] MLIR compilation:", total=1, command="1 Worker"
            )

            file_with_addresses = self.prepend_tmp("input_with_addresses.mlir")

            pass_pipeline = INPUT_WITH_ADDRESSES_PIPELINE(
                opts.alloc_scheme, opts.dynamic_objFifos, opts.ctrl_pkt_overlay
            ).materialize(module=True)

            run_passes(
                pass_pipeline,
                self.mlir_module_str,
                file_with_addresses,
                self.opts.verbose,
            )

            cores = generate_cores_list(await read_file_async(file_with_addresses))
            t = do_run(
                [
                    "aie-translate",
                    "--aie-generate-target-arch",
                    file_with_addresses,
                ],
                self.opts.verbose,
            )
            aie_target = t.stdout.strip()
            if not re.fullmatch("AIE.?.?", aie_target):
                print(
                    "Unexpected target " + aie_target + ". Exiting...",
                    file=sys.stderr,
                )
                exit(-3)
            aie_peano_target = aie_target.lower() + "-none-elf"

            # Optionally generate insts.txt for NPU instruction stream
            if opts.npu or opts.only_npu:
                with Context(), Location.unknown():
                    file_with_addresses_module = Module.parse(
                        await read_file_async(file_with_addresses)
                    )
                    pass_pipeline = NPU_LOWERING_PIPELINE.materialize(module=True)
                    npu_insts_file = (
                        self.prepend_tmp("npu_insts.mlir")
                        if self.opts.verbose
                        else None
                    )
                    npu_insts_module = run_passes_module(
                        pass_pipeline,
                        file_with_addresses_module,
                        npu_insts_file,
                        self.opts.verbose,
                    )
                    npu_insts = aiedialect.translate_npu_to_binary(
                        npu_insts_module.operation
                    )
                    with open(opts.insts_name, "w") as f:
                        for inst in npu_insts:
                            f.write(f"{inst}\n")
                if opts.only_npu:
                    return

            # fmt: off
            if opts.unified:
                file_opt_with_addresses = self.prepend_tmp("input_opt_with_addresses.mlir")
                await self.do_call(progress_bar.task, ["aie-opt", f"--pass-pipeline={AIE_LOWER_TO_LLVM()}", file_with_addresses, "-o", file_opt_with_addresses])

                file_llvmir = self.prepend_tmp("input.ll")
                await self.do_call(progress_bar.task, ["aie-translate", "--mlir-to-llvmir", file_opt_with_addresses, "-o", file_llvmir])

                self.unified_file_core_obj = self.prepend_tmp("input.o")
                if opts.compile and opts.xchesscc:
                    file_llvmir_hacked = await self.chesshack(progress_bar.task, file_llvmir, aie_target)
                    await self.do_call(progress_bar.task, ["xchesscc_wrapper", aie_target.lower(), "+w", self.prepend_tmp("work"), "-c", "-d", "+Wclang,-xir", "-f", file_llvmir_hacked, "-o", self.unified_file_core_obj])
                elif opts.compile:
                    file_llvmir_hacked = await self.peanohack(file_llvmir)
                    file_llvmir_opt = self.prepend_tmp("input.opt.ll")
                    await self.do_call(progress_bar.task, [self.peano_opt_path, "--passes=default<O2>", "-inline-threshold=10", "-S", file_llvmir_hacked, "-o", file_llvmir_opt])
                    await self.do_call(progress_bar.task, [self.peano_llc_path, file_llvmir_opt, "-O2", "--march=" + aie_target.lower(), "--function-sections", "--filetype=obj", "-o", self.unified_file_core_obj])
            # fmt: on

            progress_bar.update(progress_bar.task, advance=0, visible=False)
            progress_bar.task_completed = progress_bar.add_task(
                "[green] AIE Compilation:",
                total=len(cores) + 1,
                command="%d Workers" % nworkers,
            )

            processes = [self.process_host_cgen(aie_target, file_with_addresses)]
            await asyncio.gather(
                *processes
            )  # ensure that process_host_cgen finishes before running gen_sim
            processes = []
            if opts.aiesim:
                processes.append(self.gen_sim(progress_bar.task, aie_target))
            for core in cores:
                processes.append(
                    self.process_core(
                        core,
                        aie_target,
                        aie_peano_target,
                        file_with_addresses,
                    )
                )
            await asyncio.gather(*processes)

            # Must have elfs, before we build the final binary assembly
            if opts.cdo and opts.execute:
                await self.process_cdo()

            if opts.cdo or opts.xcl:
                await self.process_xclbin_gen()

            if opts.txn and opts.execute:
                await self.process_txn()

            if opts.ctrlpkt and opts.execute:
                await self.process_ctrlpkt()

    def dumpprofile(self):
        sortedruntimes = sorted(
            self.runtimes.items(), key=lambda item: item[1], reverse=True
        )
        for i in range(50):
            if i < len(sortedruntimes):
                s1, s0 = sortedruntimes[i][1], sortedruntimes[i][0]
                print(f"{s1:.4f} sec: {s0}")


def run(mlir_module, args=None):
    global opts
    if args is not None:
        opts = aie.compiler.aiecc.cl_arguments.parse_args(args)

    opts.aietools_path = None

    # If Ryzen AI Software is installed then use it for aietools
    try:
        import ryzen_ai.__about__

        version = ryzen_ai.__about__.__version__
        path = os.path.realpath(ryzen_ai.__path__[0])
        print(f"Found Ryzen AI software version {version} at {path}")
        # if ryzenai software is pip installed then the path is something like:
        # <workdir>/venv/lib/python3.10/site-packages/
        opts.aietools_path = os.path.realpath(os.path.join(path, ".."))
    except:
        pass

    # Try to find xchesscc in the path
    xchesscc_path = shutil.which("xchesscc")
    if xchesscc_path:
        xchesscc_bin_path = os.path.dirname(os.path.realpath(xchesscc_path))
        xchesscc_path = os.path.dirname(xchesscc_bin_path)
        print(f"Found xchesscc at {xchesscc_path}")
        os.environ["PATH"] = os.pathsep.join([os.environ["PATH"], xchesscc_bin_path])
        if opts.aietools_path is None:
            opts.aietools_path = xchesscc_path
    else:
        print("xchesscc not found.")

    if opts.aietools_path is None:
        print("Could not find aietools from Vitis or Ryzen AI Software.")
        opts.aietools_path = "<aietools not found>"

    os.environ["AIETOOLS"] = opts.aietools_path

    aie_path = aie.compiler.aiecc.configure.install_path()
    peano_path = os.path.join(opts.peano_install_dir, "bin")
    os.environ["PATH"] = os.pathsep.join([aie_path, os.environ["PATH"]])
    os.environ["PATH"] = os.pathsep.join([peano_path, os.environ["PATH"]])

    if opts.aiesim and not opts.xbridge:
        sys.exit("AIE Simulation (--aiesim) currently requires --xbridge")

    if opts.verbose:
        sys.stderr.write(f"\ncompiling {opts.filename}\n")

    if opts.tmpdir:
        tmpdirname = opts.tmpdir
    elif opts.filename:
        tmpdirname = os.path.basename(opts.filename) + ".prj"
    else:
        tmpdirname = tempfile.mkdtemp()
    tmpdirname = os.path.abspath(tmpdirname)

    try:
        os.mkdir(tmpdirname)
    except FileExistsError:
        pass
    if opts.verbose:
        print("created temporary directory", tmpdirname)

    runner = FlowRunner(str(mlir_module), opts, tmpdirname)
    asyncio.run(runner.run_flow())

    if opts.profiling:
        runner.dumpprofile()


def main():
    global opts
    opts = aie.compiler.aiecc.cl_arguments.parse_args()

    if opts.version:
        print(f"aiecc.py {aie.compiler.aiecc.configure.git_commit}")
        sys.exit(0)

    if opts.filename is None:
        print("error: the 'file' positional argument is required.")
        sys.exit(1)

    try:
        with Context() as ctx, Location.unknown():
            # To avoid
            # Unable to parse module assembly:
            # error: "-":1:101: #"cir"<"lang<cxx>"> : 'none' attribute created with unregistered dialect. If this is intended, please call allowUnregisteredDialects() on the MLIRContext, or use -allow-unregistered-dialect with the MLIR opt tool used
            ctx.allow_unregistered_dialects = True
            with open(opts.filename, "r") as f:
                module = Module.parse(f.read())
            module_str = str(module)
    except Exception as e:
        print(e)
        sys.exit(1)
    run(module_str)<|MERGE_RESOLUTION|>--- conflicted
+++ resolved
@@ -334,12 +334,8 @@
 def run_passes(pass_pipeline, mlir_module_str, outputfile=None, verbose=False):
     if verbose:
         print("Running:", pass_pipeline)
-<<<<<<< HEAD
     with Context() as ctx, Location.unknown():
         ctx.allow_unregistered_dialects = True
-=======
-    with Context(), Location.unknown():
->>>>>>> 3ed58a62
         module = Module.parse(mlir_module_str)
         pm = PassManager.parse(pass_pipeline)
         try:
