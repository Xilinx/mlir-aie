PyYAML>=5.3.1, <=6.0.1
aiofiles
cmake>=3.29
dataclasses>=0.6, <=0.8
filelock==3.13.1
lit
<<<<<<< HEAD
numpy>=1.19.5
=======
numpy>=1.19.5, <=1.26 # 2.1 would be nice for typing improvements, but it doesn't seem to work well with pyxrt
>>>>>>> 2e73e45c
pandas
psutil
pybind11>=2.9.0, <=2.10.3
rich
setuptools
wheel
ml_dtypes
matplotlib
notebook
pre-commit
nanobind>=2.5<|MERGE_RESOLUTION|>--- conflicted
+++ resolved
@@ -4,11 +4,7 @@
 dataclasses>=0.6, <=0.8
 filelock==3.13.1
 lit
-<<<<<<< HEAD
-numpy>=1.19.5
-=======
 numpy>=1.19.5, <=1.26 # 2.1 would be nice for typing improvements, but it doesn't seem to work well with pyxrt
->>>>>>> 2e73e45c
 pandas
 psutil
 pybind11>=2.9.0, <=2.10.3
