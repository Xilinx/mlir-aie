--- conflicted
+++ resolved
@@ -12,9 +12,6 @@
 setuptools
 wheel
 ml_dtypes
-<<<<<<< HEAD
 matplotlib
-=======
 notebook
-pre-commit
->>>>>>> 9519df5c
+pre-commit