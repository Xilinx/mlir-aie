# __init__.py -*- Python -*-
#
# This file is licensed under the Apache License v2.0 with LLVM Exceptions.
# See https://llvm.org/LICENSE.txt for license information.
# SPDX-License-Identifier: Apache-2.0 WITH LLVM-exception
#
# (c) Copyright 2025 Advanced Micro Devices, Inc.
import os
from pathlib import Path

<<<<<<< HEAD
from .link import merge_object_files
from .utils import compile_cxx_core_function, compile_mlir_module
=======
import os
from pathlib import Path

from .link import merge_object_files
from .utils import (
    compile_cxx_core_function,
    compile_mlir_module,
    compile_external_kernel,
)
>>>>>>> 44ce2369

# The `iron.compiledesign` decorator below caches compiled kenrels inside the `IRON_CACHE_HOME` directory.
# Kernels are cached based on their hash value of the MLIR module string. If during compilation,
# we hit in the cache, the `iron.jit` will load the xclbin and instruction binary files from the cache.
IRON_CACHE_HOME = os.environ.get("IRON_CACHE_HOME", Path.home() / ".iron" / "cache")<|MERGE_RESOLUTION|>--- conflicted
+++ resolved
@@ -8,10 +8,6 @@
 import os
 from pathlib import Path
 
-<<<<<<< HEAD
-from .link import merge_object_files
-from .utils import compile_cxx_core_function, compile_mlir_module
-=======
 import os
 from pathlib import Path
 
@@ -21,7 +17,6 @@
     compile_mlir_module,
     compile_external_kernel,
 )
->>>>>>> 44ce2369
 
 # The `iron.compiledesign` decorator below caches compiled kenrels inside the `IRON_CACHE_HOME` directory.
 # Kernels are cached based on their hash value of the MLIR module string. If during compilation,
