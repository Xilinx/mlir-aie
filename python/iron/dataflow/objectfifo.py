--- conflicted
+++ resolved
@@ -76,11 +76,7 @@
         self._prod: ObjectFifoHandle | None = None
         self._cons: list[ObjectFifoHandle] = []
         self._resolving = False
-<<<<<<< HEAD
-        self._bd_chain_iter_count: int | None = None
-=======
         self._iter_count: int | None = None
->>>>>>> e8978a29
 
     @classmethod
     def __get_index(cls) -> int:
@@ -124,13 +120,8 @@
         """The tensor type of each buffer belonging to the ObjectFifo"""
         return self._obj_type
 
-<<<<<<< HEAD
-    def use_bd_chain(self, iter_count: int = None):
-        """Configure BD (Buffer Descriptor) chaining for the ObjectFifo.
-=======
     def set_iter_count(self, iter_count: int = None):
         """Set iteration count for DMA BD (Buffer Descriptor) chaining on MemTile for the ObjectFifo.
->>>>>>> e8978a29
 
         Args:
             iter_count (int): Number of forward chain iterations.
@@ -147,11 +138,7 @@
         if iter_count < 1 or iter_count > 256:
             raise ValueError("Iter count must be in [1, 256] range.")
 
-<<<<<<< HEAD
-        self._bd_chain_iter_count = iter_count
-=======
         self._iter_count = iter_count
->>>>>>> e8978a29
 
     def __str__(self) -> str:
         prod_endpoint = None
@@ -289,13 +276,8 @@
                 for con in self._cons
             ]
 
-<<<<<<< HEAD
-            # Pass bd_chain_iter_count if use_bd_chain() was explicitly called
-            if self._bd_chain_iter_count is not None:
-=======
             # Pass iter_count if set_iter_count() was explicitly called
             if self._iter_count is not None:
->>>>>>> e8978a29
                 self._op = object_fifo(
                     self.name,
                     self._prod_tile_op(),
@@ -305,11 +287,7 @@
                     dimensionsToStream=self._dims_to_stream,
                     dimensionsFromStreamPerConsumer=dims_from_stream_per_cons,
                     plio=self._plio,
-<<<<<<< HEAD
-                    bd_chain_iter_count=self._bd_chain_iter_count,
-=======
                     iter_count=self._iter_count,
->>>>>>> e8978a29
                 )
             else:
                 self._op = object_fifo(
