# worker.py -*- Python -*-
#
# This file is licensed under the Apache License v2.0 with LLVM Exceptions.
# See https://llvm.org/LICENSE.txt for license information.
# SPDX-License-Identifier: Apache-2.0 WITH LLVM-exception
#
# (c) Copyright 2024 Advanced Micro Devices, Inc.
import contextvars
import sys
from typing import Callable

from .. import ir  # type: ignore
from ..dialects.aie import core
from ..helpers.dialects.ext.scf import _for as range_
from .device import PlacementTile, AnyComputeTile, Tile
from .dataflow.objectfifo import ObjectFifoHandle, ObjectFifo
from .dataflow.endpoint import ObjectFifoEndpoint
from .kernel import Kernel
from .globalbuffer import GlobalBuffer


class Worker(ObjectFifoEndpoint):
    """_summary_
    Worker is an object that takes a `core_fn` and a set of arguments.
    A Worker must be placed on a Compute Core.
    """

    """This variable is the current core if resolving() within the Worker, or None otherwise."""
    current_core_placement = contextvars.ContextVar(
        "current_core_placement", default=None
    )

    def __init__(
        self,
        core_fn: Callable | None,
        fn_args: list = [],
        placement: PlacementTile | None = AnyComputeTile,
        while_true: bool = True,
<<<<<<< HEAD
        allocation_scheme: str = None
=======
        stack_size: int = None
>>>>>>> 8efe9916
    ):
        """Construct a Worker

        Args:
            core_fn (Callable | None): The task to run on a core. If None, a busy-loop (`while(true): pass`) core will be generated.
            fn_args (list, optional): Pointers to arguments, which should include all context the core_fn needs to run. Defaults to [].
            placement (PlacementTile | None, optional): The placement for the Worker. Defaults to AnyComputeTile.
            while_true (bool, optional): If true, will wrap the core_fn in a while(true) loop to ensure it runs until reconfiguration. Defaults to True.
<<<<<<< HEAD
            allocation_scheme (str, optional): The memory allocation scheme to use for the Worker, either 'basic-sequential' or 'bank-aware'. If None, defaults to bank-aware. 
                Will override any allocation scheme set on the tile given as placement.
=======
            stack_size (int, optional): The stack_size in bytes to be allocated for the worker. Defaults to 1024 bytes.
>>>>>>> 8efe9916

        Raises:
            ValueError: Parameters are validated.
        """
        self._tile = placement
        self._while_true = while_true
<<<<<<< HEAD
        self.allocation_scheme = allocation_scheme
        if allocation_scheme:
            self._tile.allocation_scheme = allocation_scheme
=======
        self.stack_size = stack_size
>>>>>>> 8efe9916

        # If no core_fn is given, make a simple while(true) loop.
        if core_fn is None:

            def do_nothing_core_fun(*args) -> None:
                for _ in range_(sys.maxsize):
                    pass

            self.core_fn = do_nothing_core_fun
        else:
            self.core_fn = core_fn
        self.link_with: str | None = None
        self.fn_args = fn_args
        bin_names = set()
        self._fifos = []
        self._buffers = []

        # Check arguments to the core. Some information is saved for resolution.
        for arg in self.fn_args:
            if isinstance(arg, Kernel):
                bin_names.add(arg.bin_name)
            elif isinstance(arg, ObjectFifoHandle):
                arg.endpoint = self
                self._fifos.append(arg)
            elif isinstance(arg, GlobalBuffer):
                self._buffers.append(arg)
            elif isinstance(arg, ObjectFifo):
                # This is an easy error to make, so we catch it early
                raise ValueError(
                    "Cannot give an ObjectFifo directly to a worker; "
                    "must give an ObjectFifoHandle obtained through "
                    "ObjectFifo.prod() or ObjectFifo.cons()"
                )
            # We assume other arguments are metaprogramming (e.g, Python args)
            # This could allow some errors to sink through, but we allow it for now.
            # TODO: this could be cleaned up through creation of a MetaArgs struct, so you
            # could access values through meta.my_var within the function.

        if len(bin_names) > 1:
            raise ValueError(
                f"Currently, only one binary per works is supported. Found: {bin_names}"
            )
        if len(bin_names) == 1:
            self.link_with = list(bin_names)[0]

    def place(self, tile: Tile) -> None:
        """Set the placement of the Worker.

        Args:
            tile (Tile): The placement location.
        """
        tile.allocation_scheme = self.allocation_scheme
        ObjectFifoEndpoint.place(self, tile)

    @property
    def fifos(self) -> list[ObjectFifoHandle]:
        """Returns a list of ObjectFifoHandles given to the Worker via fn_args.

        Returns:
            list[ObjectFifoHandle]: ObjectFifoHandles used by the Worker.
        """
        return self._fifos.copy()

    @property
    def buffers(self) -> list[GlobalBuffer]:
        """Returns a list of GlobalBuffers given to the Worker via fn_args.

        Returns:
            list[GlobalBuffer]: GlobalBuffers used by the Worker.
        """
        return self._buffers.copy()

    def resolve(
        self,
        loc: ir.Location | None = None,
        ip: ir.InsertionPoint | None = None,
    ) -> None:
        if not self._tile:
            raise ValueError("Must place Worker before it can be resolved.")
        my_tile = self._tile.op
        my_link = self.link_with

        # Set the current_core_placement context variable to the current placement.
        # If there are objects within a core_fn that that need a placement, they can
        # query this value, e.g., Worker.current_core_placement.get()
        self.current_core_placement.set(my_tile)

        @core(my_tile, link_with=my_link, stack_size=self.stack_size)
        def core_body():
            for _ in range_(sys.maxsize) if self._while_true else range(1):
                self.core_fn(*self.fn_args)

        # Once we are done resolving the core, remove the placement context information
        self.current_core_placement.set(None)<|MERGE_RESOLUTION|>--- conflicted
+++ resolved
@@ -36,11 +36,8 @@
         fn_args: list = [],
         placement: PlacementTile | None = AnyComputeTile,
         while_true: bool = True,
-<<<<<<< HEAD
+        stack_size: int = None,
         allocation_scheme: str = None
-=======
-        stack_size: int = None
->>>>>>> 8efe9916
     ):
         """Construct a Worker
 
@@ -49,25 +46,19 @@
             fn_args (list, optional): Pointers to arguments, which should include all context the core_fn needs to run. Defaults to [].
             placement (PlacementTile | None, optional): The placement for the Worker. Defaults to AnyComputeTile.
             while_true (bool, optional): If true, will wrap the core_fn in a while(true) loop to ensure it runs until reconfiguration. Defaults to True.
-<<<<<<< HEAD
+            stack_size (int, optional): The stack_size in bytes to be allocated for the worker. Defaults to 1024 bytes.
             allocation_scheme (str, optional): The memory allocation scheme to use for the Worker, either 'basic-sequential' or 'bank-aware'. If None, defaults to bank-aware. 
                 Will override any allocation scheme set on the tile given as placement.
-=======
-            stack_size (int, optional): The stack_size in bytes to be allocated for the worker. Defaults to 1024 bytes.
->>>>>>> 8efe9916
-
+                
         Raises:
             ValueError: Parameters are validated.
         """
         self._tile = placement
         self._while_true = while_true
-<<<<<<< HEAD
+        self.stack_size = stack_size
         self.allocation_scheme = allocation_scheme
         if allocation_scheme:
             self._tile.allocation_scheme = allocation_scheme
-=======
-        self.stack_size = stack_size
->>>>>>> 8efe9916
 
         # If no core_fn is given, make a simple while(true) loop.
         if core_fn is None:
