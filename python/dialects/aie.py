# Copyright (C) 2022, Advanced Micro Devices, Inc.
# SPDX-License-Identifier: Apache-2.0 WITH LLVM-exception
from dataclasses import dataclass
import inspect
from typing import List, Tuple, Dict, Any
import contextlib

import numpy as np

from ._aie_enum_gen import *
from ._aie_ops_gen import *
from ._aie_ops_gen import _Dialect
from ._ods_common import _cext
from .func import FuncOp
from ..helpers.dialects.ext.func import call
from ..extras.dialects.ext.arith import Scalar, constant
from ..extras.dialects.ext._shaped_value import ShapedValue
from ..extras.dialects.ext.memref import (
    MemRef,
    store as memref_store,
    load as memref_load,
)
from .._mlir_libs import get_dialect_registry
from array import array

# noinspection PyUnresolvedReferences
from .._mlir_libs._aie import (
    ObjectFifoSubviewType,
    ObjectFifoType,
    get_target_model,
    aie_llvm_link,
    generate_bcf,
    generate_cdo,
    generate_xaie,
    generate_control_packets,
    npu_instgen,
    register_dialect,
    translate_aie_vec_to_cpp,
    translate_mlir_to_llvmir,
    transaction_binary_to_mlir,
)
from ..extras import types as T
from ..extras.meta import region_op
from ..extras.util import (
    Successor,
    _get_sym_name,
    find_ops,
    find_parent_of_type,
    get_user_code_loc,
    region_adder,
)
from ..helpers.util import try_convert_np_type_to_mlir_type

from ..ir import (
    Attribute,
    Block,
    BlockList,
    DenseElementsAttr,
    DictAttr,
    FunctionType,
    InsertionPoint,
    IntegerAttr,
    IntegerType,
    MemRefType,
    TypeAttr,
    UnitAttr,
    Value,
    _i32ArrayAttr,
    _arrayAttr,
)

# Comes from _aie
register_dialect(get_dialect_registry())
assert _cext.globals._check_dialect_module_loaded("aie")

# Included in aie instead of aiex to avoid circular imports, as buffer uses this
from ._aiex_ops_gen import NpuWriteRTPOp


class npu_write_rtp(NpuWriteRTPOp):
    def __init__(self, buffer, index, value, loc=None, ip=None):
        buff_name = buffer
        if isinstance(buffer, BufferOp):
            buff_name = buffer.sym_name.value
        super().__init__(buffer=buff_name, index=index, value=value, loc=loc, ip=ip)


class external_func(FuncOp):
    def __init__(self, name: str, inputs, outputs=None, visibility="private"):
        if outputs is None:
            outputs = []
        for i, ty in enumerate(inputs):
            new_type = try_convert_np_type_to_mlir_type(ty)
            if new_type != ty:
                inputs[i] = new_type
        for i, ty in enumerate(outputs):
            new_type = try_convert_np_type_to_mlir_type(ty)
            if new_type != ty:
                outputs[i] = new_type
        super().__init__(
            name=name, type=FunctionType.get(inputs, outputs), visibility=visibility
        )

    def __call__(self, *call_args):
        return call(self, call_args)


def bd_dim_layout(size, stride):
    return Attribute.parse(f"#aie.bd_dim_layout<{size=}, {stride=}>")


def bd_pad_layout(const_pad_before, const_pad_after):
    return Attribute.parse(
        f"#aie.bd_pad_layout<{const_pad_before=}, {const_pad_after=}>"
    )


@register_attribute_builder("BDDimLayoutArrayAttr")
def bd_dim_layout_array_attr_builder(tups: List[Attribute | Tuple[int]], context=None):
    if isinstance(tups, list) and all(isinstance(t, tuple) for t in tups):
        tups = list(map(lambda t: bd_dim_layout(*t), tups))
    return Attribute.parse(
        f'#aie<bd_dim_layout_array[{", ".join(map(str, tups))}]>', context=context
    )


@register_attribute_builder("BDDimLayoutArrayArrayAttr")
def bd_dim_layout_array_array_attr_builder(tup_arrs: List[List[tuple]], context=None):
    tup_arrs = list(map(bd_dim_layout_array_attr_builder, tup_arrs))
    return Attribute.parse(
        f'#aie<bd_dim_layout_array_array[{", ".join(map(str, tup_arrs))}]>',
        context=context,
    )


@register_attribute_builder("BDPadLayoutArrayAttr")
def bd_pad_layout_array_attr_builder(
    tups: List[Union[Attribute, Tuple[int]]], context=None
):
    if isinstance(tups, list) and all(isinstance(t, tuple) for t in tups):
        tups = list(map(lambda t: bd_pad_layout(*t), tups))
    return Attribute.parse(
        f'#aie<bd_pad_layout_array[{", ".join(map(str, tups))}]>', context=context
    )


@register_attribute_builder("AIEI1Attr")
def _i1Attr(x, context):
    return IntegerAttr.get(IntegerType.get_signless(1, context=context), x)


@register_attribute_builder("AIEI8Attr")
def _i8Attr(x, context):
    return IntegerAttr.get(IntegerType.get_signless(8, context=context), x)


@register_attribute_builder("AIEI16Attr")
def _i16Attr(x, context):
    return IntegerAttr.get(IntegerType.get_signless(16, context=context), x)


@register_attribute_builder("AIEI32Attr")
def _i32Attr(x, context):
    return IntegerAttr.get(IntegerType.get_signless(32, context=context), x)


@register_attribute_builder("AIEI64Attr")
def _i64Attr(x, context):
    return IntegerAttr.get(IntegerType.get_signless(64, context=context), x)


@register_attribute_builder("AIE_ObjectFifo_Depth")
def _objectFifo_depth_attr(x, context):
    if isinstance(x, list):
        return _i32ArrayAttr(x, context)
    return IntegerAttr.get(IntegerType.get_signless(32, context=context), x)


#### MLIR Helpers ####

"""
A thin wrapper around ir.Block that allows using them in context managers, e.g. as:

```
block : ContextManagedBlock = #...
with block as b:
    # statements to be put within block
```

which is equivalent to using a regular  block together with InsertionPoint:

```
block : ir.Block = # ...
with InsertionPoint(block):
    # statements to be put within block
```
"""


class ContextManagedBlock:
    def __init__(self, wrapped_block):
        self.block = wrapped_block
        self.context_manager = InsertionPoint(self.block)

    def __enter__(self):
        return self.context_manager.__enter__()

    def __exit__(self, exc_type, exc_value, traceback):
        return self.context_manager.__exit__(exc_type, exc_value, traceback)


"""
A dictionary of ContextManagedBlocks, a specialization of ir.Block, keyed by arbitrary values, which automatically appends a new block at the end of `root_block_list` whenever a non-existant block is attempted to be accessed.
"""


class AutoInitializingContextManagedBlockList:
    def __init__(self, root_block_list):
        self.blocks: Dict[Any, ContextManagedBlock] = {}
        self.root_block_list: BlockList = root_block_list
        self.blocks[0] = ContextManagedBlock(self.root_block_list[0])

    def __getitem__(self, key):
        if key in self.blocks:
            return self.blocks[key]
        new_block: Block = self.root_block_list.append()
        self.blocks[key] = ContextManagedBlock(new_block)
        return self.blocks[key]


@contextlib.contextmanager
def bds(parent):
    if len(parent.body.blocks) == 0:
        entry_block = parent.body.blocks.append()
    else:
        entry_block = parent.body.blocks[0]
    with InsertionPoint(entry_block):
        yield AutoInitializingContextManagedBlockList(parent.body.blocks)


#### AIE Wrappers ####

Device = DeviceOp


class Core(CoreOp):
    # Until https://github.com/llvm/llvm-project/pull/73620 gets figured out.
    def __init__(self, tile, link_with=None, dynamic_objfifo_lowering=None):
        super().__init__(
            result=T.index(),
            tile=tile,
            link_with=link_with,
            dynamic_objfifo_lowering=dynamic_objfifo_lowering,
        )


# Create an aie buffer of (shape x datatype) on given tile.
# shape examples: [256], [256, 256], [256, 256,]
# This class hides the BufferOp and instead pretends to be a MemRef
class buffer(BufferOp, ShapedValue):
    def __init__(self):
        raise ValueError("Should never be called")

    def __init__(
        self,
        tile,
        datatype: MemRefType | type[np.ndarray],
        name: str | None = None,
        initial_value: np.ndarray | None = None,
        use_write_rtp: bool = False,
        loc=None,
        ip=None,
    ):
        self.type = try_convert_np_type_to_mlir_type(datatype)
        self.use_write_rtp = use_write_rtp
        if not (initial_value is None):
            assert isinstance(initial_value, np.ndarray)
            initial_value = DenseElementsAttr.get(
                initial_value,
                type=self.type.element_type,
                context=None,
            )
        super().__init__(
            buffer=self.type,
            tile=tile,
            sym_name=name,
            initial_value=initial_value,
            loc=loc,
            ip=ip,
        )

    def get_name(self):
        return self.result.get_name()

    def __str__(self):
        return str(self.result)

    def __repr__(self):
        return str(self)

    @property
    def owner(self):
        return self.result.owner

    def __getitem__(self, idx: tuple | Scalar) -> "MemRef":
        loc = get_user_code_loc()

        if not self.has_rank():
            raise ValueError("only ranked memref slicing/indexing supported")

        if idx == Ellipsis or idx == slice(None):
            return self
        elif isinstance(idx, tuple) and all(i == slice(None) for i in idx):
            return self
        elif isinstance(idx, Scalar):
            idx = (idx,)
        elif idx is None:
            raise ValueError("Operation not supported for buffer")

        idx = list((idx,) if isinstance(idx, (int, slice)) else idx)
        for i, d in enumerate(idx):
            if isinstance(d, int):
                idx[i] = constant(d, index=True, loc=loc)

        if all(isinstance(d, Scalar) for d in idx) and len(idx) == len(self.shape):
            return memref_load(self, idx, loc=loc)
        else:
            raise ValueError("Buffer slicing not supported, only indexing supported")

    def __setitem__(self, idx, source):
        loc = get_user_code_loc()

        if not self.has_rank():
            raise ValueError("only ranked memref slicing/indexing supported")

        if self.use_write_rtp:
            if (isinstance(idx, int) and len(self.shape) == 1) or (
                all(isinstance(d, int) for d in idx) and len(idx == len(self.shape))
            ):
                npu_write_rtp(self, idx, source, loc=loc)
            else:
                raise ValueError(
                    "Buffer slicing not supported, only indexing supported"
                )
        else:
            idx = list((idx,) if isinstance(idx, (Scalar, int, Value)) else idx)
            for i, d in enumerate(idx):
                if isinstance(d, int):
                    idx[i] = constant(d, index=True, loc=loc)

            if all(isinstance(d, (Scalar)) for d in idx) and len(idx) == len(
                self.shape
            ):
                if not isinstance(source, Scalar):
                    source = Scalar(source, dtype=self.dtype)
                memref_store(source, self, idx, loc=loc)
            else:
                raise ValueError(
                    "Buffer slicing not supported, only indexing supported"
                )


# Create an aie external buffer of (shape x datatype).
# shape examples: [256], [256, 256], [256, 256,]
# This class hides the ExternalBufferOp and instead pretends to be a MemRef
class external_buffer(MemRef):
    def __init__(self):
        raise ValueError("Should never be called")

    def __new__(
        cls,
        datatype: MemRefType | type[np.ndarray],
        name: str | None = None,
        loc=None,
        ip=None,
    ):
        my_buffer = ExternalBufferOp(
            buffer=try_convert_np_type_to_mlir_type(datatype),
            sym_name=name,
            loc=loc,
            ip=ip,
        )
        return my_buffer.result


# Create an aie objectFifo between specified tiles, with given depth and memref datatype.
# depth examples: 2, [2,2,7]
class object_fifo(ObjectFifoCreateOp):
    def __init__(
        self,
        name,
        producerTile,
        consumerTiles,
        depth,
        datatype: MemRefType | type[np.ndarray],
        dimensionsToStream=None,
        dimensionsFromStreamPerConsumer=None,
        initValues=None,
        via_DMA=None,
        plio=None,
        padDimensions=None,
        disable_synchronization=None,
        ip=None,
        loc=None,
    ):
        self.datatype = try_convert_np_type_to_mlir_type(datatype)
        if not isinstance(consumerTiles, List):
            consumerTiles = [consumerTiles]
        if dimensionsFromStreamPerConsumer is None:
            dimensionsFromStreamPerConsumer = []
        if dimensionsToStream is None:
            dimensionsToStream = []
        of_Ty = TypeAttr.get(ObjectFifoType.get(self.datatype))
        if initValues is not None:
            values = []
            for e in initValues:
                init_val = e
                if e is list:
                    init_val = array("i", e)
                values.append(DenseElementsAttr.get(init_val, type=self.datatype))
            initValues = _arrayAttr(values, None)
        super().__init__(
            sym_name=name,
            producerTile=producerTile,
            consumerTiles=consumerTiles,
            elemNumber=depth,
            elemType=of_Ty,
            dimensionsToStream=dimensionsToStream,
            dimensionsFromStreamPerConsumer=dimensionsFromStreamPerConsumer,
            via_DMA=via_DMA,
            plio=plio,
            padDimensions=padDimensions,
            disable_synchronization=disable_synchronization,
<<<<<<< HEAD
            ip=ip,
            loc=loc,
=======
            initValues=initValues,
>>>>>>> 7e01df8b
        )

    def acquire(self, port, num_elem):
        subview_t = ObjectFifoSubviewType.get(self.datatype)
        acq = ObjectFifoAcquireOp(subview_t, port, self.sym_name.value, num_elem)

        objects = []
        if acq.size.value == 1:
            return ObjectFifoSubviewAccessOp(
                self.datatype, acq.subview, acq.size.value - 1
            ).result
        for i in range(acq.size.value):
            objects.append(
                ObjectFifoSubviewAccessOp(self.datatype, acq.subview, i).result
            )
        return objects

    def release(self, port, num_elem):
        return objectfifo_release(port, self.sym_name.value, num_elem)

    def set_via_shared_mem(self, port):
        num = 0
        if port == ObjectFifoPort.Produce:
            num = 0
        elif port == ObjectFifoPort.Consume:
            num = 1
        int_num = IntegerAttr.get(T.i32(), num)
        self.attributes["via_shared_mem"] = int_num

    def set_repeat_count(self, num):
        int_num = IntegerAttr.get(T.i32(), num)
        self.attributes["repeat_count"] = int_num


# Create an aie objectFifo_link between input and output objectFifos.
class object_fifo_link(ObjectFifoLinkOp):
    """Specialize ObjectFifoLinkOp class constructor to take python variables"""

    def __init__(
        self, fifoIns, fifoOuts, srcOffsets=[], dstOffsets=[], ip=None, loc=None
    ):
        if not isinstance(fifoIns, List):
            fifoIns = [fifoIns]
        if not isinstance(fifoOuts, List):
            fifoOuts = [fifoOuts]
        fifoInRefs = map(
            lambda i: i if isinstance(i, str) else i.sym_name.value, fifoIns
        )
        fifoOutRefs = map(
            lambda i: i if isinstance(i, str) else i.sym_name.value, fifoOuts
        )
        super().__init__(
            fifoIns=fifoInRefs,
            fifoOuts=fifoOutRefs,
            src_offsets=srcOffsets,
            dst_offsets=dstOffsets,
            ip=ip,
            loc=loc,
        )


# Create a packet flow between source and destination tile ports.
class packetflow(PacketFlowOp):
    """Specialize PacketFlowOp class constructor to take python integers"""

    def __init__(
        self,
        pkt_id,
        source,
        source_port,
        source_channel,
        dest,
        dest_port,
        dest_channel,
        keep_pkt_header: bool | None = None,
    ):
        super().__init__(ID=pkt_id, keep_pkt_header=keep_pkt_header)
        bb = Block.create_at_start(self.ports)
        with InsertionPoint(bb):
            src = PacketSourceOp(source, source_port, source_channel)
            dest = PacketDestOp(dest, dest_port, dest_channel)
            end = EndOp()


core = region_op(Core, terminator=lambda *_: EndOp())
device = region_op(Device)
switchbox = region_op(
    lambda tile, *, loc=None, ip=None: SwitchboxOp(T.index(), tile, loc=loc, ip=ip)
)
shim_mux = region_op(
    lambda tile, *, loc=None, ip=None: ShimMuxOp(T.index(), tile, loc=loc, ip=ip)
)


def get_dma_region_decorator(op_obj_constructor):
    def decorator(f):
        f_sig = inspect.signature(f)
        op = op_obj_constructor()
        entry_block = op.body.blocks.append()
        bds_ctx = bds(op)
        with InsertionPoint(entry_block):
            with bds_ctx as bd:
                if len(f_sig.parameters) == 0:
                    f()
                elif len(f_sig.parameters) == 1:
                    f(bd)
                else:
                    raise RuntimeError(
                        "Expected function to take zero or one argument(s)."
                    )
        return op

    return decorator


def mem(tile):
    return get_dma_region_decorator(lambda: MemOp(T.index(), tile))


def shim_mem(tile):
    return get_dma_region_decorator(lambda: ShimDMAOp(T.index(), tile))


def memtile_dma(tile):
    return get_dma_region_decorator(lambda: MemTileDMAOp(T.index(), tile))


@region_op
def dma(
    channel_dir,
    channel_index,
    *,
    num_blocks=1,
    loop=None,
    repeat_count=None,
    sym_name=None,
    loc=None,
    ip=None,
):
    if isinstance(channel_index, IntegerAttr):
        channel_index = channel_index.value
    return DMAOp(
        valid=T.bool(),
        channel_dir=channel_dir,
        channel_index=channel_index,
        num_bds=num_blocks,
        loop=loop,
        repeat_count=repeat_count,
        sym_name=sym_name,
        loc=loc,
        ip=ip,
    )


@region_adder()
def another_bd(dma_op):
    for r in dma_op.regions:
        if len(r.blocks) == 0:
            r.blocks.append()
        if len(r.blocks[0].operations) == 0:
            return r

    raise Exception("couldn't find empty region to add to.")


@_cext.register_operation(_Dialect, replace=True)
class DMAStartOp(DMAStartOp):
    def __init__(
        self,
        channel_dir,
        channel_index,
        *,
        dest: Successor | Block | None = None,
        chain: Successor | Block | None = None,
        repeat_count: int | None = None,
        loc=None,
        ip=None,
    ):
        if isinstance(dest, Successor):
            dest = dest.block
        if isinstance(chain, Successor):
            chain = chain.block
        if dest is None:
            dest = InsertionPoint.current.block
        if chain is None:
            chain = InsertionPoint.current.block
        super().__init__(
            channel_dir,
            channel_index,
            dest,
            chain,
            repeat_count=repeat_count,
            loc=loc,
            ip=ip,
        )

    @property
    def dest(self):
        return Successor(self, [], self.successors[0], 0)

    @property
    def chain(self):
        return Successor(self, [], self.successors[1], 1)


def dma_start(
    channel_dir,
    channel_index,
    *,
    dest: Successor | Block | ContextManagedBlock | None = None,
    chain: Successor | Block | ContextManagedBlock | None = None,
    loc=None,
    ip=None,
):
    chain_block = chain.block if isinstance(chain, ContextManagedBlock) else chain
    dest_block = dest.block if isinstance(dest, ContextManagedBlock) else dest
    op = DMAStartOp(
        channel_dir, channel_index, dest=dest_block, chain=chain_block, loc=loc, ip=ip
    )
    return op.dest, op.chain


@_cext.register_operation(_Dialect, replace=True)
class NextBDOp(NextBDOp):
    def __init__(self, dest: Successor | Block | None = None, *, loc=None, ip=None):
        if isinstance(dest, Successor):
            dest = dest.block
        if dest is None:
            dest = InsertionPoint.current.block
        if loc is None:
            loc = get_user_code_loc()
        super().__init__(dest, loc=loc, ip=ip)

    @property
    def dest(self):
        return Successor(self, [], self.successors[0], 0)


def next_bd(
    dest: Successor | Block | ContextManagedBlock | None = None,
    loc=None,
    ip=None,
):
    if isinstance(dest, ContextManagedBlock):
        dest = dest.block
    return NextBDOp(dest, loc=loc, ip=ip).dest


_lock = lock


def lock(
    tile, *, lock_id=None, init=None, sym_name=None, annot=None, loc=None, ip=None
):
    if sym_name is not None and not sym_name:
        sym_name = _get_sym_name(inspect.currentframe().f_back, "aie\\.lock|lock")
    l = _lock(
        tile,
        lock_id=lock_id,
        init=init,
        sym_name=sym_name,
        loc=loc,
        ip=ip,
    )
    if annot is not None:
        l.owner.attributes["annot"] = DictAttr.get({annot: UnitAttr.get()})
    return l


@_cext.register_operation(_Dialect, replace=True)
class FlowOp(FlowOp):
    def __repr__(self):
        return f"<{self.__class__.__name__}: {self}>"


def flow(
    source,
    source_bundle=None,
    source_channel=None,
    dest=None,
    dest_bundle=None,
    dest_channel=None,
):
    assert dest is not None
    if source_bundle is None:
        source_bundle = WireBundle.DMA
    if source_channel is None:
        source_channel = 0
    if dest_bundle is None:
        dest_bundle = WireBundle.DMA
    if dest_channel is None:
        dest_channel = 0
    return FlowOp(
        source, source_bundle, source_channel, dest, dest_bundle, dest_channel
    )


def find_matching_flows(
    tiles,
    filter_source=False,
    filter_dest=False,
    source_annot=None,
    dest_annot=None,
    device=None,
):
    assert not (filter_source and filter_dest), "Can only filter by source XOR dest"
    if device is None:
        device = find_parent_of_type(lambda op: isinstance(op, DeviceOp))

    def _cb(op):
        if isinstance(op, FlowOp):
            if filter_source and op.source.owner.opview not in tiles:
                return False
            if filter_dest and op.dest.owner.opview not in tiles:
                return False

            return (
                op.source.owner.opview in tiles
                or op.dest.owner.opview in tiles
                and (
                    (
                        "source_annot" in op.attributes
                        and source_annot in op.attributes["source_annot"]
                    )
                    if source_annot is not None
                    else True
                )
                and (
                    (
                        "dest_annot" in op.attributes
                        and dest_annot in op.attributes["dest_annot"]
                    )
                    if dest_annot is not None
                    else True
                )
            )

    return sorted(
        find_ops(device, _cb),
        key=lambda a: (
            int(a.source.owner.opview.col),
            int(a.source.owner.opview.row),
            int(a.source_bundle),
            int(a.source_channel),
            int(a.dest.owner.opview.col),
            int(a.dest.owner.opview.row),
            int(a.dest_bundle),
            int(a.dest_channel),
        ),
    )


def find_matching_locks(tiles, sym_name=None, annot=None, device=None):
    if device is None:
        device = find_parent_of_type(lambda op: isinstance(op, DeviceOp))

    def _cb(op):
        if isinstance(op, LockOp):
            return (
                op.tile.owner.opview in tiles
                and (sym_name == str(op.sym_name) if sym_name is not None else True)
                and (
                    ("annot" in op.attributes and annot in op.attributes["annot"])
                    if annot is not None
                    else True
                )
            )

    return sorted(
        [o.result for o in find_ops(device, _cb)],
        key=lambda a: (
            int(a.owner.opview.tile.owner.opview.col),
            int(a.owner.opview.tile.owner.opview.row),
            a.get_name(),
        ),
    )


def find_matching_buffers(tiles, sym_name=None, annot=None, device=None):
    if device is None:
        device = find_parent_of_type(lambda op: isinstance(op, DeviceOp))

    def _cb(op):
        if isinstance(op, BufferOp):
            return (
                op.tile.owner.opview in tiles
                and (sym_name == str(op.sym_name) if sym_name is not None else True)
                and (
                    ("annot" in op.attributes and annot in op.attributes["annot"])
                    if annot is not None
                    else True
                )
            )

    return sorted(
        [o.result for o in find_ops(device, _cb)],
        key=lambda a: (
            int(a.owner.opview.tile.owner.opview.col),
            int(a.owner.opview.tile.owner.opview.row),
            a.get_name(),
        ),
    )


@dataclass
class Neighbors:
    north: TileOp = None
    west: TileOp = None
    south: TileOp = None


def find_neighbors(tile, device=None, logical=True):
    if device is None:
        device = find_parent_of_type(lambda op: isinstance(op, DeviceOp))

    assert int(device.device) == int(AIEDevice.npu1), "only npu supported"

    neighbors = {}
    col, row = map(int, (tile.col, tile.row))
    if col > 0 and row > 0 and not (col, row) == (1, 1):
        neighbors[col - 1, row] = "west"

    if logical:
        # can connect/talk/dma access
        if row >= 3:
            neighbors[col, row - 1] = "south"
        if 2 <= row < 5:
            neighbors[col, row + 1] = "north"
    else:
        # physical ie actually on the lattice nearby
        if row >= 1:
            neighbors[col, row - 1] = "south"
        if 0 < row < 5:
            neighbors[col, row + 1] = "north"

    neighbors_ = {"north": None, "west": None, "south": None}

    for n in find_ops(
        device,
        lambda op: isinstance(op, TileOp) and (int(op.col), int(op.row)) in neighbors,
    ):
        neighbors_[neighbors[int(n.col), int(n.row)]] = n

    return Neighbors(**neighbors_)


@_cext.register_operation(_Dialect, replace=True)
class TileOp(TileOp):
    def __str__(self):
        return f"tile(col={self.col.value}, row={self.row.value})"

    def __repr__(self):
        return str(self.operation)

    def __lt__(self, other):
        return tuple(map(int, (self.col, self.row))) < tuple(
            map(int, (other.col, other.row))
        )

    def __eq__(self, other):
        if other == None:
            return False
        return tuple(map(int, (self.col, self.row))) == tuple(
            map(int, (other.col, other.row))
        )

    def __hash__(self):
        return hash((self.col, self.row))

    def flows(
        self, filter_source=False, filter_dest=False, source_annot=None, dest_annot=None
    ):
        return find_matching_flows(
            [self],
            filter_source=filter_source,
            filter_dest=filter_dest,
            source_annot=None,
            dest_annot=None,
        )

    def locks(self, sym_name=None, annot=None, device=None):
        return find_matching_locks(
            [self], sym_name=sym_name, annot=annot, device=device
        )


def tile(col, row, *, loc=None, ip=None):
    return TileOp(col=col, row=row, loc=loc, ip=ip)


# BDChainOp

_orig_bd_chain = bd_chain


def bd_chain(*inputs: T.Type | type[np.ndarray]):
    def decorator(f):
        seq_op = BDChainOp(f.__name__)
        my_inputs = []
        for input in inputs:
            my_inputs.append(try_convert_np_type_to_mlir_type(input))
        entry_block = seq_op.body.blocks.append(*my_inputs)
        args = entry_block.arguments
        bds_ctx = bds(seq_op)
        with InsertionPoint(entry_block):
            with bds_ctx as bd:
                f(bd, *args)
        return seq_op

    return decorator<|MERGE_RESOLUTION|>--- conflicted
+++ resolved
@@ -431,12 +431,9 @@
             plio=plio,
             padDimensions=padDimensions,
             disable_synchronization=disable_synchronization,
-<<<<<<< HEAD
+            initValues=initValues,
             ip=ip,
             loc=loc,
-=======
-            initValues=initValues,
->>>>>>> 7e01df8b
         )
 
     def acquire(self, port, num_elem):
