--- conflicted
+++ resolved
@@ -390,11 +390,8 @@
         dimensionsFromStreamPerConsumer=None,
         via_DMA=None,
         plio=None,
-<<<<<<< HEAD
         padDimensions=None,
-=======
         disable_synchronization=None,
->>>>>>> 655adb18
     ):
         self.datatype = try_convert_np_type_to_mlir_type(datatype)
         if not isinstance(consumerTiles, List):
@@ -414,11 +411,8 @@
             dimensionsFromStreamPerConsumer=dimensionsFromStreamPerConsumer,
             via_DMA=via_DMA,
             plio=plio,
-<<<<<<< HEAD
             padDimensions=padDimensions
-=======
             disable_synchronization=disable_synchronization,
->>>>>>> 655adb18
         )
 
     def acquire(self, port, num_elem):
