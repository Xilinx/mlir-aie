--- conflicted
+++ resolved
@@ -34,15 +34,10 @@
 
 1. Install the compiler toolchain, allowing you to compile your own NPU designs from source. As part of this, you will need to...
 
-<<<<<<< HEAD
+
    1. [...install prerequisites.](#install-mlir-aie-prerequisites)
    
    1. ...install MLIR-AIE [from precompiled binaries (fast)](#option-a---quick-setup-for-ryzen-ai-application-development) or [from source (slow)](#option-b---build-mlir-aie-tools-from-source-for-development).
-=======
-   1. [...install Xilinx Vitis and obtain a license.](#install-xilinx-vitis-20232-and-other-mlir-aie-prerequisites)
-
-   1. ...install mlir-aie [from precompiled binaries (fast)](#option-a---quick-setup-for-ryzen-ai-application-development) or [from source (slow)](#option-b---build-mlir-aie-tools-from-source-for-development).
->>>>>>> 7977782c
 
 1. Build and execute one of the example designs. This consists of...
 
@@ -263,41 +258,15 @@
    >  [0000:66:00.1]  :  RyzenAI-npu1
    >  ```
 
-<<<<<<< HEAD
 ### Install MLIR-AIE Prerequisites
 
 1. Install the following packages needed for MLIR-AIE:
-=======
-### Install Xilinx Vitis 2023.2 and Other mlir-aie Prerequisites
-
-1. Install Vitis under from [Xilinx Downloads](https://www.xilinx.com/support/download/index.html/content/xilinx/en/downloadNav/vitis.html). You will need to run the installer as root. We will assume you use the default installation directory, `/tools/Xilinx`.
-
-   > This is a large download. A wired connection will speed things up. Be prepared to spend multiple hours on this step.
-
-1. Set up a AI Engine license.
-    
-    1. Setup your environment in the following order for aietools and Vitis:
-
-       ```
-       source /tools/Xilinx/Vitis/2023.2/settings64.sh
-       ```
-
-    1. Get a local license for AIE Engine tools from [https://www.xilinx.com/getlicense](https://www.xilinx.com/getlicense).
-
-    1. Copy your license file (Xilinx.lic) to your preferred location, e.g. `/opt/Xilinx.lic`, and set the `LM_LICENSE_FILE` environment variable:
-
-       ```
-       export LM_LICENSE_FILE=/opt/Xilinx.lic
-       ```
-
-1. Install the following packages needed for building mlir-aie:
->>>>>>> 7977782c
+
     ``` 
     sudo apt install \
     build-essential clang clang-14 lld lld-14 cmake python3-venv python3-pip libxrender1 libxtst6 libxi6 virtualenv
       ```
 
-<<<<<<< HEAD
 1. Install g++13 needed for some programming examples:
 
    ```
@@ -309,9 +278,6 @@
 1. Remember to source the aietools/Vitis setup script from [above](#install-xilinx-vitis-20232).
 
 1. Choose *one* of the two options (A or B) below for installing MLIR-AIE.
-=======
-1. Choose *one* of the two options (A or B) below for installing mlir-aie.
->>>>>>> 7977782c
 
 ### Option A - Quick Setup for Ryzen™ AI Application Development
 
