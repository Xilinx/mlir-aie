﻿
# AIE Basic Design Patterns

This document is an introduction to using the AIE dialect in practice and provides basic patterns that one would use in order to generate low level configurations for the AI engine. 

## Using AIE Cores

[Core Example](https://github.com/Xilinx/mlir-aie/tree/main/test/unit_tests/03_sync_with_locks/aie.mlir)

We can use the AIE Cores as below to perform some operations

Define a tile and a buffer
```
%tile13 = AIE.tile(1, 3)
%buf13_0 = AIE.buffer(%tile13) { sym_name = "a" } : memref<256xi32>
```

Perform some operations on the buffer in the core
```
%core13 = AIE.core(%tile13) {
	%val1 = constant 7 : i32
	%idx1 = constant 3 : index
	%2 = addi %val1, %val1 : i32
	memref.store %2, %buf13_0[%idx1] : memref<256xi32>

	AIE.end
}


```

## Single-buffered Communication
[Single-buffer DMA example](https://github.com/Xilinx/mlir-aie/tree/main/test/unit_tests/05_tiledma/aie.mlir)

Define the AIE tiles you want to communicate between. Here Tile (7,1) will be the source and (7,2) the destination.

```
%t71 = AIE.tile(7, 1) // (Column, Row)
%t72 = AIE.tile(7, 2)
```
Set up switchboxes to connect the stream to DMA
```
%sw71 = AIE.switchbox(%t71) {
	AIE.connect<"DMA" : 0, "North" : 3>
}
%sw72 = AIE.switchbox(%t72) {
	AIE.connect<"South" : 3, "DMA" : 0>
}
```
Define the locks and buffers
```
%lock71 = AIE.lock(%t71, 0)  // Tile, Lock Number (0-15)
%lock72 = AIE.lock(%t72, 0) 

%buf71 = AIE.buffer(%t71) { sym_name = "a71" } : memref<512xi32>
%buf72 = AIE.buffer(%t72) { sym_name = "a72" } : memref<512xi32>
```

Start the Memory Map to Stream DMA from the source:
```
%mem71 = AIE.mem(%tile71) {
	%dma0 = AIE.dmaStart("MM2S0", ^bd0, ^end)
	^bd0:
		AIE.useLock(%lock71, "Acquire", 0) // Acquire in State 0
		AIE.dmaBd(<%buf71 : memref<512xi32>, 0, 512>, 0)
		AIE.useLock(%lock71, "Release", 1) // Release in State 1
		br ^end 
	^end:
	AIE.end
}
```
Start the Stream to Memory Map DMA from the destination:

```
%mem72 = AIE.mem(%tile72) {
	%dma0 = AIE.dmaStart("S2MM0", ^bd0, ^end)
	^bd0:
		AIE.useLock(%lock72, "Acquire", 0)
		AIE.dmaBd(<%buf72 : memref<512xi32>, 0, 512>, 0)
		AIE.useLock(%lock72, "Release", 1)
		br ^end 
	^end:
	AIE.end
}
```

We can also perform some operations in the AIE core using the same locks. When the locks are released in a certain state by the memory after the stream has finished transferring, we can acquire those locks in the core.


```
%c72 = AIE.core(%t72) {
	%val1 = constant 7 : i32
	%idx1 = constant 3 : index
	%2 = addi %val1, %val1 : i32
	
	AIE.useLock(%lock72, "Acquire", 1) // acquire for consume in the core
	memref.store %2, %buf72[%idx1] : memref<512xi32> //Store operation
	AIE.useLock(%lock72, "Release", 0) // release back to the memory
}
```
At the end, we release the lock back in state 0. This allows for the memory to re-acquire the lock in state 0.

## Double-buffered Communication

[Double-buffer DMA example](https://github.com/Xilinx/mlir-aie/tree/main/test/unit_tests/17_shim_dma_with_core/aie.mlir)

This example uses the same setup as the previous. For Tile (7,2) we can define an additional lock and buffer and change the buffers to be half the size:
```
%lock72_0 = AIE.lock(%t72, 0) 
%lock72_1 = AIE.lock(%t72, 1) 

%buf72_0 = AIE.buffer(%t72) { sym_name = "a72" } : memref<256xi32>
%buf72_1 = AIE.buffer(%t72) { sym_name = "b72" } : memref<256xi32>
```
Then we can write the Stream to Memory Map DMA transfer with 2 buffer descriptors:
```
%mem72 = AIE.mem(%t72) {
	%dma0 = AIE.dmaStart("S2MM0", ^bd0, ^end)
	^bd0:
		AIE.useLock(%lock72_0, "Acquire", 0)
		AIE.dmaBd(<%buf72_0: memref<256xi32>, 0, 256>, 0)
		AIE.useLock(%lock72_0, "Release", 1)
		br ^bd1 // point to the next BD, or termination
	^bd1:
		AIE.useLock(%lock72_1, "Acquire", 0)
		AIE.dmaBd(<%buf72_1: memref<256xi32>, 0, 256>, 0)
		AIE.useLock(%lock72_1, "Release", 1)
		br ^bd0 // point to the next BD, or termination
	^end:

AIE.end

}
```

We can use the core in a similar fashion, using the two locks to perform operations on each buffer:
```
%c72 = AIE.core(%t72) {
	%val1 = constant 7 : i32
	%idx1 = constant 3 : index
	%idx2 = constant 10 : index

	%2 = addi %val1, %val1 : i32
	
	AIE.useLock(%lock72_0, "Acquire", 1) // acquire for consume in the core
	memref.store %2, %buf72[%idx1] : memref<512xi32> // store operation
	AIE.useLock(%lock72_0, "Release", 0) // release back to the memory
	
	AIE.useLock(%lock72_1, "Acquire", 1) // acquire for consume in the core
	memref.store %2, %buf72[%idx2] : memref<512xi32> // store operation
	AIE.useLock(%lock72_1, "Release", 0) // release back to the memory
}
```

## Controlling from the ARM Processor

[Controlling From ARM](https://github.com/Xilinx/mlir-aie/tree/main/test/unit_tests/17_shim_dma_with_core/aie.mlir)

We can perform some operations from the ARM processor and configure the lock to start the transfer. Here is a simple example where we write to a buffer, and begin the data transfer all from the host code.

We use a similar example to the single buffered communication:


```
%lock71 = AIE.lock(%t71, 0)  // Tile, Lock Number (0-15)
%lock72 = AIE.lock(%t72, 0) 

%buf71 = AIE.buffer(%t71) { sym_name = "a71" } : memref<512xi32>
%buf72 = AIE.buffer(%t72) { sym_name = "a72" } : memref<512xi32>
```

Start the Memory Map to Stream DMA from the source:
```
%mem71 = AIE.mem(%tile71) {
	%dma0 = AIE.dmaStart("MM2S0", ^bd0, ^end)
	^bd0:
		AIE.useLock(%lock71, "Acquire", 1) // Acquire in State 0
		AIE.dmaBd(<%buf71 : memref<512xi32>, 0, 512>, 0)
		AIE.useLock(%lock71, "Release", 1) // Release in State 1
		br ^end 
	^end:
	AIE.end
}
```
Start the Stream to Memory Map DMA from the destination:

```
%mem72 = AIE.mem(%tile72) {
	%dma0 = AIE.dmaStart("S2MM0", ^bd0, ^end)
	^bd0:
		AIE.useLock(%lock72, "Acquire", 0)
		AIE.dmaBd(<%buf72 : memref<512xi32>, 0, 512>, 0)
		AIE.useLock(%lock72, "Release", 1)
		br ^end 
	^end:
	AIE.end
}
```
Since %lock71 is now acquired at state 1, we need to manually release the lock into that state from the host side. This is because the default state of all locks are 0, so they are immediately able to be acquired.

In the host code, lets write to the buffer 71:
```
// We're going to stamp over the memory

for (int i = 0; i < DMA_COUNT; i++){
	mlir_aie_write_buffer_a71(ctx, i, 0xdeadbeef);
}
```

and release the lock:

```
XAieTile_LockRelease(&(TileInst[7][1]), 0, 1, 0); // Release lock
```

This allows the data transfer to begin

## Static DDR Configuration
[Static DDR](https://github.com/Xilinx/mlir-aie/tree/main/test/unit_tests/17_shim_dma_with_core/aie.mlir)

To read/write from DDR, we declare an external buffer with a location and size
```
%ext_buffer = AIE.external_buffer 0x02010004000 : memref<512 x i32>
```

We can then use the shimDMA to read/write from that location:

```
%lock70 = AIE.lock(%t70, 1)

%mem70 = AIE.mem(%tile70) {
	%dma0 = AIE.dmaStart("MM2S0", ^bd0, ^end) \\Read
	^bd0:
		AIE.useLock(%lock70 , "Acquire", 0)
		AIE.dmaBd(<%ext_buffer : memref<512xi32>, 0, 512>, 0)
		AIE.useLock(%lolock70 k72, "Release", 1)
		br ^end 
	^end:
	AIE.end
}
```

We can write to the external buffer using mmap in the host code:
```
#define BRAM_ADDR (0x4000+0x020100000000LL)
#define DMA_COUNT 512

int fd = open("/dev/mem", O_RDWR | O_SYNC);

if (fd != -1) {

	bram_ptr = (uint32_t *)mmap(NULL, 0x8000, PROT_READ|PROT_WRITE, MAP_SHARED, fd, BRAM_ADDR);

	for (int i=0; i<DMA_COUNT; i++) {
		bram_ptr[i] = 0xdeadbeef; //Write deadbeef
	}
}
```

## Dynamic DDR Configuration

In this pattern, we will show a design pattern for dynamic DDR configuration
```
module {

%t70 = AIE.tile(7, 0)
%t71 = AIE.tile(7, 1)
%t72 = AIE.tile(7, 2)

%buf72_0 = AIE.buffer(%t72) {sym_name="a"} : memref<256xi32>
%buf72_1 = AIE.buffer(%t72) {sym_name="b"} : memref<256xi32>

%l72_0 = AIE.lock(%t72, 0)
%l72_1 = AIE.lock(%t72, 1)

%m72 = AIE.mem(%t72) {

	%srcDma = AIE.dmaStart("MM2S0", ^bd0, ^end)
	^bd0:
		AIE.useLock(%l72_0, "Acquire", 1)
		AIE.dmaBd(<%buf72_0 : memref<256xi32>, 0, 256>, 0)
		AIE.useLock(%l72_0, "Release", 0)
	br ^bd1
	^bd1:
		AIE.useLock(%l72_1, "Acquire", 1)
		AIE.dmaBd(<%buf72_1 : memref<256xi32>, 0, 256>, 0)
		AIE.useLock(%l72_1, "Release", 0)
	br ^bd0
	^end:

	AIE.end
}

AIE.flow(%t72, "DMA" : 0, %t70, "DMA" : 0)

}
```

In our host code, we can create the external buffer and write to it:

```
#define BRAM_ADDR (0x4000+0x020100000000LL)
#define DMA_COUNT 512

int fd = open("/dev/mem", O_RDWR | O_SYNC);

if (fd != -1) {

	bram_ptr = (uint32_t *)mmap(NULL, 0x8000, PROT_READ|PROT_WRITE, MAP_SHARED, fd, BRAM_ADDR);

	for (int i=0; i<DMA_COUNT; i++) {
		bram_ptr[i] = 0xdeadbeef; //Write deadbeef
	}
}
```

We can write to buffer a and program the SHIM DMA using the XAIE API:

```
// Populate buffer with some data. It will get pushed into a stream connected
// to the ShimDMA.

for (int i=0; i<DMA_COUNT; i++) {
	uint32_t d = i+1;
	mlir_aie_write_buffer_a(ctx, i, d);
}

// Program the ShimDMA to write from stream to memory

auto burstlen = 4;
XAieDma_ShimInitialize(&(TileInst[7][0]), &ShimDmaInst1);
XAieDma_ShimBdSetAddr(&ShimDmaInst1, 1, HIGH_ADDR((u64)BRAM_ADDR), LOW_ADDR((u64)BRAM_ADDR), sizeof(u32) * DMA_COUNT);
XAieDma_ShimBdSetAxi(&ShimDmaInst1, 1 , 0, burstlen, 0, 0, XAIE_ENABLE);
XAieDma_ShimBdWrite(&ShimDmaInst1, 1);
XAieDma_ShimSetStartBd((&ShimDmaInst1), XAIEDMA_SHIM_CHNUM_S2MM0, 1); //Start the Buffer Descriptor
XAieDma_ShimChControl((&ShimDmaInst1), XAIEDMA_SHIM_CHNUM_S2MM0, XAIE_DISABLE, XAIE_DISABLE, XAIE_ENABLE);

```
We can then release the locks manually from the host code in order to begin the transfer:
```
XAieTile_LockRelease(&(TileInst[7][2]), 0, 0x1, 0);
XAieTile_LockRelease(&(TileInst[7][2]), 1, 0x1, 0);
```

## Using AIE ObjectFIFOs

[ObjectFIFO Example](https://github.com/Xilinx/mlir-aie/tree/main/test/objectFifo-stateful-transform/non_adjacency_test_1.aie.mlir)

<<<<<<< HEAD
An objectFifo can be established between two tiles.

Define two tiles and create an AIE.objectFifo with two elements of type <memref<16xi32>> between them:
=======
An objectFIFO can be established between two tiles.
Unlike a typical FIFO, elements are not pushed to nor popped from the objectFIFO. Instead, a pool of memory elements is allocated to the objectFIFO. 
Processes can then write to and read from these memory elements after acquiring them.

Define two tiles and create an AIE.objectFifo of depth two between them, with the two elements being of type <memref<16xi32>>:
>>>>>>> da747254
```
%tile12 = AIE.tile(1, 2)
%tile33 = AIE.tile(3, 3)
%objFifo = AIE.objectFifo.createObjectFifo(%tile12, %tile33, 2) : !AIE.objectFifo<memref<16xi32>>
```
<<<<<<< HEAD

objectFifo operations have a 'port' attribute which indicates whether a tile is a 'producer' or a 'consumer' of that objectFifo.
Operations can be performed on the objectFifo in the cores: elements can be acquired from the objectFIFO and accessed via an AIE.objectFifoSubview type, then released. 
=======
After subsequent conversion passes, each of the objectFifo elements is instantiated as an AIE.buffer with an AIE.lock.

objectFIFO operations have a 'port' attribute which indicates whether a tile is a 'producer' or a 'consumer' of that objectFIFO.
Operations can be performed on the objectFIFO in the cores: elements can be acquired from the objectFIFO and accessed via an AIE.objectFifoSubview type, then released: 
>>>>>>> da747254
```
%core12 = AIE.core(%tile12) {
	%c0 = arith.constant 0 : index
	%c1 = arith.constant 1 : index
	%height = arith.constant 12 : index

	scf.for %indexInHeight = %c0 to %height step %c1 {
<<<<<<< HEAD
		%subview = AIE.objectFifo.acquire{ port = "produce" }(%objFifo : !AIE.objectFifo<memref<16xi32>>, 1) : !AIE.objectFifoSubview<memref<16xi32>>
		%elem0 = AIE.objectFifo.subview.access %subview[0] : !AIE.objectFifoSubview<memref<16xi32>> -> memref<16xi32>
		call @some_work(%elem0) : (memref<16xi32>) -> ()
		AIE.objectFifo.release{ port = "produce" }(%objFifo : !AIE.objectFifo<memref<16xi32>>, 1)
=======
		%subview = AIE.objectFifo.acquire<Produce>(%objFifo : !AIE.objectFifo<memref<16xi32>>, 1) : !AIE.objectFifoSubview<memref<16xi32>>
		%elem0 = AIE.objectFifo.subview.access %subview[0] : !AIE.objectFifoSubview<memref<16xi32>> -> memref<16xi32>
		call @some_work(%elem0) : (memref<16xi32>) -> ()
		AIE.objectFifo.release<Produce>(%objFifo : !AIE.objectFifo<memref<16xi32>>, 1)
>>>>>>> da747254
	}
	
	AIE.end
}

%core33 = AIE.core(%tile33) {
	%c0 = arith.constant 0 : index
	%c1 = arith.constant 1 : index
	%height = arith.constant 12 : index

	scf.for %indexInHeight = %c0 to %height step %c1 { 
<<<<<<< HEAD
		%subview = AIE.objectFifo.acquire{ port = "consume" }(%objFifo : !AIE.objectFifo<memref<16xi32>>, 1) : !AIE.objectFifoSubview<memref<16xi32>>
		%elem0 = AIE.objectFifo.subview.access %subview[0] : !AIE.objectFifoSubview<memref<16xi32>> -> memref<16xi32>
		call @some_work(%elem0) : (memref<16xi32>) -> ()
		AIE.objectFifo.release{ port = "consume" }(%objFifo : !AIE.objectFifo<memref<16xi32>>, 1)
=======
		%subview = AIE.objectFifo.acquire<Consume>(%objFifo : !AIE.objectFifo<memref<16xi32>>, 1) : !AIE.objectFifoSubview<memref<16xi32>>
		%elem0 = AIE.objectFifo.subview.access %subview[0] : !AIE.objectFifoSubview<memref<16xi32>> -> memref<16xi32>
		call @some_work(%elem0) : (memref<16xi32>) -> ()
		AIE.objectFifo.release<Consume>(%objFifo : !AIE.objectFifo<memref<16xi32>>, 1)
>>>>>>> da747254
	}
	
	AIE.end
}
```

<<<<<<< HEAD
For correct execution, loops that contain objectFifo operations are unrolled based on objectFifo size; the previous code in core12 becomes:
=======
For correct execution, loops that contain objectFIFO operations must be unrolled based on objectFIFO size; the previous code in core12 becomes:
>>>>>>> da747254
```
%core12 = AIE.core(%tile12) {
	%c0 = arith.constant 0 : index
	%c2 = arith.constant 2 : index
	%height = arith.constant 12 : index

	scf.for %indexInHeight = %c0 to %height step %c2 {
<<<<<<< HEAD
		%subview0 = AIE.objectFifo.acquire{ port = "produce" }(%objFifo : !AIE.objectFifo<memref<16xi32>>, 1) : !AIE.objectFifoSubview<memref<16xi32>>
		%elem00 = AIE.objectFifo.subview.access %subview0[0] : !AIE.objectFifoSubview<memref<16xi32>> -> memref<16xi32>
		call @some_work(%elem00) : (memref<16xi32>) -> ()
		AIE.objectFifo.release{ port = "produce" }(%objFifo : !AIE.objectFifo<memref<16xi32>>, 1)

		%subview1 = AIE.objectFifo.acquire{ port = "produce" }(%objFifo : !AIE.objectFifo<memref<16xi32>>, 1) : !AIE.objectFifoSubview<memref<16xi32>>
		%elem10 = AIE.objectFifo.subview.access %subview1[0] : !AIE.objectFifoSubview<memref<16xi32>> -> memref<16xi32>
		call @some_work(%elem10) : (memref<16xi32>) -> ()
		AIE.objectFifo.release{ port = "produce" }(%objFifo : !AIE.objectFifo<memref<16xi32>>, 1)
=======
		%subview0 = AIE.objectFifo.acquire<Produce>(%objFifo : !AIE.objectFifo<memref<16xi32>>, 1) : !AIE.objectFifoSubview<memref<16xi32>>
		%elem00 = AIE.objectFifo.subview.access %subview0[0] : !AIE.objectFifoSubview<memref<16xi32>> -> memref<16xi32>
		call @some_work(%elem00) : (memref<16xi32>) -> ()
		AIE.objectFifo.release<Produce>(%objFifo : !AIE.objectFifo<memref<16xi32>>, 1)

		%subview1 = AIE.objectFifo.acquire<Produce>(%objFifo : !AIE.objectFifo<memref<16xi32>>, 1) : !AIE.objectFifoSubview<memref<16xi32>>
		%elem10 = AIE.objectFifo.subview.access %subview1[0] : !AIE.objectFifoSubview<memref<16xi32>> -> memref<16xi32>
		call @some_work(%elem10) : (memref<16xi32>) -> ()
		AIE.objectFifo.release<Produce>(%objFifo : !AIE.objectFifo<memref<16xi32>>, 1)
>>>>>>> da747254
	}
	
	AIE.end
}
```

<<<<<<< HEAD
At a higher abstraction level, a process can be registered to an objectFifo using access patterns and work functions:
=======
At a higher abstraction level, a process can be registered to an objectFIFO using access patterns and work functions:
>>>>>>> da747254
```
module @objectFIFO  {
    %tile12 = AIE.tile(1, 2)
    %tile33 = AIE.tile(3, 3)

    %objFifo = AIE.objectFifo.createObjectFifo(%tile12, %tile33, 2) : !AIE.objectFifo<memref<16xi32>>

    %prodAcqPattern = arith.constant dense<[1]> : tensor<1xi32>
    %prodRelPattern = arith.constant dense<[1]> : tensor<1xi32>
    %prodLength = arith.constant 12 : index
    func @producer_work() -> () {
        return
    }

<<<<<<< HEAD
    AIE.objectFifo.registerProcess{ port = "produce" }(%objFifo : !AIE.objectFifo<memref<16xi32>>, %prodAcqPattern : tensor<1xi32>, %prodRelPattern : tensor<1xi32>, @producer_work, %prodLength)
=======
    AIE.objectFifo.registerProcess<Produce>(%objFifo : !AIE.objectFifo<memref<16xi32>>, %prodAcqPattern : tensor<1xi32>, %prodRelPattern : tensor<1xi32>, @producer_work, %prodLength)
>>>>>>> da747254
}
```<|MERGE_RESOLUTION|>--- conflicted
+++ resolved
@@ -346,32 +346,20 @@
 
 [ObjectFIFO Example](https://github.com/Xilinx/mlir-aie/tree/main/test/objectFifo-stateful-transform/non_adjacency_test_1.aie.mlir)
 
-<<<<<<< HEAD
-An objectFifo can be established between two tiles.
-
-Define two tiles and create an AIE.objectFifo with two elements of type <memref<16xi32>> between them:
-=======
 An objectFIFO can be established between two tiles.
 Unlike a typical FIFO, elements are not pushed to nor popped from the objectFIFO. Instead, a pool of memory elements is allocated to the objectFIFO. 
 Processes can then write to and read from these memory elements after acquiring them.
 
 Define two tiles and create an AIE.objectFifo of depth two between them, with the two elements being of type <memref<16xi32>>:
->>>>>>> da747254
 ```
 %tile12 = AIE.tile(1, 2)
 %tile33 = AIE.tile(3, 3)
 %objFifo = AIE.objectFifo.createObjectFifo(%tile12, %tile33, 2) : !AIE.objectFifo<memref<16xi32>>
 ```
-<<<<<<< HEAD
-
-objectFifo operations have a 'port' attribute which indicates whether a tile is a 'producer' or a 'consumer' of that objectFifo.
-Operations can be performed on the objectFifo in the cores: elements can be acquired from the objectFIFO and accessed via an AIE.objectFifoSubview type, then released. 
-=======
 After subsequent conversion passes, each of the objectFifo elements is instantiated as an AIE.buffer with an AIE.lock.
 
 objectFIFO operations have a 'port' attribute which indicates whether a tile is a 'producer' or a 'consumer' of that objectFIFO.
 Operations can be performed on the objectFIFO in the cores: elements can be acquired from the objectFIFO and accessed via an AIE.objectFifoSubview type, then released: 
->>>>>>> da747254
 ```
 %core12 = AIE.core(%tile12) {
 	%c0 = arith.constant 0 : index
@@ -379,17 +367,10 @@
 	%height = arith.constant 12 : index
 
 	scf.for %indexInHeight = %c0 to %height step %c1 {
-<<<<<<< HEAD
-		%subview = AIE.objectFifo.acquire{ port = "produce" }(%objFifo : !AIE.objectFifo<memref<16xi32>>, 1) : !AIE.objectFifoSubview<memref<16xi32>>
-		%elem0 = AIE.objectFifo.subview.access %subview[0] : !AIE.objectFifoSubview<memref<16xi32>> -> memref<16xi32>
-		call @some_work(%elem0) : (memref<16xi32>) -> ()
-		AIE.objectFifo.release{ port = "produce" }(%objFifo : !AIE.objectFifo<memref<16xi32>>, 1)
-=======
 		%subview = AIE.objectFifo.acquire<Produce>(%objFifo : !AIE.objectFifo<memref<16xi32>>, 1) : !AIE.objectFifoSubview<memref<16xi32>>
 		%elem0 = AIE.objectFifo.subview.access %subview[0] : !AIE.objectFifoSubview<memref<16xi32>> -> memref<16xi32>
 		call @some_work(%elem0) : (memref<16xi32>) -> ()
 		AIE.objectFifo.release<Produce>(%objFifo : !AIE.objectFifo<memref<16xi32>>, 1)
->>>>>>> da747254
 	}
 	
 	AIE.end
@@ -401,28 +382,17 @@
 	%height = arith.constant 12 : index
 
 	scf.for %indexInHeight = %c0 to %height step %c1 { 
-<<<<<<< HEAD
-		%subview = AIE.objectFifo.acquire{ port = "consume" }(%objFifo : !AIE.objectFifo<memref<16xi32>>, 1) : !AIE.objectFifoSubview<memref<16xi32>>
-		%elem0 = AIE.objectFifo.subview.access %subview[0] : !AIE.objectFifoSubview<memref<16xi32>> -> memref<16xi32>
-		call @some_work(%elem0) : (memref<16xi32>) -> ()
-		AIE.objectFifo.release{ port = "consume" }(%objFifo : !AIE.objectFifo<memref<16xi32>>, 1)
-=======
 		%subview = AIE.objectFifo.acquire<Consume>(%objFifo : !AIE.objectFifo<memref<16xi32>>, 1) : !AIE.objectFifoSubview<memref<16xi32>>
 		%elem0 = AIE.objectFifo.subview.access %subview[0] : !AIE.objectFifoSubview<memref<16xi32>> -> memref<16xi32>
 		call @some_work(%elem0) : (memref<16xi32>) -> ()
 		AIE.objectFifo.release<Consume>(%objFifo : !AIE.objectFifo<memref<16xi32>>, 1)
->>>>>>> da747254
 	}
 	
 	AIE.end
 }
 ```
 
-<<<<<<< HEAD
-For correct execution, loops that contain objectFifo operations are unrolled based on objectFifo size; the previous code in core12 becomes:
-=======
 For correct execution, loops that contain objectFIFO operations must be unrolled based on objectFIFO size; the previous code in core12 becomes:
->>>>>>> da747254
 ```
 %core12 = AIE.core(%tile12) {
 	%c0 = arith.constant 0 : index
@@ -430,17 +400,6 @@
 	%height = arith.constant 12 : index
 
 	scf.for %indexInHeight = %c0 to %height step %c2 {
-<<<<<<< HEAD
-		%subview0 = AIE.objectFifo.acquire{ port = "produce" }(%objFifo : !AIE.objectFifo<memref<16xi32>>, 1) : !AIE.objectFifoSubview<memref<16xi32>>
-		%elem00 = AIE.objectFifo.subview.access %subview0[0] : !AIE.objectFifoSubview<memref<16xi32>> -> memref<16xi32>
-		call @some_work(%elem00) : (memref<16xi32>) -> ()
-		AIE.objectFifo.release{ port = "produce" }(%objFifo : !AIE.objectFifo<memref<16xi32>>, 1)
-
-		%subview1 = AIE.objectFifo.acquire{ port = "produce" }(%objFifo : !AIE.objectFifo<memref<16xi32>>, 1) : !AIE.objectFifoSubview<memref<16xi32>>
-		%elem10 = AIE.objectFifo.subview.access %subview1[0] : !AIE.objectFifoSubview<memref<16xi32>> -> memref<16xi32>
-		call @some_work(%elem10) : (memref<16xi32>) -> ()
-		AIE.objectFifo.release{ port = "produce" }(%objFifo : !AIE.objectFifo<memref<16xi32>>, 1)
-=======
 		%subview0 = AIE.objectFifo.acquire<Produce>(%objFifo : !AIE.objectFifo<memref<16xi32>>, 1) : !AIE.objectFifoSubview<memref<16xi32>>
 		%elem00 = AIE.objectFifo.subview.access %subview0[0] : !AIE.objectFifoSubview<memref<16xi32>> -> memref<16xi32>
 		call @some_work(%elem00) : (memref<16xi32>) -> ()
@@ -450,18 +409,13 @@
 		%elem10 = AIE.objectFifo.subview.access %subview1[0] : !AIE.objectFifoSubview<memref<16xi32>> -> memref<16xi32>
 		call @some_work(%elem10) : (memref<16xi32>) -> ()
 		AIE.objectFifo.release<Produce>(%objFifo : !AIE.objectFifo<memref<16xi32>>, 1)
->>>>>>> da747254
 	}
 	
 	AIE.end
 }
 ```
 
-<<<<<<< HEAD
-At a higher abstraction level, a process can be registered to an objectFifo using access patterns and work functions:
-=======
 At a higher abstraction level, a process can be registered to an objectFIFO using access patterns and work functions:
->>>>>>> da747254
 ```
 module @objectFIFO  {
     %tile12 = AIE.tile(1, 2)
@@ -476,10 +430,6 @@
         return
     }
 
-<<<<<<< HEAD
-    AIE.objectFifo.registerProcess{ port = "produce" }(%objFifo : !AIE.objectFifo<memref<16xi32>>, %prodAcqPattern : tensor<1xi32>, %prodRelPattern : tensor<1xi32>, @producer_work, %prodLength)
-=======
     AIE.objectFifo.registerProcess<Produce>(%objFifo : !AIE.objectFifo<memref<16xi32>>, %prodAcqPattern : tensor<1xi32>, %prodRelPattern : tensor<1xi32>, @producer_work, %prodLength)
->>>>>>> da747254
 }
 ```