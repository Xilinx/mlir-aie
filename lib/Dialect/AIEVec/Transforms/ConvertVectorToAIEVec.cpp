//===-ConvertVectorToAIEVec.cpp - Lower Vector to AIE vector ----*- C++ -*-===//
//
// This file is licensed under the Apache License v2.0 with LLVM Exceptions.
// See https://llvm.org/LICENSE.txt for license information.
// SPDX-License-Identifier: Apache-2.0 WITH LLVM-exception
//
// (c) Copyright 2022 Xilinx Inc.
//
//===----------------------------------------------------------------------===//
// This is the implementation of the lowering pass from standard Vector
// dialect to AIEVec, compatible with the AIE vector architecture.
//===----------------------------------------------------------------------===//

#include <algorithm>
#include <optional>
#include <tuple>

#include "aie/Dialect/AIEVec/AIEVecUtils.h"
#include "aie/Dialect/AIEVec/IR/AIEVecOps.h"
#include "aie/Dialect/AIEVec/Pipelines/Passes.h"
#include "aie/Dialect/AIEVec/Transforms/FoldMulAddChainToConvOp.h"
#include "aie/Dialect/AIEVec/Transforms/IntervalReuse.h"
#include "aie/Dialect/AIEVec/Transforms/Passes.h"
#include "mlir/Conversion/AffineToStandard/AffineToStandard.h"
#include "mlir/Dialect/Affine/Analysis/LoopAnalysis.h"
#include "mlir/Dialect/Affine/IR/AffineOps.h"
#include "mlir/Dialect/Func/IR/FuncOps.h"
#include "mlir/Dialect/MemRef/IR/MemRef.h"
#include "mlir/Dialect/SCF/IR/SCF.h"
#include "mlir/Dialect/Vector/Transforms/VectorTransforms.h"
#include "mlir/IR/PatternMatch.h"
#include "mlir/IR/TypeUtilities.h"
#include "mlir/Pass/PassManager.h"
#include "mlir/Transforms/DialectConversion.h"
#include "mlir/Transforms/GreedyPatternRewriteDriver.h"
#include "mlir/Transforms/Passes.h"
#include "llvm/ADT/SmallSet.h"

namespace xilinx::aievec {
#define GEN_PASS_DEF_LOWERVECTORTOAIEVEC
#define GEN_PASS_DEF_CANONICALIZEFORAIEVEC
#define GEN_PASS_DEF_REDUNDANTLOADSTOREOPTIMIZATION
#define GEN_PASS_DEF_AIEVECTRANSFORMATION
#define GEN_PASS_DEF_AIEVECCONVOPTRANSFORMATION

#include "aie/Dialect/AIEVec/Transforms/Passes.h.inc"
} // namespace xilinx::aievec

namespace xilinx {
enum class AIEArch {
  AIE,    // Original AIE
  AIE_ML, // ML/V2 version of AIE
};
} // namespace xilinx

using namespace mlir;
using namespace arith;
using namespace vector;
using namespace xilinx;
using namespace xilinx::aievec;

#define DEBUG_TYPE "aievec-lowering"

//===----------------------------------------------------------------------===//
// Utility functions
//===----------------------------------------------------------------------===//

// Given the LHS and RHS of an `arith::AddIOp`, if one of them is defined by an
// `arith::MulIOp`, return a tuple with the `lhs`, `rhs`, and `acc` of the MAC
// operation that can replace them.
static std::optional<std::tuple<Value, Value, Value>>
extractMACOperandsFromAddOperands(Value addLhs, Value addRhs) {
  auto lhsDefOp = addLhs.getDefiningOp();
  auto rhsDefOp = addRhs.getDefiningOp();
  arith::MulIOp mulOp = nullptr;
  Value acc;
  if (lhsDefOp) {
    mulOp = dyn_cast<arith::MulIOp>(lhsDefOp);
    acc = addRhs;
  }
  if (!mulOp && rhsDefOp) {
    mulOp = dyn_cast<arith::MulIOp>(rhsDefOp);
    acc = addLhs;
  }
  if (!mulOp)
    return {};
  return std::make_tuple(mulOp.getLhs(), mulOp.getRhs(), acc);
}

//===----------------------------------------------------------------------===//
// Analyses
//===----------------------------------------------------------------------===//

// Calculates the effective size of the load operation (in bits).
// If a long UPD is followed by another one with an offset, we count
// its effective size as the number of bits loaded up to that offset.
// E.g.:
//  As is, the effective size of:
//     %0 = aievec.upd %m[%i] {index = 0 : i8, offset = 0 : si32}
//                            : memref<256xi32>, vector<32xi32>
//  would be `8 * sizeof(i32) * 32` (i.e: 1024 bits).
//  On the other, for two arranged like so:
//     %0 = aievec.upd %m[%i] {index = 0 : i8, offset = 0 : si32}
//                            : memref<256xi32>, vector<32xi32>
//     %1 = aievec.upd %m[%i], %1 {index = 1 : i8, offset = 512 : si32}
//                                : memref<256xi32>, vector<32xi32>
// it would be `8 * sizeof(i32) * 32 - 512` (i.e.: 512 bits) each.
struct UPDOpEffectiveAccessSizeAnalysis {
  UPDOpEffectiveAccessSizeAnalysis(aievec::UPDOp updOp) {
    auto vecType = cast<VectorType>(updOp.getResult().getType());
    unsigned sizeInBits =
        cast<ShapedType>(vecType).getSizeInBits() - updOp.getOffset();
    for (Operation *user : updOp->getUsers()) {
      auto userUpdOp = dyn_cast<xilinx::aievec::UPDOp>(user);
      if (userUpdOp)
        sizeInBits -= userUpdOp.getOffset();
    }
    effectiveSize = sizeInBits;
  }

  unsigned effectiveSize;
};

//===----------------------------------------------------------------------===//
// Lowering patterns
//===----------------------------------------------------------------------===//
// This pattern fold `vector.extract` and `vector.broadcast` into
// `aievec.broadcast` for aie-ml
struct FoldVectorExtractAndBroadcastToAIEBroadcast
    : public OpConversionPattern<vector::BroadcastOp> {
  using OpConversionPattern<vector::BroadcastOp>::OpConversionPattern;

  LogicalResult
  matchAndRewrite(vector::BroadcastOp bcastOp, OpAdaptor adaptor,
                  ConversionPatternRewriter &rewriter) const override {

    auto extOp =
        dyn_cast<vector::ExtractOp>(bcastOp.getSource().getDefiningOp());

    if (!extOp)
      return failure();

    auto src = extOp.getVector();
    auto pos = extOp.getPosition();
    VectorType resultType = bcastOp.getResult().getType().cast<VectorType>();

    rewriter.replaceOpWithNewOp<aievec::BroadcastOp>(
        bcastOp, resultType, src, cast<IntegerAttr>(pos[0]).getInt());

    return success();
  }
};

static bool canFoldAIEShiftAndBroadcast(aievec::BroadcastOp op,
                                        aievec::ShiftOp &shiftOp,
                                        int32_t &idx) {
  if (!op.getSource().getDefiningOp())
    return false;

  shiftOp = dyn_cast<aievec::ShiftOp>(op.getSource().getDefiningOp());

  if (!shiftOp)
    return false;

  VectorType vType = shiftOp->getResult(0).getType().cast<VectorType>();
  int32_t elemSize = getElementSizeInBits(vType);
  idx = shiftOp.getShift() * 8 / elemSize + op.getIdx();

  if (idx <= 0 || idx >= (int32_t)getVectorLaneSize(vType)) {
    return false;
  }

  return true;
}

struct FoldAIEShiftAndBroadcast
    : public OpConversionPattern<aievec::BroadcastOp> {
  using OpConversionPattern<aievec::BroadcastOp>::OpConversionPattern;

  LogicalResult
  matchAndRewrite(aievec::BroadcastOp bcastOp, OpAdaptor adaptor,
                  ConversionPatternRewriter &rewriter) const override {
    aievec::ShiftOp shiftOp = nullptr;
    int32_t idx = 0;

    if (!canFoldAIEShiftAndBroadcast(bcastOp, shiftOp, idx)) {
      return failure();
    }

    SmallVector<Value> sources = shiftOp.getSources();

    VectorType resultType = bcastOp.getResult().getType().cast<VectorType>();

    rewriter.replaceOpWithNewOp<aievec::BroadcastOp>(bcastOp, resultType,
                                                     sources[0], idx);

    return success();
  }
};

// This pattern replaces `arith.muli`+`arith.addi` on vectors with
// `aievec.mac_elem`. This pattern works for aie-ml.
struct ConvertMulAddToAIEVecFMAElemOpPattern
    : public OpConversionPattern<arith::AddIOp> {
  using OpConversionPattern<arith::AddIOp>::OpConversionPattern;

  ConvertMulAddToAIEVecFMAElemOpPattern(MLIRContext *context,
                                        unsigned shiftParam = 0)
      : OpConversionPattern<arith::AddIOp>(context), shiftParam(shiftParam) {}

  LogicalResult
  matchAndRewrite(arith::AddIOp addOp, OpAdaptor adaptor,
                  ConversionPatternRewriter &rewriter) const override {
    // Verify it's a vector operation
    VectorType resultType = dyn_cast<VectorType>(addOp.getType());
    if (!resultType)
      return failure();

    // Verify it can be replaced by a MAC
    auto res =
        extractMACOperandsFromAddOperands(adaptor.getLhs(), adaptor.getRhs());
    if (!res)
      return failure();
    auto [lhs, rhs, acc] = *res;

    // Verify the vector type is supported by AIEML
    unsigned resultElWidth =
        resultType.getElementType().getIntOrFloatBitWidth();
    unsigned laneSize = getVectorLaneSize(resultType);

    if ((laneSize != 32 || resultElWidth != 16) &&
        (laneSize != 16 || resultElWidth != 32))
      return failure();

    Type accType = getVectorOpDestType(cast<VectorType>(acc.getType()),
                                       /*AIEML =*/true);
    auto upsOp = rewriter.create<aievec::UPSOp>(addOp.getLoc(), accType, acc);
    auto fmaElemOp = rewriter.create<aievec::FMAElemOp>(
        addOp.getLoc(), accType, lhs, rhs, upsOp.getResult(),
        /*fmsub=*/false);
    rewriter.replaceOpWithNewOp<aievec::SRSOp>(
        addOp, resultType, fmaElemOp.getResult(), shiftParam);

    return success();
  }

  unsigned shiftParam;
};

// This pattern replaces `arith.muli` on vectors with
// `aievec.mul_elem`. This pattern works for aie-ml.
struct ConvertMulToAIEVecMulElemOpPattern
    : public OpConversionPattern<arith::MulIOp> {
  using OpConversionPattern<arith::MulIOp>::OpConversionPattern;

  ConvertMulToAIEVecMulElemOpPattern(MLIRContext *context,
                                     unsigned shiftParam = 0)
      : OpConversionPattern<arith::MulIOp>(context), shiftParam(shiftParam) {}

  LogicalResult
  matchAndRewrite(arith::MulIOp mulOp, OpAdaptor adaptor,
                  ConversionPatternRewriter &rewriter) const override {
    // Verify it's a vector operation
    VectorType resultType = dyn_cast<VectorType>(mulOp.getType());
    if (!resultType)
      return failure();

    auto isAddOp = [&](Operation *op) { return isa<arith::AddIOp>(op); };
    // Verify it is not a part of MAC
    if (mulOp->hasOneUse() && llvm::any_of(mulOp->getUsers(), isAddOp))
      return failure();

    // Verify the vector type is supported by AIEML
    unsigned resultElWidth =
        resultType.getElementType().getIntOrFloatBitWidth();
    unsigned laneSize = getVectorLaneSize(resultType);

    if ((laneSize != 32 || resultElWidth != 16) &&
        ((laneSize != 16 && laneSize != 32) || resultElWidth != 32))
      return failure();

    // Deal with the case:
    // Transfer -
    // %1 = arith.extsi %a : vector<32xi8> to vector<32xi32>
    // %2 = arith.extsi %b : vector<32xi8> to vector<32xi32>
    // %3 = arith.muli %1, %2 : vector<32xi32>
    // to -
    // aievec.mul_elem(%a, %b) : vector<64xi8>, vector<64xi8>, vector<32xi32>
    if (laneSize == 32 && resultElWidth == 32) {
      auto lhs = dyn_cast<arith::ExtSIOp>(mulOp->getOperand(0).getDefiningOp());
      auto rhs = dyn_cast<arith::ExtSIOp>(mulOp->getOperand(1).getDefiningOp());

      if (!lhs || !rhs)
        return failure();

      auto lval = lhs->getOperand(0);
      auto rval = rhs->getOperand(0);
<<<<<<< HEAD

      VectorType lSrcType = cast<VectorType>(lval.getType());
      VectorType rSrcType = cast<VectorType>(rval.getType());

      unsigned lBitWidth = lSrcType.getElementType().getIntOrFloatBitWidth();
      unsigned rBitWidth = rSrcType.getElementType().getIntOrFloatBitWidth();

=======

      VectorType lSrcType = cast<VectorType>(lval.getType());
      VectorType rSrcType = cast<VectorType>(rval.getType());

      unsigned lBitWidth = lSrcType.getElementType().getIntOrFloatBitWidth();
      unsigned rBitWidth = rSrcType.getElementType().getIntOrFloatBitWidth();

>>>>>>> 8e548d93
      if (lBitWidth != 8 || rBitWidth != 8)
        return failure();

      Type accType = getVectorOpDestType(lSrcType, /*AIEML =*/true);
      VectorType vecType =
          createVectorType(512 / lBitWidth, lSrcType.getElementType());

      auto zeroConstOp = rewriter.create<arith::ConstantOp>(
          lhs.getLoc(), rewriter.getIntegerAttr(lSrcType.getElementType(), 0));

      auto broadcastZeroOp = rewriter.create<aievec::BroadcastScalarOp>(
          lhs.getLoc(), vecType, zeroConstOp->getResult(0));
      auto extOp = rewriter.create<aievec::ExtOp>(
          lhs.getLoc(), lSrcType, broadcastZeroOp.getResult(), 0);

      SmallVector<Value> lSources = {lval, extOp->getResult(0)};
      SmallVector<Value> rSources = {rval, extOp->getResult(0)};
      auto lConcatOp =
          rewriter.create<aievec::ConcatOp>(lhs.getLoc(), vecType, lSources);
      auto rConcatOp =
          rewriter.create<aievec::ConcatOp>(rhs.getLoc(), vecType, rSources);

      auto mulElemOp = rewriter.create<aievec::MulElemOp>(
          mulOp.getLoc(), accType, lConcatOp->getResult(0),
          rConcatOp->getResult(0));
      rewriter.replaceOpWithNewOp<aievec::CastOp>(
          mulOp, resultType, mulElemOp.getResult(), /*isResAcc*/ false);
    } else {
      Type accType = getVectorOpDestType(cast<VectorType>(mulOp.getType()),
                                         /*AIEML =*/true);

      auto mulElemOp = rewriter.create<aievec::MulElemOp>(
          mulOp.getLoc(), accType, adaptor.getLhs(), adaptor.getRhs());
      rewriter.replaceOpWithNewOp<aievec::SRSOp>(
          mulOp, resultType, mulElemOp.getResult(), shiftParam);
    }
    return success();
  }

  unsigned shiftParam;
};

// This pattern converts a `vector.transfer_read` with a splat permutation map
// into a contiguous `vector.transfer_read` followed by a `vector.extract` to
// obtain the splat value and a `vector.broadcast` to broadcast it into a
// vector of the right size.
struct ConvertSplatTransferReadToBroadcastPattern
    : public OpConversionPattern<vector::TransferReadOp> {
  using OpConversionPattern<vector::TransferReadOp>::OpConversionPattern;

  LogicalResult
  matchAndRewrite(vector::TransferReadOp readOp, OpAdaptor adaptor,
                  ConversionPatternRewriter &rewriter) const override {
    AffineMap map = readOp.getPermutationMap();
    if (!map.isConstant())
      return failure();

    // If the innermost index comes from an `affine.apply` op, take the base
    // as the new innermost index for the new `vector.transfer_read`, and the
    // offset as the index for the `aievec.broadcast` op.
    SmallVector<Value, 8> indices;
    indices.append(adaptor.getIndices().begin(), adaptor.getIndices().end());
    Value innerMostIdx = indices[indices.size() - 1];
    Value newIdx = innerMostIdx;
    int64_t offset = 0;
    if (auto defOp = innerMostIdx.getDefiningOp())
      if (auto applyOp = dyn_cast<AffineApplyOp>(defOp))
        if (applyOp.getAffineMap().getNumDims() == 1) {
          newIdx = applyOp.getMapOperands()[0];
          offset = applyOp.getAffineMap().compose(ArrayRef<int64_t>{0})[0];
        }
    // XXX: We assume we are reading 1D vectors
    int64_t vlen = readOp.getVector().getType().getShape()[0];
    if (offset >= vlen) {
      // If the splat element is beyond the first vector, we calculate the
      // address of the vector containing the element.
      int64_t numElemsToSkip = vlen * (offset / vlen);
      offset = offset % vlen;
      auto newAddrMap = AffineMap::get(
          1, 0, getAffineDimExpr(0, readOp.getContext()) + numElemsToSkip);
      newIdx = rewriter
                   .create<AffineApplyOp>(readOp.getLoc(), newAddrMap,
                                          SmallVector<Value, 1>({newIdx}))
                   .getResult();
    }
    indices[indices.size() - 1] = newIdx;
    auto newReadOp = rewriter.create<vector::TransferReadOp>(
        readOp.getLoc(), readOp.getVector().getType(), adaptor.getSource(),
        indices, adaptor.getPadding());
    auto extractOp = rewriter.create<vector::ExtractOp>(
        readOp.getLoc(), newReadOp.getResult(), ArrayRef<int64_t>{offset});
    rewriter.replaceOpWithNewOp<vector::BroadcastOp>(
        readOp, newReadOp.getVector().getType(), extractOp.getResult());
    return success();
  }
};

static SmallVector<NamedAttribute>
buildFMAOpSplatAttrForElemTy(aievec::FMAOp fmaOp, int64_t bcastPos,
                             int64_t step = 1) {
  unsigned width = 0;
  auto elemTy = fmaOp.getLhs().getType().getElementType();
  auto intTy = dyn_cast<IntegerType>(elemTy);
  if (intTy)
    width = intTy.getWidth();
  auto ctx = fmaOp.getContext();
  switch (width) {
  case 16:
    // NOTE: The pattern is:
    //       acc[0]  = x[0]  * z[bcastPos] + x[16] * z[bcastPos+step]
    //       acc[1]  = x[1]  * z[bcastPos] + x[17] * z[bcastPos+step]
    //       acc[2]  = x[2]  * z[bcastPos] + x[18] * z[bcastPos+step]
    //       acc[3]  = x[3]  * z[bcastPos] + x[19] * z[bcastPos+step]
    //       acc[4]  = x[4]  * z[bcastPos] + x[20] * z[bcastPos+step]
    //       acc[5]  = x[5]  * z[bcastPos] + x[21] * z[bcastPos+step]
    //       acc[6]  = x[6]  * z[bcastPos] + x[22] * z[bcastPos+step]
    //       acc[7]  = x[7]  * z[bcastPos] + x[23] * z[bcastPos+step]
    //       acc[8]  = x[8]  * z[bcastPos] + x[24] * z[bcastPos+step]
    //       acc[9]  = x[9]  * z[bcastPos] + x[25] * z[bcastPos+step]
    //       acc[10] = x[10] * z[bcastPos] + x[26] * z[bcastPos+step]
    //       acc[11] = x[11] * z[bcastPos] + x[27] * z[bcastPos+step]
    //       acc[12] = x[12] * z[bcastPos] + x[28] * z[bcastPos+step]
    //       acc[13] = x[13] * z[bcastPos] + x[29] * z[bcastPos+step]
    //       acc[14] = x[14] * z[bcastPos] + x[30] * z[bcastPos+step]
    //       acc[15] = x[15] * z[bcastPos] + x[31] * z[bcastPos+step]
    return SmallVector<NamedAttribute, 11>(
        {{fmaOp.getXstartAttrName(), StringAttr::get(ctx, "0")},
         {fmaOp.getXoffsetsAttrName(), StringAttr::get(ctx, "0x73727170")},
         {fmaOp.getXoffsetsHiAttrName(), StringAttr::get(ctx, "0x77767574")},
         {fmaOp.getXstepAttrName(), fmaOp.getXstepAttr()},
         {fmaOp.getXsquareAttrName(), StringAttr::get(ctx, "0x3120")},
         {fmaOp.getZstartAttrName(),
          StringAttr::get(ctx, std::to_string(bcastPos))},
         {fmaOp.getZoffsetsAttrName(), StringAttr::get(ctx, "0")},
         {fmaOp.getZoffsetsHiAttrName(), StringAttr::get(ctx, "0")},
         {fmaOp.getZstepAttrName(), StringAttr::get(ctx, std::to_string(step))},
         {fmaOp.getZsquareAttrName(), fmaOp.getZsquareAttr()},
         {fmaOp.getFmsubAttrName(), fmaOp.getFmsubAttr()}});
  case 32:
    return SmallVector<NamedAttribute, 11>(
        {{fmaOp.getXstartAttrName(), StringAttr::get(ctx, "0")},
         {fmaOp.getXoffsetsAttrName(), StringAttr::get(ctx, "0x76543210")},
         {fmaOp.getXoffsetsHiAttrName(), fmaOp.getXoffsetsHiAttr()},
         {fmaOp.getXstepAttrName(), fmaOp.getXstepAttr()},
         {fmaOp.getXsquareAttrName(), fmaOp.getXsquareAttr()},
         {fmaOp.getZstartAttrName(),
          StringAttr::get(ctx, std::to_string(bcastPos))},
         {fmaOp.getZoffsetsAttrName(), StringAttr::get(ctx, "0x00000000")},
         {fmaOp.getZoffsetsHiAttrName(), fmaOp.getZoffsetsHiAttr()},
         {fmaOp.getZstepAttrName(), fmaOp.getZstepAttr()},
         {fmaOp.getZsquareAttrName(), fmaOp.getZsquareAttr()},
         {fmaOp.getFmsubAttrName(), fmaOp.getFmsubAttr()}});
  }
  return {};
}

// template <typename T>
// concept AIEv1MACLikeOp = std::same_as<T, aievec::FMAOp> || std::same_as<T,
// aievec::FMAOp::Adaptor>;

template <typename AIEv1MACLikeOp,
          typename = std::enable_if_t<
              std::is_same_v<AIEv1MACLikeOp, aievec::FMAOp> ||
              std::is_same_v<AIEv1MACLikeOp, aievec::FMAOp::Adaptor>>>
static bool isSingleColumnInt16VectorTimesScalarMac(AIEv1MACLikeOp fmaOp) {
  // lhs is a 32xi16 vector
  VectorType lhsVTy = cast<VectorType>(fmaOp.getLhs().getType());
  auto intTy = dyn_cast<IntegerType>(lhsVTy.getElementType());
  if (!intTy || intTy.getWidth() != 16)
    return false;
  if (lhsVTy.getShape()[0] != 32)
    return false;
  // Attributes match a Vector x Scalar mac
  if (fmaOp.getXoffsets() != "0x73727170" ||
      fmaOp.getXoffsetsHi() != "0x77767574" || fmaOp.getXstart() != "0" ||
      fmaOp.getXsquare() != "0x3120" || fmaOp.getZoffsets() != "0" ||
      fmaOp.getZoffsetsHi() != "0" || fmaOp.getZstep() != "1")
    return false;
  // lhs op is a concat of a vector and a dense<0> constant vector
  if (!fmaOp.getLhs().getDefiningOp())
    return false;
  aievec::ConcatOp concatOp =
      dyn_cast<aievec::ConcatOp>(fmaOp.getLhs().getDefiningOp());
  if (!concatOp)
    return false;
  auto tailVec = concatOp.getSources()[1];
  if (!tailVec.getDefiningOp())
    return false;
  auto constOp = dyn_cast<arith::ConstantOp>(tailVec.getDefiningOp());
  if (!constOp)
    return false;
  auto cstDense = dyn_cast<DenseIntElementsAttr>(constOp.getValue());
  if (!cstDense)
    return false;
  return llvm::all_of(cstDense, [](const APInt &val) { return val == 0; });
}

// This pattern folds an extract + broadcast feeding into an `aievec::FMAOp`
// into the op, using the shuffle attributes.
struct FoldBroadcastToFMAOp : public OpConversionPattern<aievec::FMAOp> {
  using OpConversionPattern<aievec::FMAOp>::OpConversionPattern;

  LogicalResult
  matchAndRewrite(aievec::FMAOp fmaOp, OpAdaptor adaptor,
                  ConversionPatternRewriter &rewriter) const override {
    auto concatOp =
        dyn_cast<aievec::ConcatOp>(adaptor.getLhs().getDefiningOp());
    if (!concatOp)
      return failure();
    vector::BroadcastOp bcastOp = nullptr;
    auto concatDefOp = concatOp.getSources()[0].getDefiningOp();
    if (concatDefOp)
      bcastOp = dyn_cast<vector::BroadcastOp>(concatDefOp);
    Value lhs = adaptor.getRhs();
    if (!bcastOp) {
      bcastOp = dyn_cast<vector::BroadcastOp>(adaptor.getRhs().getDefiningOp());
      if (!bcastOp)
        return failure();
      lhs = concatOp.getSources()[0];
    }
    auto extOp =
        dyn_cast<vector::ExtractOp>(bcastOp.getSource().getDefiningOp());
    if (!extOp)
      return failure();

    auto rhs = extOp.getVector();
    auto concatVecType = cast<VectorType>(concatOp.getResult().getType());
    auto zvec = rewriter.create<arith::ConstantOp>(
        concatOp.getLoc(), lhs.getType(), rewriter.getZeroAttr(lhs.getType()));
    auto lhsX2 =
        rewriter
            .create<aievec::ConcatOp>(concatOp.getLoc(), concatVecType,
                                      SmallVector<Value, 2>({lhs, zvec}))
            .getResult();
    // XXX: We assume a 1D vector
    auto pos = extOp.getPosition();
    int64_t zstart = cast<IntegerAttr>(pos[0]).getInt();
    auto fmaOpAttr = buildFMAOpSplatAttrForElemTy(fmaOp, zstart);
    rewriter.replaceOpWithNewOp<aievec::FMAOp>(
        fmaOp, TypeRange({fmaOp.getResult().getType()}),
        ValueRange({lhsX2, rhs, adaptor.getAcc()}), fmaOpAttr);

    return success();
  }
};

struct ConvertMulAddToAIEVecFMAOpPattern
    : public OpConversionPattern<arith::AddIOp> {
  using OpConversionPattern<arith::AddIOp>::OpConversionPattern;

  LogicalResult
  matchAndRewrite(arith::AddIOp addOp, OpAdaptor adaptor,
                  ConversionPatternRewriter &rewriter) const override {
    VectorType vecType = dyn_cast<VectorType>(addOp.getType());
    if (!vecType)
      return failure();

    auto res =
        extractMACOperandsFromAddOperands(adaptor.getLhs(), adaptor.getRhs());
    if (!res)
      return failure();
    auto [lhs, rhs, acc] = *res;

    SmallVector<int64_t, 4> concatVecShape(vecType.getShape().begin(),
                                           vecType.getShape().end());
    concatVecShape[vecType.getRank() - 1] *= 2;
    auto concatVecType =
        VectorType::get(concatVecShape, vecType.getElementType());
    Type accType = getVectorOpDestType(cast<VectorType>(acc.getType()),
                                       /*AIEML =*/false);
    auto lhsX2 = rewriter
                     .create<aievec::ConcatOp>(addOp.getLoc(), concatVecType,
                                               SmallVector<Value, 2>(2, lhs))
                     .getResult();
    auto upsOp = rewriter.create<aievec::UPSOp>(addOp.getLoc(), accType, acc);
    auto fmaOp = rewriter.create<aievec::FMAOp>(
        addOp.getLoc(), accType, lhsX2, rhs, upsOp.getResult(),
        /*xstart=*/"", /*xoffsets=*/"", /*xoffsets_hi=*/"", /*xstep=*/"",
        /*xsquare=*/"", /*zstart=*/"", /*zoffsets=*/"", /*zoffsets_hi=*/"",
        /*zstep=*/"", /*zsquare=*/"", /*fmsub=*/false);
    rewriter.replaceOpWithNewOp<aievec::SRSOp>(addOp, vecType,
                                               fmaOp.getResult());
    return success();
  }
};

// This pattern replaces `vector.transfer_read` with `aievec.upd`. Right now,
// it performs a naïve direct translation. This needs to be expanded to
// support more complex scenarios.
struct LowerVectorTransferReadToAIEUPD
    : public OpConversionPattern<vector::TransferReadOp> {
  using OpConversionPattern<vector::TransferReadOp>::OpConversionPattern;

  LowerVectorTransferReadToAIEUPD(MLIRContext *context, AnalysisManager &am,
                                  int32_t maxVectorSize = 256)
      : OpConversionPattern<vector::TransferReadOp>(context), am(am),
        maxVectorSize(maxVectorSize) {}

  LogicalResult
  matchAndRewrite(vector::TransferReadOp readOp, OpAdaptor adaptor,
                  ConversionPatternRewriter &rewriter) const override {
    // == Handle invalid read operations ==
    // Masked loads
    if (readOp.getMask())
      return readOp.emitError() << "AIE doesn't support masked loads.";

    // Non-contiguous loads
    AffineMap map = readOp.getPermutationMap();
    if (!map.isMinorIdentity())
      return failure();

    // Splats
    if (map.isConstant())
      return failure();

    // When a transfer read with a constant innermost index is not aligned, we
    // get the corresponding aligned load followed by an aievec.shift op.
    // Example:
    // Convert -
    // %0 = vector.transfer_read %arg1[16] : vector<32xi8>
    // %1 = vector.transfer_read %arg1[34] : vector<32xi8>
    //
    // to -
    //
    // %0 = aievec.upd %arg1[0] : vector<32xi8>
    // %1 = aievec.upd %arg1[32] : vector<32xi8>
    // %2 = aievec.shift %0, %1 {shift = 16 : i32} : vector<32xi8>
    // %3 = aievec.upd %arg1[64] : vector<32xi8>
    // %4 = aievec.shift %2, %3 {shift = 2 : i32} : vector<32xi8>
    //
    SmallVector<Value, 4> indices(adaptor.getIndices().begin(),
                                  adaptor.getIndices().end());
    Value innerMostIdx = indices[indices.size() - 1];
    Value newIdx = innerMostIdx;
    VectorType vType = readOp.getVector().getType().cast<VectorType>();
    int32_t lanes = getVectorLaneSize(vType);

    if (auto defOp = innerMostIdx.getDefiningOp()) {
      if (auto constOp = dyn_cast<arith::ConstantOp>(defOp)) {
        int64_t val = constOp.getValue().cast<IntegerAttr>().getInt();
        if (val) {
          int64_t offset = val % lanes;
          int64_t idx = val / lanes * lanes;
          newIdx = rewriter.create<arith::ConstantOp>(
              constOp.getLoc(),
              rewriter.getIntegerAttr(constOp.getType(), idx));
          indices[indices.size() - 1] = newIdx;
          int32_t shiftBytes = offset * getElementSizeInBits(vType) / 8;

          if (shiftBytes) {
            auto updOp = rewriter.create<xilinx::aievec::UPDOp>(
                readOp.getLoc(), vType, adaptor.getSource(), indices, 0, 0,
                TypedValue<VectorType>(nullptr));
            newIdx = rewriter.create<arith::ConstantOp>(
                constOp.getLoc(),
                rewriter.getIntegerAttr(constOp.getType(), idx + lanes));
            indices[indices.size() - 1] = newIdx;
            // Load the next vector lanes
            auto nextUpdOp = rewriter.create<xilinx::aievec::UPDOp>(
                readOp.getLoc(), vType, adaptor.getSource(), indices, 0, 0,
                TypedValue<VectorType>(nullptr));

            SmallVector<Value> sources = {updOp->getResult(0),
                                          nextUpdOp->getResult(0)};
            rewriter.replaceOpWithNewOp<xilinx::aievec::ShiftOp>(
                readOp, vType, sources, shiftBytes);
          } else {
            rewriter.replaceOpWithNewOp<xilinx::aievec::UPDOp>(
                readOp, vType, adaptor.getSource(), indices, 0, 0,
                TypedValue<VectorType>(nullptr));
          }
          return success();
        }
      }
    }
    rewriter.replaceOpWithNewOp<xilinx::aievec::UPDOp>(
        readOp, vType, adaptor.getSource(), indices, 0, 0,
        TypedValue<VectorType>(nullptr));
    return success();
  }

  AnalysisManager &am;
  int32_t maxVectorSize;
};

// XXX: Notice that this template doesn't verify that the vector element type
// XXX: is supported by the target architecture.
template <typename SrcOpTy, typename DstOpTy>
struct OneToOneVectorOpToAIEVecOpPattern : public OpConversionPattern<SrcOpTy> {
  using OpConversionPattern<SrcOpTy>::OpConversionPattern;
  using OpAdaptor = typename SrcOpTy::Adaptor;

  LogicalResult
  matchAndRewrite(SrcOpTy srcOp, OpAdaptor adaptor,
                  ConversionPatternRewriter &rewriter) const override {
    rewriter.replaceOpWithNewOp<DstOpTy>(
        srcOp, srcOp.getResult().getType(), adaptor.getLhs(), adaptor.getRhs(),
        /*xstart=*/"", /*xoffsets=*/"", /*xoffsets_hi=*/"", /*xsquare=*/"",
        /*zstart=*/"", /*zoffsets=*/"", /*zoffsets_hi=*/"", /*zsquare=*/"");
    return success();
  }
};

struct LowerVectorAddIOpToAIEVecAddOp
    : public OpConversionPattern<arith::AddIOp> {
  using OpConversionPattern<arith::AddIOp>::OpConversionPattern;

  LogicalResult
  matchAndRewrite(arith::AddIOp addOp, OpAdaptor adaptor,
                  ConversionPatternRewriter &rewriter) const override {
    auto resType = addOp.getType();
    if (!isa<VectorType>(resType))
      return failure();

    auto lhs = adaptor.getLhs();
    auto rhs = adaptor.getRhs();
    auto lhsDefOp = lhs.getDefiningOp();
    auto rhsDefOp = rhs.getDefiningOp();
    if ((lhsDefOp && isa<arith::MulIOp>(lhsDefOp)) ||
        (rhsDefOp && isa<arith::MulIOp>(rhsDefOp)))
      return failure();

    rewriter.replaceOpWithNewOp<aievec::AddOp>(
        addOp, resType, lhs, rhs,
        /*xstart=*/"", /*xoffsets=*/"", /*xoffsets_hi=*/"", /*xsquare=*/"",
        /*zstart=*/"", /*zoffsets=*/"", /*zoffsets_hi=*/"", /*zsquare=*/"");
    return success();
  }
};

using LowerVectorAddFOpToAIEVecAddOp =
    OneToOneVectorOpToAIEVecOpPattern<arith::AddFOp, aievec::AddOp>;
using LowerVectorMulIOpToAIEVecMulOp =
    OneToOneVectorOpToAIEVecOpPattern<arith::MulIOp, aievec::MulOp>;
using LowerVectorMulFOpToAIEVecMulOp =
    OneToOneVectorOpToAIEVecOpPattern<arith::MulFOp, aievec::MulOp>;
using LowerVectorSubIOpToAIEVecSubOp =
    OneToOneVectorOpToAIEVecOpPattern<arith::SubIOp, aievec::SubOp>;
using LowerVectorSubFOpToAIEVecSubOp =
    OneToOneVectorOpToAIEVecOpPattern<arith::SubFOp, aievec::SubOp>;

// If a UPD op is loading a vector twice the size of the architecture
// vector size, split it into a high and low load into the accumulator.
// TODO: This is a process we may want to include as part of the
// TODO: legalization of `vector.transfer_read`.
struct SplitUPDOpOnAccPattern : public OpConversionPattern<aievec::UPDOp> {
  using OpConversionPattern<aievec::UPDOp>::OpConversionPattern;

  SplitUPDOpOnAccPattern(MLIRContext *context, AnalysisManager &am,
                         int32_t maxVectorSize = 256)
      : OpConversionPattern<aievec::UPDOp>(context), am(am),
        maxVectorSize(maxVectorSize) {}

  LogicalResult
  matchAndRewrite(aievec::UPDOp updOp, OpAdaptor adaptor,
                  ConversionPatternRewriter &rewriter) const override {
    if (am.getChildAnalysis<UPDOpEffectiveAccessSizeAnalysis>(updOp)
            .effectiveSize < 2 * static_cast<unsigned>(maxVectorSize))
      return failure();

    auto updOp0 = rewriter.create<aievec::UPDOp>(
        updOp.getLoc(), updOp.getResult().getType(), adaptor.getSource(),
        adaptor.getIndices(), 0, 0);
    rewriter.replaceOpWithNewOp<aievec::UPDOp>(
        updOp, updOp.getResult().getType(), adaptor.getSource(),
        adaptor.getIndices(), 2 * maxVectorSize, 1, updOp0.getResult());
    return success();
  }

  AnalysisManager &am;
  int32_t maxVectorSize;
};

template <typename OpTy>
struct SetInboundsToReadStoreOpPattern : public RewritePattern {
  SetInboundsToReadStoreOpPattern(MLIRContext *context)
      : RewritePattern(OpTy::getOperationName(), /*benefit=*/1, context) {}

  LogicalResult matchAndRewrite(Operation *op,
                                PatternRewriter &rewriter) const override {
    OpTy writeOrReadOp = cast<OpTy>(op);

    // TODO: We are currently setting all `vector.transfer_read` and
    // TODO: `vector.transfer_write` as "in bounds". We need to add
    // TODO: an analysis to verify that this is true before doing so.
    if (writeOrReadOp.getInBounds() || writeOrReadOp.getTransferRank() == 0) {
      return failure();
    }

    SmallVector<bool, 4> bools(writeOrReadOp.getTransferRank(), true);
    auto inBoundsAttr = rewriter.getBoolArrayAttr(bools);
    rewriter.updateRootInPlace(writeOrReadOp, [&]() {
      writeOrReadOp->setAttr(writeOrReadOp.getInBoundsAttrName(), inBoundsAttr);
    });
    return success();
  }
};

using SetInboundsToReadOp = SetInboundsToReadStoreOpPattern<TransferReadOp>;
using SetInboundsToWriteOp = SetInboundsToReadStoreOpPattern<TransferWriteOp>;

struct MergeSingleColumnI16FMAOpPattern
    : public OpConversionPattern<aievec::FMAOp> {
  using OpConversionPattern<aievec::FMAOp>::OpConversionPattern;

  LogicalResult
  matchAndRewrite(aievec::FMAOp fmaOp, OpAdaptor adaptor,
                  ConversionPatternRewriter &rewriter) const override {
    if (!isSingleColumnInt16VectorTimesScalarMac(adaptor))
      return failure();
    auto accProdOp = adaptor.getAcc().getDefiningOp();
    if (!accProdOp)
      return failure();
    auto accFmaOp = dyn_cast<aievec::FMAOp>(accProdOp);
    if (!accFmaOp)
      return failure();
    if (!isSingleColumnInt16VectorTimesScalarMac(accFmaOp))
      return failure();
    if (adaptor.getRhs() != accFmaOp.getRhs())
      return failure();
    auto accConcatOp =
        cast<aievec::ConcatOp>(accFmaOp.getLhs().getDefiningOp());
    auto fmaConcatOp = cast<aievec::ConcatOp>(adaptor.getLhs().getDefiningOp());
    unsigned fmaZstart, accFmaZstart;
    if (adaptor.getZstart().getAsInteger(10, fmaZstart) ||
        accFmaOp.getZstart().getAsInteger(10, accFmaZstart))
      return failure();
    auto start = std::min(fmaZstart, accFmaZstart);
    auto step = std::max(fmaZstart, accFmaZstart) - start;
    auto lowV = accConcatOp.getSources()[0];
    auto hiV = fmaConcatOp.getSources()[0];
    if (accFmaZstart > fmaZstart)
      std::swap(lowV, hiV);
    auto newConcatOp = rewriter.create<aievec::ConcatOp>(
        fmaOp.getLoc(), adaptor.getLhs().getType(),
        SmallVector<Value, 2>({lowV, hiV}));
    auto newFmaOpAttr = buildFMAOpSplatAttrForElemTy(fmaOp, start, step);
    rewriter.replaceOpWithNewOp<aievec::FMAOp>(
        fmaOp, TypeRange({fmaOp.getResult().getType()}),
        ValueRange({newConcatOp, adaptor.getRhs(), accFmaOp.getAcc()}),
        newFmaOpAttr);
    return success();
  }
};

//===----------------------------------------------------------------------===//
// Pattern collection
//===----------------------------------------------------------------------===//

static void populateAIEVecCommonConversionPatterns(RewritePatternSet &patterns,
                                                   AnalysisManager &am) {
  patterns.add<LowerVectorAddFOpToAIEVecAddOp, LowerVectorSubIOpToAIEVecSubOp,
               LowerVectorSubFOpToAIEVecSubOp>(patterns.getContext());
}

static void populateAIEVecV1ConversionPatterns(RewritePatternSet &patterns,
                                               AnalysisManager &am) {
  patterns.add<LowerVectorTransferReadToAIEUPD, SplitUPDOpOnAccPattern>(
      patterns.getContext(), am, 256);
  patterns.add<ConvertMulAddToAIEVecFMAOpPattern, FoldBroadcastToFMAOp,
               LowerVectorAddIOpToAIEVecAddOp>(patterns.getContext());
}

static void populateAIEVecV2ConversionPatterns(RewritePatternSet &patterns,
                                               AnalysisManager &am) {
  patterns.add<LowerVectorTransferReadToAIEUPD, SplitUPDOpOnAccPattern>(
      patterns.getContext(), am, 512);

  patterns.add<LowerVectorAddIOpToAIEVecAddOp,
               FoldVectorExtractAndBroadcastToAIEBroadcast,
               ConvertMulAddToAIEVecFMAElemOpPattern,
               ConvertMulToAIEVecMulElemOpPattern>(patterns.getContext());
}

static void
populateAIEVecV1TransformationPatterns(RewritePatternSet &patterns) {
  patterns.add<MergeSingleColumnI16FMAOpPattern>(patterns.getContext());
}

static void
populateAIEVecV2TransformationPatterns(RewritePatternSet &patterns) {
  patterns.add<FoldAIEShiftAndBroadcast>(patterns.getContext());
}

static void
populateAIEVecConvOpTransformationPatterns(RewritePatternSet &patterns,
                                           unsigned shiftParam) {
  patterns.add<FoldMulAddChainToConvOpPattern>(patterns.getContext(),
                                               shiftParam);
}

//===----------------------------------------------------------------------===//
// Legalizations
//===----------------------------------------------------------------------===//

// TODO: Review the validity of these legalizations beyond basic cases.

static void configureAIEVecCommonLegalizations(ConversionTarget &target,
                                               AnalysisManager &am) {
  target.addLegalDialect<xilinx::aievec::AIEVecDialect, arith::ArithDialect>();
  target.addIllegalOp<vector::TransferReadOp>();
  target.addDynamicallyLegalOp<arith::AddIOp>(
      [](arith::AddIOp op) { return !isa<VectorType>(op.getType()); });
  target.addDynamicallyLegalOp<arith::AddFOp>(
      [](arith::AddFOp op) { return !isa<VectorType>(op.getType()); });
  target.addDynamicallyLegalOp<arith::SubIOp>(
      [](arith::SubIOp op) { return !isa<VectorType>(op.getType()); });
  target.addDynamicallyLegalOp<arith::SubFOp>(
      [](arith::SubFOp op) { return !isa<VectorType>(op.getType()); });
}

static void configureAIEVecV1Legalizations(ConversionTarget &target,
                                           AnalysisManager &am) {
  target.addDynamicallyLegalOp<aievec::UPDOp>([&am](xilinx::aievec::UPDOp op) {
    return am.getChildAnalysis<UPDOpEffectiveAccessSizeAnalysis>(op)
               .effectiveSize <= 512;
  });
  target.addDynamicallyLegalOp<aievec::FMAOp>([](xilinx::aievec::FMAOp op) {
    auto lhsDefOp = op.getLhs().getDefiningOp();
    aievec::ConcatOp concatOp = nullptr;
    if (lhsDefOp)
      concatOp = dyn_cast<aievec::ConcatOp>(op.getLhs().getDefiningOp());
    if (!concatOp)
      return true;
    vector::BroadcastOp srcBcast = nullptr;
    auto lhsOp = concatOp.getSources()[0].getDefiningOp();
    if (lhsOp)
      srcBcast = dyn_cast<vector::BroadcastOp>(lhsOp);
    if (!srcBcast) {
      auto rhsOp = op.getRhs().getDefiningOp();
      if (!rhsOp)
        return true;
      srcBcast = dyn_cast<vector::BroadcastOp>(rhsOp);
    }
    if (srcBcast) {
      auto srcOp = srcBcast.getSource().getDefiningOp();
      if (srcOp)
        return !isa<vector::ExtractOp>(srcOp);
    }
    return true;
  });
  target.addLegalDialect<memref::MemRefDialect>();
}

static void configureAIEVecV2Legalizations(ConversionTarget &target,
                                           AnalysisManager &am) {
  target.addDynamicallyLegalOp<aievec::UPDOp>([&am](aievec::UPDOp op) {
    return am.getChildAnalysis<UPDOpEffectiveAccessSizeAnalysis>(op)
               .effectiveSize <= 1024;
  });

  target.addDynamicallyLegalOp<arith::AddIOp>([](arith::AddIOp op) {
    auto resultType = dyn_cast<VectorType>(op.getType());
    if (!resultType) {
      return true;
    }
    auto resultElWidth = resultType.getElementType().getIntOrFloatBitWidth();
    unsigned laneSize = getVectorLaneSize(resultType);

    return (laneSize != 32 || resultElWidth != 16) &&
           (laneSize != 16 || resultElWidth != 32);
  });

  target.addDynamicallyLegalOp<arith::MulIOp>([](arith::MulIOp op) {
    auto resultType = dyn_cast<VectorType>(op.getType());
    if (!resultType) {
      return true;
    }
    auto isAddOp = [&](Operation *op) { return isa<arith::AddIOp>(op); };
    // Verify it is not a part of MAC
    if (llvm::any_of(op->getUsers(), isAddOp))
      return true;

    auto resultElWidth = resultType.getElementType().getIntOrFloatBitWidth();
    unsigned laneSize = getVectorLaneSize(resultType);

    return (laneSize != 32 || resultElWidth != 16) &&
           ((laneSize != 16 && laneSize != 32) || resultElWidth != 32);
  });
}

static bool singleColumnFMAOpCanFold(aievec::FMAOp fmaOp) {
  auto accProdOp = fmaOp.getAcc().getDefiningOp();
  if (!accProdOp)
    return false;
  auto accFmaOp = dyn_cast<aievec::FMAOp>(accProdOp);
  if (!accFmaOp)
    return false;
  if (!isSingleColumnInt16VectorTimesScalarMac(accFmaOp))
    return false;
  return fmaOp.getRhs() == accFmaOp.getRhs() &&
         !singleColumnFMAOpCanFold(accFmaOp);
}

static void
configureAIEVecV1TransformationLegalizations(ConversionTarget &target) {
  target.addLegalDialect<aievec::AIEVecDialect>();
  target.addDynamicallyLegalOp<aievec::FMAOp>([](aievec::FMAOp fmaOp) {
    if (isSingleColumnInt16VectorTimesScalarMac(fmaOp))
      return !singleColumnFMAOpCanFold(fmaOp);
    return true;
  });
}

static void
configureAIEVecV2TransformationLegalizations(ConversionTarget &target) {
  target.addDynamicallyLegalOp<xilinx::aievec::BroadcastOp>(
      [](xilinx::aievec::BroadcastOp op) {
        aievec::ShiftOp shiftOp = nullptr;
        int32_t idx = 0;
        return !canFoldAIEShiftAndBroadcast(op, shiftOp, idx);
      });
}

static void
configureAIEVecConvOpTransformationLegalizations(ConversionTarget &target) {
  target.addLegalDialect<xilinx::aievec::AIEVecDialect>();
  target.addLegalDialect<arith::ArithDialect>();
  target.addDynamicallyLegalOp<arith::AddIOp>([](arith::AddIOp op) {
    SmallVector<SmallVector<arith::MulIOp, 8>, 8> groupFusedOps;
    MulDefMapTy macChainMap;
    unsigned dupFactor = 1;
    bool hasMulConv = false;
    Value acc = nullptr;
    return !canFoldMulAddChainToConvOp(op, macChainMap, groupFusedOps,
                                       dupFactor, hasMulConv, acc);
  });
}
//===----------------------------------------------------------------------===//
// Lowering passes
//===----------------------------------------------------------------------===//

// TODO: For more complex conversion from Vector to AIEVec, we may want to
// make
// TODO: this into a pipeline where:
// TODO:     1. If the operands of a vector op are too long, split it down to
// TODO:        right-sized vectors.
// TODO:     2. Unroll vector ops when the vector type is unsupported.
// TODO:     3. Perform the dialect conversion legalizations.
struct LowerVectorToAIEVec
    : public aievec::impl::LowerVectorToAIEVecBase<LowerVectorToAIEVec> {
  using Base::Base;

  void runOnOperation() override;
};

/// Lower incoming vector operations into their corresponding AIE vector
/// intrinsics.
void LowerVectorToAIEVec::runOnOperation() {
  auto func = getOperation();
  MLIRContext *context = &getContext();
  RewritePatternSet patterns(context);
  ConversionTarget target(*context);
  AIEArch aieVersion = AIEArch::AIE;
  if (!aieTarget.empty()) {
    std::string target = aieTarget;
    if (target == "aieml") {
      aieVersion = AIEArch::AIE_ML;
    } else if (target != "aie") {
      func.emitError() << "unknown AIE target '" << aieTarget << "'";
      signalPassFailure();
      return;
    }
  }

  AnalysisManager am = getAnalysisManager();
  populateAIEVecCommonConversionPatterns(patterns, am);
  configureAIEVecCommonLegalizations(target, am);
  if (aieVersion == AIEArch::AIE) {
    populateAIEVecV1ConversionPatterns(patterns, am);
    configureAIEVecV1Legalizations(target, am);
  } else {
    populateAIEVecV2ConversionPatterns(patterns, am);
    configureAIEVecV2Legalizations(target, am);
  }

  if (failed(applyPartialConversion(func, target, std::move(patterns)))) {
    signalPassFailure();
  }
}

// This pass converts standard vector ops into a subset of `Vector` ops more
// amenable to being converted to `AIEVec`. So far, this process consists of
// one steps:
//    1) Replace splat transfer reads with contiguous transfer reads followed
//       by `extract` + `broadcast` operations.
struct CanonicalizeForAIEVecPass
    : public aievec::impl::CanonicalizeForAIEVecBase<
          CanonicalizeForAIEVecPass> {
  using Base::Base;

  void runOnOperation() override;
};

static void
configureCommonAIECanonicalizeLegalizations(ConversionTarget &target) {
  target.addLegalDialect<vector::VectorDialect>();
  target.addLegalDialect<AffineDialect>();
  target.addLegalDialect<aievec::AIEVecDialect>();
  target.addDynamicallyLegalOp<vector::TransferReadOp>(
      [](vector::TransferReadOp op) {
        return !op.getPermutationMap().isConstant();
      });
}

static void configureAIEv1CanonicalizeLegalizations(ConversionTarget &target) {}

static void configureAIEMLCanonicalizeLegalizations(ConversionTarget &target) {}

static void
populateCommonAIECanonicalizeConversionPatterns(RewritePatternSet &patterns) {
  patterns.add<ConvertSplatTransferReadToBroadcastPattern>(
      patterns.getContext());
}

static void
populateAIEv1CanonicalizeConversionPatterns(RewritePatternSet &patterns) {}

static void
populateAIEMLCanonicalizeConversionPatterns(RewritePatternSet &patterns) {}

void CanonicalizeForAIEVecPass::runOnOperation() {
  func::FuncOp funcOp = getOperation();
  MLIRContext *context = &getContext();
  RewritePatternSet patterns(context);
  ConversionTarget target(*context);

  AIEArch aieVersion = AIEArch::AIE;
  if (!aieTarget.empty()) {
    std::string target = aieTarget;
    if (target == "aieml") {
      aieVersion = AIEArch::AIE_ML;
    } else if (target != "aie") {
      funcOp.emitError() << "unknown AIE target '" << aieTarget << "'";
      signalPassFailure();
      return;
    }
  }

  populateCommonAIECanonicalizeConversionPatterns(patterns);
  configureCommonAIECanonicalizeLegalizations(target);
  if (aieVersion == AIEArch::AIE) {
    populateAIEv1CanonicalizeConversionPatterns(patterns);
    configureAIEv1CanonicalizeLegalizations(target);
  } else {
    populateAIEMLCanonicalizeConversionPatterns(patterns);
    configureAIEMLCanonicalizeLegalizations(target);
  }

  if (failed(applyPartialConversion(funcOp, target, std::move(patterns)))) {
    signalPassFailure();
  }
}

struct RedundantLoadStoreOptimizationPass
    : public PassWrapper<RedundantLoadStoreOptimizationPass,
                         OperationPass<func::FuncOp>> {
  void runOnOperation() override;
};

void RedundantLoadStoreOptimizationPass::runOnOperation() {
  func::FuncOp funcOp = getOperation();
  MLIRContext *context = &getContext();
  RewritePatternSet patterns(context);

  patterns.add<SetInboundsToReadOp, SetInboundsToWriteOp>(
      patterns.getContext());

  (void)applyPatternsAndFoldGreedily(funcOp, std::move(patterns));
  transferOpflowOpt(funcOp);
}

std::unique_ptr<::mlir::Pass> createRedundantLoadStoreOptimizationPass() {
  return std::make_unique<RedundantLoadStoreOptimizationPass>();
}

struct AIEVecTransformationPass
    : public aievec::impl::AIEVecTransformationBase<AIEVecTransformationPass> {
  using Base::Base;
  void runOnOperation() override;
};

void AIEVecTransformationPass::runOnOperation() {
  auto func = getOperation();
  MLIRContext *context = &getContext();
  RewritePatternSet patterns(context);
  ConversionTarget target(*context);
  AIEArch aieVersion = AIEArch::AIE;
  if (!aieTarget.empty()) {
    std::string target = aieTarget;
    if (target == "aieml") {
      aieVersion = AIEArch::AIE_ML;
    } else if (target != "aie") {
      func.emitError() << "unknown AIE target '" << aieTarget << "'";
      signalPassFailure();
      return;
    }
  }
  if (aieVersion == AIEArch::AIE) {
    populateAIEVecV1TransformationPatterns(patterns);
    configureAIEVecV1TransformationLegalizations(target);
  } else {
    populateAIEVecV2TransformationPatterns(patterns);
    configureAIEVecV2TransformationLegalizations(target);
  }

  if (failed(applyPartialConversion(func, target, std::move(patterns)))) {
    signalPassFailure();
  }
}

struct AIEVecConvOpTransformationPass
    : public aievec::impl::AIEVecConvOpTransformationBase<
          AIEVecConvOpTransformationPass> {
  using Base::Base;
  void runOnOperation() override;
};

void AIEVecConvOpTransformationPass::runOnOperation() {
  auto func = getOperation();
  MLIRContext *context = &getContext();
  RewritePatternSet patterns(context);
  ConversionTarget target(*context);
  AIEArch aieVersion = AIEArch::AIE;
  if (!aieTarget.empty()) {
    std::string target = aieTarget;
    if (target == "aieml") {
      aieVersion = AIEArch::AIE_ML;
    } else if (target != "aie") {
      func.emitError() << "unknown AIE target '" << aieTarget << "'";
      signalPassFailure();
      return;
    }
  }

  if (aieVersion == AIEArch::AIE_ML) {
    populateAIEVecConvOpTransformationPatterns(patterns, shiftParam);
    configureAIEVecConvOpTransformationLegalizations(target);
  }

  if (failed(applyPartialConversion(func, target, std::move(patterns)))) {
    signalPassFailure();
  }
}
//===---------------------------------------------------------------------------
// Pipeline implementations
//===---------------------------------------------------------------------------
void xilinx::aievec::buildConvertVectorToAIEVec(
    OpPassManager &pm, const ConvertVectorToAIEVecOptions &options) {
  pm.addPass(createCanonicalizerPass());

  pm.addPass(createRedundantLoadStoreOptimizationPass());

  // Add `Vector` code canonicalization passes
  // TODO: Add passes to unroll vector with unsupported types
  // TODO: Add passes to split vectors that won't fit in registers
  pm.addPass(
      createCanonicalizeForAIEVec(options.getCanonicalizeForAIEVecOptions()));
  // Add lowering from `Vector` to `AIEVec`
  pm.addPass(
      createLowerVectorToAIEVec(options.getLowerVectorToAIEVecOptions()));
  pm.addPass(createCSEPass());
  pm.addPass(createCanonicalizerPass());

  // Add AIEVec transformation pass
  pm.addPass(
      createAIEVecTransformation(options.getAIEVecTransformationOptions()));

  pm.addPass(createCanonicalizerPass());
  pm.addPass(createCSEPass());

  // Add generating aievec convolution ops pass
  pm.addPass(createAIEVecConvOpTransformation(
      options.getAIEVecConvOpTransformationOptions()));

  // Add post-lowering canonicalization passes
  pm.addPass(createCSEPass());
  pm.addPass(createLoopInvariantCodeMotionPass());
  pm.addPass(createCanonicalizerPass());
}

//===---------------------------------------------------------------------------
// Pipeline registration
//===---------------------------------------------------------------------------
void xilinx::aievec::registerAIEVecPipelines() {
  PassPipelineRegistration<ConvertVectorToAIEVecOptions>(
      "convert-vector-to-aievec",
      "This pass pipeline takes standard \"Vector\" code and converts it to "
      "\"AIEVec\" code targeting the selected Xilinx AIE vector "
      "architecture.",
      buildConvertVectorToAIEVec);
}<|MERGE_RESOLUTION|>--- conflicted
+++ resolved
@@ -295,7 +295,6 @@
 
       auto lval = lhs->getOperand(0);
       auto rval = rhs->getOperand(0);
-<<<<<<< HEAD
 
       VectorType lSrcType = cast<VectorType>(lval.getType());
       VectorType rSrcType = cast<VectorType>(rval.getType());
@@ -303,15 +302,6 @@
       unsigned lBitWidth = lSrcType.getElementType().getIntOrFloatBitWidth();
       unsigned rBitWidth = rSrcType.getElementType().getIntOrFloatBitWidth();
 
-=======
-
-      VectorType lSrcType = cast<VectorType>(lval.getType());
-      VectorType rSrcType = cast<VectorType>(rval.getType());
-
-      unsigned lBitWidth = lSrcType.getElementType().getIntOrFloatBitWidth();
-      unsigned rBitWidth = rSrcType.getElementType().getIntOrFloatBitWidth();
-
->>>>>>> 8e548d93
       if (lBitWidth != 8 || rBitWidth != 8)
         return failure();
 
