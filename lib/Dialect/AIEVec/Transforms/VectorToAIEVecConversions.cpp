--- conflicted
+++ resolved
@@ -679,7 +679,6 @@
     }
 
     // Prepare lhr/rhs for the aievec.mul_elem op
-<<<<<<< HEAD
     unsigned bitWidth = (rBitWidth > lBitWidth) ? rBitWidth : lBitWidth;
     Type srcElemType = (rBitWidth > lBitWidth) ? rSrcType.getElementType()
                                                : lSrcType.getElementType();
@@ -696,28 +695,16 @@
     }
     VectorType targetInputType = createVectorType(numLanes, srcElemType);
     if (targetInputType != lSrcType) {
-      lval = convertValueToTargetTypeAieML(rewriter, mulOp.getLoc(), lval,
+      lval = convertValueToTargetTypeAIE2(rewriter, mulOp.getLoc(), lval,
                                            targetInputType)
                  .value();
     }
     if (targetInputType != rSrcType) {
-      rval = convertValueToTargetTypeAieML(rewriter, mulOp.getLoc(), rval,
+      rval = convertValueToTargetTypeAIE2(rewriter, mulOp.getLoc(), rval,
                                            targetInputType)
                  .value();
     }
     if (!lval || !rval)
-=======
-    VectorType targetInputType =
-        createVectorType(512 / lBitWidth, lSrcType.getElementType());
-    if (rBitWidth > lBitWidth)
-      targetInputType =
-          createVectorType(512 / rBitWidth, rSrcType.getElementType());
-    auto lValConverted = convertValueToTargetTypeAIE2(rewriter, mulOp.getLoc(),
-                                                      lval, targetInputType);
-    auto rValConverted = convertValueToTargetTypeAIE2(rewriter, mulOp.getLoc(),
-                                                      rval, targetInputType);
-    if (!lValConverted || !rValConverted)
->>>>>>> 162f48e0
       return failure();
 
     // Create an aievec.mul_elem op
@@ -812,24 +799,16 @@
     }
     VectorType targetInputType = createVectorType(numLanes, srcElemType);
     if (targetInputType != lSrcType) {
-      lval = convertValueToTargetTypeAieML(rewriter, mulOp.getLoc(), lval,
+      lval = convertValueToTargetTypeAIE2(rewriter, mulOp.getLoc(), lval,
                                            targetInputType)
                  .value();
     }
     if (targetInputType != rSrcType) {
-      rval = convertValueToTargetTypeAieML(rewriter, mulOp.getLoc(), rval,
+      rval = convertValueToTargetTypeAIE2(rewriter, mulOp.getLoc(), rval,
                                            targetInputType)
                  .value();
     }
-<<<<<<< HEAD
     if (!lval || !rval)
-=======
-    auto lValConverted = convertValueToTargetTypeAIE2(rewriter, mulOp.getLoc(),
-                                                      lval, targetInputType);
-    auto rValConverted = convertValueToTargetTypeAIE2(rewriter, mulOp.getLoc(),
-                                                      rval, targetInputType);
-    if (!lValConverted || !rValConverted)
->>>>>>> 162f48e0
       return failure();
 
     // Create an aievec.mul_elem op
