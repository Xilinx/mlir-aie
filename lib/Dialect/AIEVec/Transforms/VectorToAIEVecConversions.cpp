--- conflicted
+++ resolved
@@ -3845,7 +3845,6 @@
                           [](Operation *op) { return isa<aievec::ExtOp>(op); });
     });
 
-<<<<<<< HEAD
     target.addDynamicallyLegalOp<aievec::aie1::UPDOp>(
         [](aievec::aie1::UPDOp op) {
           return op.getVector() ||
@@ -3856,10 +3855,7 @@
                  });
         });
 
-    if (auto op = getOperation();
-=======
     if (auto *op = getOperation();
->>>>>>> 5019cee9
         failed(applyPartialConversion(op, target, std::move(patterns)))) {
       return signalPassFailure();
     }
