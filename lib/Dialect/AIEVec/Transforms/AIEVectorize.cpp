--- conflicted
+++ resolved
@@ -758,9 +758,6 @@
   assert(opAttr.start.size() == opAttr.offset.size() &&
          opAttr.start.size() == 2 && state->dupFactor == 2);
 
-<<<<<<< HEAD
-  VectorType vType = Op->getOperand(1).getType().cast<VectorType>();
-=======
   Value lhs = state->sextDefMap.count(Op->getOperand(1).getDefiningOp())
                   ? Op->getOperand(1).getDefiningOp()->getOperand(0)
                   : Op->getOperand(1);
@@ -768,7 +765,6 @@
                   ? Op->getOperand(0).getDefiningOp()->getOperand(0)
                   : Op->getOperand(0);
   VectorType vType = lhs.getType().cast<VectorType>();
->>>>>>> 82979c48
   Type stype = vType.getElementType();
   IntegerType itype = stype.cast<IntegerType>();
   unsigned width = itype.getWidth() <= 8 ? 32 : 64;
@@ -777,13 +773,7 @@
 
   Type ctype = mlir::IntegerType::get(itype.getContext(), width);
   Type opType = VectorType::get(vType.getShape(), ctype);
-<<<<<<< HEAD
-  Value lhs = Op->getOperand(1);
-  Value rhs = Op->getOperand(0);
-  auto defOp = Op->getOperand(0).getDefiningOp();
-=======
   auto defOp = rhs.getDefiningOp();
->>>>>>> 82979c48
   state->builder.setInsertionPointAfter(defOp);
   Location loc = defOp->getLoc();
 
@@ -1049,11 +1039,7 @@
   // width >= 256 bits. For AIEML, the size should be doubled.
   int width = AIEML ? elementSizeInBits == 8
                           ? 512
-<<<<<<< HEAD
-                          : std::max(width, getVectorSizeInBits(vecType))
-=======
                           : std::max(256, getVectorSizeInBits(vecType))
->>>>>>> 82979c48
                     : 256;
   int32_t incr = std::max(width, intervalWidth / 2);
   int8_t idx = 1;
@@ -1914,14 +1900,6 @@
 // different vector schemes.
 static void generateSchemeBasedMulOrFMAOp(Operation *Op, VectState *state) {
   int32_t lanes, cols;
-<<<<<<< HEAD
-  std::tie(lanes, cols) = getNumRowsAndCols(Op);
-  // Get the data sizes for left and right operands of mul/fma
-  int32_t xbits =
-      getElementSizeInBits(Op->getOperand(0).getType().cast<VectorType>());
-  int32_t zbits =
-      getElementSizeInBits(Op->getOperand(1).getType().cast<VectorType>());
-=======
   std::tie(lanes, cols) = getNumRowsAndCols(Op, state);
   // Get the data sizes for left and right operands of mul/fma
   Value lhs = state->sextDefMap.count(Op->getOperand(0).getDefiningOp())
@@ -1932,7 +1910,6 @@
                   : Op->getOperand(1);
   int32_t xbits = getElementSizeInBits(lhs.getType().cast<VectorType>());
   int32_t zbits = getElementSizeInBits(rhs.getType().cast<VectorType>());
->>>>>>> 82979c48
   Scheme scheme(lanes, cols, xbits, zbits);
 
   // First check if this operation requires simple vector operation, and not an
