//===- AIEDialect.cpp -------------------------------------------*- C++ -*-===//
//
// This file is licensed under the Apache License v2.0 with LLVM Exceptions.
// See https://llvm.org/LICENSE.txt for license information.
// SPDX-License-Identifier: Apache-2.0 WITH LLVM-exception
//
// (c) Copyright 2019 Xilinx Inc.
//
//===----------------------------------------------------------------------===//

#include "aie/Dialect/AIE/IR/AIEDialect.h"

#include "mlir/Dialect/Func/IR/FuncOps.h"
#include "mlir/Dialect/MemRef/IR/MemRef.h"
#include "mlir/IR/DialectImplementation.h"
#include "mlir/IR/OpDefinition.h"
#include "mlir/Interfaces/FoldInterfaces.h"
#include "mlir/Transforms/InliningUtils.h"

#include "llvm/ADT/DenseSet.h"
#include "llvm/ADT/SmallSet.h"
#include "llvm/ADT/TypeSwitch.h"

using namespace mlir;
using namespace xilinx::AIE;

// Add TableGen'erated dialect definitions (including constructor)
// We implement the initialize() function further below
#include "aie/Dialect/AIE/IR/AIEDialect.cpp.inc"

namespace {

struct AIEInlinerInterface : DialectInlinerInterface {
  using DialectInlinerInterface::DialectInlinerInterface;
  // We don't have any special restrictions on what can be inlined into
  // destination regions. Always allow it.
  bool isLegalToInline(Region *dest, Region *src, bool wouldBeCloned,
                       IRMapping &valueMapping) const final override {
    return true;
  }

  // Operations in aie dialect are always legal to inline since they are
  // pure.
  bool isLegalToInline(Operation *op, Region *, bool wouldBeCloned,
                       IRMapping &) const final override {
    return true;
  }

  // Handle the given inlined terminator by replacing it with a new operation
  // as necessary. Required when the inlined region has more than one block.
  void handleTerminator(Operation *op, Block *newDest) const final override {}

  // Handle the given inlined terminator by replacing it with a new operation
  // as necessary. Required when the region has only one block.
  void handleTerminator(Operation *op,
                        ValueRange valuesToRepl) const final override {}
};

struct AIEDialectFoldInterface : DialectFoldInterface {
  using DialectFoldInterface::DialectFoldInterface;

  /// Registered hook to check if the given region, which is attached to an
  /// operation that is *not* isolated from above, should be used when
  /// materializing constants.
  bool shouldMaterializeInto(Region *region) const final override {
    // If this is an AIE::CoreOp region, then insert into it.
    return isa<CoreOp>(region->getParentOp());
  }
};

} // end anonymous namespace

namespace xilinx::AIE {

LogicalResult myVerifyOffsetSizeAndStrideOp(OffsetSizeAndStrideOpInterface op) {
  std::array<unsigned, 3> maxRanks = op.getArrayAttrMaxRanks();
  if (!(op.getMixedOffsets().size() == 1 && maxRanks[0] == 1) && // NOLINT
      op.getMixedOffsets().size() != op.getMixedSizes().size())
    return op->emitError(
               "expected mixed offsets rank to match mixed sizes rank (")
           << op.getMixedOffsets().size() << " vs " << op.getMixedSizes().size()
           << ") so the rank of the result type is well-formed.";
  if (failed(verifyListOfOperandsOrIntegers(
          op, "offset", maxRanks[0], op.getStaticOffsets(), op.getOffsets())))
    return failure();
  if (failed(verifyListOfOperandsOrIntegers(
          op, "size", maxRanks[1], op.getStaticSizes(), op.getSizes())))
    return failure();
  if (failed(verifyListOfOperandsOrIntegers(
          op, "stride", maxRanks[2], op.getStaticStrides(), op.getStrides())))
    return failure();
  for (int64_t offset : op.getStaticOffsets())
    if (offset < 0 && !ShapedType::isDynamic(offset))
      return op->emitError("expected offsets to be non-negative, but got ")
             << offset;
  for (int64_t size : op.getStaticSizes())
    if (size < 0 && !ShapedType::isDynamic(size))
      return op->emitError("expected sizes to be non-negative, but got ")
             << size;

  return success();
}

static VC1902TargetModel VC1902model;
static VE2302TargetModel VE2302model;
static VE2802TargetModel VE2802model;
static IPUTargetModel IPUmodel;

const AIETargetModel &getTargetModel(Operation *op) {
  if (auto t = dyn_cast<AIETarget>(op))
    return t.getTargetModel();
  if (auto t = op->getParentOfType<AIETarget>())
    return t.getTargetModel();

  // For backward compatibility, return a basic device model compatible with
  // the VCK190
  return VC1902model;
}

// Walk the operation hierarchy until we find a containing TileElement.
// If no parent is a TileElement, then return null.
static TileElement getParentTileElement(Operation *op) {
  auto *parent = op->getParentOp();
  while (!llvm::isa_and_nonnull<DeviceOp, ModuleOp>(parent)) {
    if (auto element = llvm::dyn_cast<TileElement>(parent))
      return element;
    parent = parent->getParentOp();
  }
  return llvm::dyn_cast<TileElement>(parent);
}

struct UsesAreAccessable {
  static LogicalResult verifyTrait(Operation *op) {
    auto thisElement = cast<TileElement>(op);
    auto thisID = thisElement.getTileID();
    auto users = op->getResult(0).getUsers();
    const auto &targetModel = getTargetModel(op);
    for (auto *user : users) {
      // AIE.useLock may be used in a device to set the lock's default value
      // Allow in a toplevel module for backward compatibility
      if (llvm::isa_and_nonnull<DeviceOp, ModuleOp>(user->getParentOp()))
        return success();
      if (auto element = getParentTileElement(user)) {

        auto tileID = element.getTileID();
        if (!targetModel.isLegalMemAffinity(tileID.col, tileID.row, thisID.col,
                                            thisID.row))
          return (op->emitOpError("in Column ")
                  << thisID.col << " and Row " << thisID.row
                  << " is accessed from an unreachable tile in Column "
                  << tileID.col << " and Row " << tileID.row)
                     .attachNote(user->getLoc())
                 << "user";
      } else {
        // This should probably be caught elsewhere as well.
        return op->emitOpError("is accessed outside of a tile")
                   .attachNote(user->getLoc())
               << "user";
      }
    }
    return success();
  }
};

namespace detail {
/// This class represents the internal storage of the AIE `ObjectFifoType`.
struct AIEObjectFifoTypeStorage : TypeStorage {
  /// The `KeyTy` is a required type that provides an interface for the storage
  /// instance. This type will be used when uniquing an instance of the type
  /// storage.
  using KeyTy = MemRefType;

  /// A constructor for the objectFifo type storage instance.
  AIEObjectFifoTypeStorage(MemRefType elementType) : elementType(elementType) {}

  /// Define the comparison function for the key type with the current storage
  /// instance. This is used when constructing a new instance to ensure that we
  /// haven't already uniqued an instance of the given key.
  bool operator==(const KeyTy &key) const { return key == KeyTy(elementType); }

  /// Define a construction method for creating a new instance of this storage.
  /// This method takes an instance of a storage allocator, and an instance of a
  /// `KeyTy`.
  static AIEObjectFifoTypeStorage *construct(TypeStorageAllocator &allocator,
                                             const KeyTy &key) {
    // Allocate the storage instance and construct it.
    return new (allocator.allocate<AIEObjectFifoTypeStorage>())
        AIEObjectFifoTypeStorage(key);
  }

  MemRefType elementType;
};
} // namespace detail

AIEObjectFifoType AIEObjectFifoType::get(MemRefType elementType) {
  // Call into a helper 'get' method in 'TypeBase' to get an uniqued instance
  // of this type.
  MLIRContext *ctx = elementType.getContext();
  return Base::get(ctx, elementType);
}

LogicalResult
AIEObjectFifoType::verify(function_ref<InFlightDiagnostic()> emitError,
                          MemRefType elementType) {
  return success();
}

mlir::MemRefType AIEObjectFifoType::getElementType() {
  // 'getImpl' returns a pointer to the internal storage instance.
  return getImpl()->elementType;
}

namespace detail {
/// This class represents the internal storage of the AIE
/// `ObjectFifoSubviewType`.
struct AIEObjectFifoSubviewTypeStorage : TypeStorage {
  /// The `KeyTy` is a required type that provides an interface for the storage
  /// instance. This type will be used when uniquing an instance of the type
  /// storage.
  using KeyTy = MemRefType;

  /// A constructor for the subview type storage instance.
  AIEObjectFifoSubviewTypeStorage(MemRefType elementType)
      : elementType(elementType) {}

  /// Define the comparison function for the key type with the current storage
  /// instance. This is used when constructing a new instance to ensure that we
  /// haven't already uniqued an instance of the given key.
  bool operator==(const KeyTy &key) const { return key == elementType; }

  /// Define a construction method for creating a new instance of this storage.
  /// This method takes an instance of a storage allocator, and an instance of a
  /// `KeyTy`.
  static AIEObjectFifoSubviewTypeStorage *
  construct(TypeStorageAllocator &allocator, const KeyTy &key) {
    // Allocate the storage instance and construct it.
    return new (allocator.allocate<AIEObjectFifoSubviewTypeStorage>())
        AIEObjectFifoSubviewTypeStorage(key);
  }

  MemRefType elementType;
};
} // namespace detail

AIEObjectFifoSubviewType AIEObjectFifoSubviewType::get(MemRefType elementType) {
  // Call into a helper 'get' method in 'TypeBase' to get a uniqued instance
  // of this type.
  MLIRContext *ctx = elementType.getContext();
  return Base::get(ctx, elementType);
}

/// This method is used to verify the construction invariants.
LogicalResult
AIEObjectFifoSubviewType::verify(function_ref<InFlightDiagnostic()> emitError,
                                 MemRefType elementType) {
  return success();
}

MemRefType AIEObjectFifoSubviewType::getElementType() {
  return getImpl()->elementType;
}

/// Parse an instance of a type registered to the AIE dialect.
/// Parse an AIE type in the following forms:
///   AIE-type
///         ::= `objectfifo` `<` type `>`
///         ::= `objectfifosubview` `<` type `>`
static OptionalParseResult aieTypeParser(DialectAsmParser &parser,
                                         StringRef name, Type &result) {
  if (name.equals("objectfifo")) {
    MemRefType elementType;
    SMLoc typeLoc = parser.getCurrentLocation();
    if (parser.parseLess() || parser.parseType(elementType) ||
        parser.parseGreater())
      return failure();

    // Check that the type is a MemRef type.
    if (!elementType.isa<MemRefType>()) {
      parser.emitError(typeLoc, "element type for an objectFifo must be "
                                "a MemRefType, got: ")
          << elementType;
      return failure();
    }

    return result = AIEObjectFifoType::get(elementType), success();
  }

  if (name.equals("objectfifosubview")) {
    if (parser.parseLess())
      return failure();

    // Parse the element type of the struct.
    MemRefType elementType;
    // Parse the current element type.
    SMLoc typeLoc = parser.getCurrentLocation();
    if (parser.parseType(elementType))
      return failure();

    // Check that the type is a MemRefType.
    if (!elementType.isa<MemRefType>()) {
      parser.emitError(typeLoc, "element type for a subview must be "
                                "a MemRefType, got: ")
          << elementType;
      return failure();
    }

    // Parse: `>`
    if (parser.parseGreater())
      return failure();

    return result = AIEObjectFifoSubviewType::get(elementType), success();
  }

  return {};
}

/// Parse a type defined by this dialect.
/// Emits an error and returns failure if `name` does not
/// refer to a type defined in this dialect.
static ParseResult parse(Type &result, StringRef name,
                         DialectAsmParser &parser) {

  if (OptionalParseResult parseResult = aieTypeParser(parser, name, result);
      parseResult.has_value())
    return parseResult.value();

  parser.emitError(parser.getNameLoc(), "unknown AIE dialect type: \"")
      << name << "\"";
  return failure();
}

/// Parse an instance of a type registered to the AIE dialect.
Type AIEDialect::parseType(DialectAsmParser &parser) const {
  StringRef name;
  Type result;
  if (parser.parseKeyword(&name) || parse(result, name, parser))
    return {};
  return result;
}

/// Print an instance of a type registered to the AIE dialect.
void AIEDialect::printType(Type type, DialectAsmPrinter &printer) const {
  if (type.isa<AIEObjectFifoType>()) {
    auto objectFifoType = type.cast<AIEObjectFifoType>();
    printer << "objectfifo<";
    printer << objectFifoType.getElementType();
    printer << '>';

  } else if (type.isa<AIEObjectFifoSubviewType>()) {
    auto subviewType = type.cast<AIEObjectFifoSubviewType>();
    printer << "objectfifosubview<";
    printer << subviewType.getElementType();
    printer << '>';
  }
}

void AIEDialect::initialize() {
  addTypes<AIEObjectFifoType, AIEObjectFifoSubviewType>();
  addAttributes<
#define GET_ATTRDEF_LIST
#include "aie/Dialect/AIE/IR/AIEAttrs.cpp.inc"
      >();
  addOperations<
#define GET_OP_LIST
#include "aie/Dialect/AIE/IR/AIEOps.cpp.inc"
      >();
  addInterfaces<AIEInlinerInterface, AIEDialectFoldInterface>();
}

} // namespace xilinx::AIE

// Check that the operation only contains terminators in
// TerminatorOpTypes.
template <typename... TerminatorOpTypes>
struct HasSomeTerminator {
  static LogicalResult verifyTrait(Operation *op) {
    for (auto &region : op->getRegions()) {
      for (auto &block : region) {
        if (!block.empty()) {
          if (Operation *operation = &block.back();
              !llvm::isa_and_nonnull<TerminatorOpTypes...>(operation))
            return operation->emitOpError("is not an allowed terminator")
                .attachNote(op->getLoc())
                .append("in this context: ");
        }
      }
    }
    return success();
  }
};

// Check that the given DMA-like op (e.g. MemOp, ShimDMAOp)
// has valid BDs.
template <typename ConcreteType>
LogicalResult HasValidBDs<ConcreteType>::verifyTrait(Operation *op) {
  auto element = cast<ConcreteType>(op);
  const auto &targetModel = getTargetModel(op);
  int bdMax =
      targetModel.getNumBDs(element.getTileID().col, element.getTileID().row);

  int bdNum = 0;
  for (auto &block : element.getBody()) {
    if (!block.template getOps<DMABDOp>().empty()) {
      if (bdNum >= bdMax) {
        auto bd = *block.template getOps<DMABDOp>().begin();
        return (op->emitOpError("has more than ") << bdMax << " blocks")
            .attachNote(bd.getLoc())
            .append("no space for this bd: ");
      }
      bdNum++;
    }
  }
  return success();
}

// Check that the given DMA-like op (e.g. MemOp, ShimDMAOp)
// has valid DMA channels.
template <typename ConcreteType>
LogicalResult HasValidDMAChannels<ConcreteType>::verifyTrait(Operation *op) {
  auto element = cast<ConcreteType>(op);
  DenseSet<DMAChannel> usedChannels;
  for (auto &bodyOp : element.getBody().getOps()) {
    // check for duplicate DMA channels within the same MemTileDMAOp
    if (auto dmaStart = dyn_cast<DMAStartOp>(bodyOp)) {
      DMAChannel dmaChan = {dmaStart.getChannelDir(),
                            dmaStart.getChannelIndex()};
      if (usedChannels.count(dmaChan))
        return dmaStart.emitOpError()
               << "duplicate DMA channel "
               << stringifyDMAChannelDir(dmaChan.direction) << dmaChan.channel
               << " not allowed";
      usedChannels.insert(dmaChan);
    }
  }
  return success();
}

//===----------------------------------------------------------------------===//
// ObjectFifoCreateOp
//===----------------------------------------------------------------------===//

LogicalResult ObjectFifoCreateOp::verify() {
  if (isa<ArrayAttr>(getElemNumber())) {
    if (size_t numDepths = dyn_cast<ArrayAttr>(getElemNumber()).size();
        numDepths != getConsumerTiles().size() + 1) // +1 for producer depth
      return emitOpError("does not have enough depths specified for producer "
                         "and for each consumer.");
  }

  if (getProducerTileOp().isShimTile() && !getDimensionsToStream().empty()) {
    return emitError("`toStream` data layout transformations are not supported "
                     "on shim tile producers");
  }

  return success();
}

TileOp ObjectFifoCreateOp::getProducerTileOp() {
  return cast<TileOp>(getProducerTile().getDefiningOp());
}

namespace xilinx::AIE {

ParseResult parseObjectFifoProducerTile(OpAsmParser &parser,
                                        OpAsmParser::UnresolvedOperand &operand,
                                        BDDimLayoutArrayAttr &dimensions) {
  std::vector<BDDimLayoutAttr> emptyDims = {};
  if (parser.parseOperand(operand))
    return failure();
  if (succeeded(parser.parseOptionalKeyword("toStream"))) {
    if (parser.parseCustomAttributeWithFallback<BDDimLayoutArrayAttr>(
            dimensions)) {
      return failure();
    }
  } else {
    dimensions =
        BDDimLayoutArrayAttr::get(parser.getContext(), ArrayRef(emptyDims));
  }
  return success();
}

void printObjectFifoProducerTile(OpAsmPrinter &printer, Operation *op,
                                 Value operand,
                                 BDDimLayoutArrayAttr dimensions) {
  printer << operand;
  if (!dimensions.empty()) {
    printer << " toStream ";
    printer.printStrippedAttrOrType(dimensions);
  }
}

ParseResult parseObjectFifoConsumerTiles(
    OpAsmParser &parser, SmallVectorImpl<OpAsmParser::UnresolvedOperand> &tiles,
    BDDimLayoutArrayArrayAttr &dimensions) {
  // parseCommaSeparatedList doesn't handle the missing case for "none",
  // so we handle it custom here.
  std::vector<BDDimLayoutArrayAttr> tileDims = {};

  auto parseOneOperand = [&]() -> ParseResult {
    if (parser.parseOperand(tiles.emplace_back(), true)) {
      return failure();
    }
    // By default, create empty dimensions array for each consumer; this way,
    // we can be certain to have as many entries in the dimensions array as
    // there are customer
    BDDimLayoutArrayAttr dimAttr =
        BDDimLayoutArrayAttr::get(parser.getContext(), {});

    if (succeeded(parser.parseOptionalKeyword("fromStream"))) {
      // If specified, parse actual data layout transform dimensions
      if (parser.parseCustomAttributeWithFallback<BDDimLayoutArrayAttr>(
              dimAttr)) {
        return failure();
      }
    }
    tileDims.emplace_back(dimAttr);
    return success();
  };

  if (parser.parseCommaSeparatedList(AsmParser::Delimiter::None,
                                     parseOneOperand, " in operand list"))
    return failure();

  dimensions = BDDimLayoutArrayArrayAttr::get(parser.getContext(), tileDims);
  return success();
}

void printObjectFifoConsumerTiles(OpAsmPrinter &printer, Operation *op,
                                  OperandRange tiles,
                                  BDDimLayoutArrayArrayAttr dimsPerTileAttr) {
  size_t tileIdx = 0;
  for (auto tile : tiles) {
    printer << tile;
    if (dimsPerTileAttr && dimsPerTileAttr.size() == tiles.size() &&
        dimsPerTileAttr[tileIdx] && !dimsPerTileAttr[tileIdx].empty()) {
      printer << " fromStream ";
      printer.printStrippedAttrOrType(dimsPerTileAttr[tileIdx]);
    }
    if (tileIdx < tiles.size() - 1) {
      printer << ", ";
    }
    tileIdx++;
  }
}

} // namespace xilinx::AIE

//===----------------------------------------------------------------------===//
// ObjectFifoLinkOp
//===----------------------------------------------------------------------===//

LogicalResult ObjectFifoLinkOp::verify() {
  if (isJoin() && isDistribute())
    return emitError("ObjectFifoLinkOp does not support 'join' and "
                     "'distribute' at the same time");

  if (auto sharedTile = getOptionalSharedTile(); !sharedTile)
    return emitError("ObjectFifoLinkOp must have a link point, i.e., a "
                     "shared tile between objectFifos");

  if (isJoin()) {
    ObjectFifoCreateOp fifoOut = getOutputObjectFifos()[0];
    auto elemType =
        fifoOut.getElemType().cast<AIEObjectFifoType>().getElementType();
    int64_t outputSize = 1;
    for (auto dim : elemType.getShape())
      outputSize *= dim;

    int inputSize = 0;
    for (auto fifoIn : getInputObjectFifos()) {
      auto elemType =
          fifoIn.getElemType().cast<AIEObjectFifoType>().getElementType();
      int64_t nextInputSize = 1;
      for (int64_t dim : elemType.getShape())
        nextInputSize *= dim;
      inputSize += nextInputSize;
    }
    if (inputSize != outputSize)
      return emitError("Total size of input objFifos in ObjectFifoLinkOp must "
                       "be equal to size of output objFifo");

  } else if (isDistribute()) {
    ObjectFifoCreateOp fifoIn = getInputObjectFifos()[0];
    if (!fifoIn.getDimensionsToStream().empty()) {
      return emitOpError("currently does not support objectFifos with "
                         "dimensionsToStream.");
    }
    for (auto dims : fifoIn.getDimensionsFromStreamPerConsumer()) {
      if (!dims.empty())
        return emitOpError("currently does not support objectFifos with "
                           "dimensionsFromStreamPerConsumer.");
    }

    auto elemType =
        fifoIn.getElemType().cast<AIEObjectFifoType>().getElementType();
    int64_t inputSize = 1;
    for (auto dim : elemType.getShape())
      inputSize *= dim;

    int outputSize = 0;
    for (auto fifoOut : getOutputObjectFifos()) {
      if (!fifoOut.getDimensionsToStream().empty() &&
          fifoOut.getConsumerTiles().size() > 1) {
        return emitOpError("currently does not support objectFifos with "
                           "dimensionsToStream and multiple consumers.");
      }
      for (auto dims : fifoOut.getDimensionsFromStreamPerConsumer()) {
        if (!dims.empty())
          return emitOpError("currently does not support objectFifos with "
                             "dimensionsFromStreamPerConsumer.");
      }

      auto elemType =
          fifoOut.getElemType().cast<AIEObjectFifoType>().getElementType();
      int64_t nextOutputSize = 1;
      for (int64_t dim : elemType.getShape())
        nextOutputSize *= dim;
      outputSize += nextOutputSize;
    }
    if (outputSize != inputSize)
      return emitError("Total size of output objFifos in ObjectFifoLinkOp must "
                       "be equal to size of input objFifo");
  }

  return success();
}

std::optional<Value> ObjectFifoLinkOp::getOptionalSharedTile() {
  if (isJoin()) {
    auto fifoOut = getOutputObjectFifos()[0];
    for (auto fifoIn : getInputObjectFifos())
      if (fifoOut.getProducerTile() != fifoIn.getConsumerTiles()[0])
        return {};
    return {fifoOut.getProducerTile()};
  }

  if (isDistribute()) {
    auto fifoIn = getInputObjectFifos()[0];
    for (auto fifoOut : getOutputObjectFifos())
      if (fifoIn.getConsumerTiles()[0] != fifoOut.getProducerTile())
        return {};
    return {fifoIn.getConsumerTiles()[0]};
  }

  auto fifoIn = getInputObjectFifos();
  if (auto fifoOut = getOutputObjectFifos();
      !fifoIn.empty() && !fifoOut.empty())
    for (auto consumerIn : fifoIn[0].getConsumerTiles())
      if (consumerIn == fifoOut[0].getProducerTile())
        return {fifoOut[0].getProducerTile()};
  return {};
}

std::vector<ObjectFifoCreateOp> ObjectFifoLinkOp::getInputObjectFifos() {
  std::vector<ObjectFifoCreateOp> inputObjFifos;
  Operation *parent = getOperation();
  while ((parent = parent->getParentOp())) {
    if (parent->hasTrait<OpTrait::SymbolTable>()) {
      for (auto sym : getFifoIns()) {
        auto name = dyn_cast<FlatSymbolRefAttr>(sym);
        if (auto *st = SymbolTable::lookupSymbolIn(parent, name);
            isa_and_nonnull<ObjectFifoCreateOp>(st))
          inputObjFifos.push_back(dyn_cast<ObjectFifoCreateOp>(st));
      }
    }
  }
  return inputObjFifos;
}

std::vector<ObjectFifoCreateOp> ObjectFifoLinkOp::getOutputObjectFifos() {
  std::vector<ObjectFifoCreateOp> outputObjFifos;
  Operation *parent = getOperation();
  while ((parent = parent->getParentOp())) {
    if (parent->hasTrait<OpTrait::SymbolTable>()) {
      for (auto sym : getFifoOuts()) {
        auto name = dyn_cast<FlatSymbolRefAttr>(sym);
        if (auto *st = SymbolTable::lookupSymbolIn(parent, name);
            isa_and_nonnull<ObjectFifoCreateOp>(st))
          outputObjFifos.push_back(dyn_cast<ObjectFifoCreateOp>(st));
      }
    }
  }
  return outputObjFifos;
}

//===----------------------------------------------------------------------===//
// ObjectFifoRegisterExternalBuffersOp
//===----------------------------------------------------------------------===//

LogicalResult ObjectFifoRegisterExternalBuffersOp::verify() {
  if (!getTileOp().isShimTile())
    return emitOpError("tile is not a shim tile");

  return success();
}

TileOp ObjectFifoRegisterExternalBuffersOp::getTileOp() {
  return cast<TileOp>(getTile().getDefiningOp());
}

ObjectFifoCreateOp ObjectFifoRegisterExternalBuffersOp::getObjectFifo() {
  Operation *parent = getOperation();
  while ((parent = parent->getParentOp())) {
    if (parent->hasTrait<OpTrait::SymbolTable>()) {
      if (auto *st = SymbolTable::lookupSymbolIn(parent, getObjFifoName());
          isa_and_nonnull<ObjectFifoCreateOp>(st))
        return dyn_cast<ObjectFifoCreateOp>(st);
    }
  }
  return {};
}

//===----------------------------------------------------------------------===//
// ObjectFifoAcquireOp
//===----------------------------------------------------------------------===//

LogicalResult ObjectFifoAcquireOp::verify() {
  if (acqNumber() < 1)
    return emitOpError("must acquire at least one element");

  auto parent = getOperation()->getParentOfType<CoreOp>();
  if (parent == nullptr)
    return emitOpError("must be called from inside a CoreOp");

  auto coreTile = parent.getTile();
  auto objFifo = getObjectFifo();
  if (getPort() == ObjectFifoPort::Produce) {
    if (coreTile != objFifo.getProducerTile())
      return parent.emitOpError(
          "producer port of objectFifo accessed by core running "
          "on non-producer tile");
  } else if (getPort() == ObjectFifoPort::Consume) {
    bool found = false;
    for (auto consumerTile : objFifo.getConsumerTiles()) {
      if (coreTile == consumerTile) {
        found = true;
        break;
      }
    }
    if (!found)
      return parent.emitOpError(
          "consumer port of objectFifo accessed by core running "
          "on non-consumer tile");
  }

  auto objFifoElem =
      getObjectFifo().getElemType().cast<AIEObjectFifoType>().getElementType();
  auto objFifoSubviewElem =
      getResult().getType().cast<AIEObjectFifoSubviewType>().getElementType();
  if (objFifoElem != objFifoSubviewElem)
    return emitOpError(
        "ObjectFifo element and ObjectFifoSubview element must match.\n");

  return success();
}

ObjectFifoCreateOp ObjectFifoAcquireOp::getObjectFifo() {
  Operation *parent = getOperation();
  while ((parent = parent->getParentOp())) {
    if (parent->hasTrait<OpTrait::SymbolTable>()) {
      if (auto *st = SymbolTable::lookupSymbolIn(parent, getObjFifoName());
          isa_and_nonnull<ObjectFifoCreateOp>(st))
        return dyn_cast<ObjectFifoCreateOp>(st);
    }
  }
  return {};
}

//===----------------------------------------------------------------------===//
// ObjectFifoReleaseOp
//===----------------------------------------------------------------------===//

LogicalResult ObjectFifoReleaseOp::verify() {
  if (relNumber() < 1)
    return emitOpError("must release at least one element");

  auto parent = getOperation()->getParentOfType<CoreOp>();
  if (parent == nullptr)
    return emitOpError("must be called from inside a CoreOp");

  auto coreTile = parent.getTile();
  auto objFifo = getObjectFifo();
  if (getPort() == ObjectFifoPort::Produce) {
    if (coreTile != objFifo.getProducerTile())
      return parent.emitOpError(
          "producer port of objectFifo accessed by core running "
          "on non-producer tile");
  } else if (getPort() == ObjectFifoPort::Consume) {
    bool found = false;
    for (auto consumerTile : objFifo.getConsumerTiles()) {
      if (coreTile == consumerTile) {
        found = true;
        break;
      }
    }
    if (!found)
      return parent.emitOpError(
          "consumer port of objectFifo accessed by core running "
          "on non-consumer tile");
  }

  return success();
}

ObjectFifoCreateOp ObjectFifoReleaseOp::getObjectFifo() {
  Operation *parent = getOperation();
  while ((parent = parent->getParentOp())) {
    if (parent->hasTrait<OpTrait::SymbolTable>()) {
      if (auto *st = SymbolTable::lookupSymbolIn(parent, getObjFifoName());
          isa_and_nonnull<ObjectFifoCreateOp>(st))
        return dyn_cast<ObjectFifoCreateOp>(st);
    }
  }
  return {};
}

//===----------------------------------------------------------------------===//
// ObjectFifoSubviewAccessOp
//===----------------------------------------------------------------------===//

LogicalResult ObjectFifoSubviewAccessOp::verify() {
  if (auto parent = getOperation()->getParentOfType<CoreOp>();
      parent == nullptr)
    return emitOpError("must be called from inside a CoreOp");

  if (auto acqOp = getSubview().getDefiningOp<ObjectFifoAcquireOp>();
      getIndex() >= acqOp.acqNumber())
    return emitOpError("accessed farther than number of acquired elements "
                       "(index out of bounds).");

  return success();
}

//===----------------------------------------------------------------------===//
// ObjectFifoRegisterProcessOp
//===----------------------------------------------------------------------===//

LogicalResult ObjectFifoRegisterProcessOp::verify() {
  if (getProcessLength() < 1)
    return emitOpError("process length must be >= 1");

  if (getAcquirePattern().size() != getReleasePattern().size()) {
    // acquire pattern size = process length (i.e., release pattern will be
    // duplicated by process length times) OR the other way around
    if (getAcquirePattern().size() != getProcessLength() &&
        getProcessLength() != getReleasePattern().size())
      return emitOpError(
          "Acquire and Release patterns must be of equal length, or "
          "longest length of one must be equal to process "
          "length of the other");
  }

  return success();
}

ObjectFifoCreateOp ObjectFifoRegisterProcessOp::getObjectFifo() {
  Operation *parent = getOperation();
  while ((parent = parent->getParentOp())) {
    if (parent->hasTrait<OpTrait::SymbolTable>()) {
      if (auto *st = SymbolTable::lookupSymbolIn(parent, getObjFifoName());
          isa_and_nonnull<ObjectFifoCreateOp>(st))
        return dyn_cast<ObjectFifoCreateOp>(st);
    }
  }
  return {};
}

//===----------------------------------------------------------------------===//
// CascadeFlowOp
//===----------------------------------------------------------------------===//

LogicalResult CascadeFlowOp::verify() {
  TileOp src = getSourceTileOp();
  TileOp dst = getDestTileOp();
  const auto &t = getTargetModel(src);

  if (src.isShimTile() || dst.isShimTile())
    return emitOpError("shimTile row has no cascade stream interface");
  if (t.isMemTile(src.colIndex(), src.rowIndex()) ||
      t.isMemTile(dst.colIndex(), dst.rowIndex()))
    return emitOpError("memTile row has no cascade stream interface");

  if (!t.isSouth(src.getCol(), src.getRow(), dst.getCol(), dst.getRow()) &&
      !t.isWest(src.getCol(), src.getRow(), dst.getCol(), dst.getRow()) &&
      !t.isNorth(src.getCol(), src.getRow(), dst.getCol(), dst.getRow()) &&
      !t.isEast(src.getCol(), src.getRow(), dst.getCol(), dst.getRow())) {
    return emitOpError("tiles must be adjacent");
  }
  return success();
}

TileOp CascadeFlowOp::getSourceTileOp() {
  return cast<TileOp>(getSourceTile().getDefiningOp());
}

TileOp CascadeFlowOp::getDestTileOp() {
  return cast<TileOp>(getDestTile().getDefiningOp());
}

//===----------------------------------------------------------------------===//
// ConfigureCascadeOp
//===----------------------------------------------------------------------===//

LogicalResult ConfigureCascadeOp::verify() {
  const auto &t = getTargetModel(*this);
  TileOp tile = cast<TileOp>(getTile().getDefiningOp());
  CascadeDir inputDir = getInputDir();
  CascadeDir outputDir = getOutputDir();

  if (tile.isShimTile())
    return emitOpError("shimTile row has no cascade stream interface");
  if (t.isMemTile(tile.colIndex(), tile.rowIndex()))
    return emitOpError("memTile row has no cascade stream interface");

  if (t.getTargetArch() == AIEArch::AIE2) {
    if (inputDir == CascadeDir::South || inputDir == CascadeDir::East) {
      return emitOpError("input direction of cascade must be North or West on ")
             << stringifyAIEArch(t.getTargetArch());
    }
    if (outputDir == CascadeDir::North || outputDir == CascadeDir::West) {
      return emitOpError(
                 "output direction of cascade must be South or East on ")
             << stringifyAIEArch(t.getTargetArch());
    }
  } else {
    return emitOpError("cascade not supported in ")
           << stringifyAIEArch(t.getTargetArch());
  }
  return success();
}

//===----------------------------------------------------------------------===//
// PutCascadeOp
//===----------------------------------------------------------------------===//

LogicalResult PutCascadeOp::verify() {
  const auto &targetModel = getTargetModel(*this);
  Type type = getCascadeValue().getType();
  DataLayout dataLayout = DataLayout::closest(*this);
  auto bits = dataLayout.getTypeSizeInBits(type);
  if (targetModel.getTargetArch() == AIEArch::AIE1) {
    if (bits != 384)
      return emitOpError("must be a 384-bit type");
  } else if (targetModel.getTargetArch() == AIEArch::AIE2) {
    if (bits != 512)
      return emitOpError("must be a 512-bit type");
  } else
    return emitOpError("cascade not supported in ")
           << stringifyAIEArch(targetModel.getTargetArch());
  return success();
}

//===----------------------------------------------------------------------===//
// GetCascadeOp
//===----------------------------------------------------------------------===//

LogicalResult GetCascadeOp::verify() {
  const auto &targetModel = getTargetModel(*this);
  Type type = getCascadeValue().getType();
  DataLayout dataLayout = DataLayout::closest(*this);
  auto bits = dataLayout.getTypeSizeInBits(type);
  if (targetModel.getTargetArch() == AIEArch::AIE1) {
    if (bits != 384)
      return emitOpError("must be a 384-bit type");
  } else if (targetModel.getTargetArch() == AIEArch::AIE2) {
    if (bits != 512)
      return emitOpError("must be a 512-bit type");
  } else
    return emitOpError("cascade not supported in ")
           << stringifyAIEArch(targetModel.getTargetArch());
  return success();
}

//===----------------------------------------------------------------------===//
// DeviceOp
//===----------------------------------------------------------------------===//

const AIETargetModel &DeviceOp::getTargetModel() {
  switch (getDevice()) {
  case AIEDevice::xcvc1902:
    return VC1902model;
  case AIEDevice::xcve2302:
    return VE2302model;
  case AIEDevice::xcve2802:
    return VE2802model;
  case AIEDevice::ipu:
    return IPUmodel;
  }
  return VC1902model;
}

LogicalResult DeviceOp::verify() { return success(); }

//===----------------------------------------------------------------------===//
// TileOp
//===----------------------------------------------------------------------===//

LogicalResult TileOp::verify() {
  const auto &targetModel = getTargetModel(*this);
  int columns = targetModel.columns();
  int rows = targetModel.rows();
  if (colIndex() >= columns)
    return emitOpError("column index (")
           << colIndex()
           << ") must be less than the number of columns in the device ("
           << columns << ")";
  if (rowIndex() >= rows)
    return emitOpError("row index (")
           << rowIndex()
           << ") must be less than the number of rows in the device (" << rows
           << ")";

  auto users = getResult().getUsers();
  bool found = false;
  for (auto *user : users) {
    if (llvm::isa<SwitchboxOp>(*user)) {
      if (found)
        return emitOpError("can only have one switchbox");
      found = true;
    }
  }

  return success();
}

size_t TileOp::getNumSourceConnections(WireBundle bundle) {
  const auto &targetModel = getTargetModel(*this);
  if (bundle == WireBundle::Core || bundle == WireBundle::DMA)
  // Note dest is correct here, since direction is reversed.
  {
    // Note dest is correct here, since direction is reversed.
    if (targetModel.isShimNOCTile(getCol(), getRow()) ||
        targetModel.isShimPLTile(getCol(), getRow()))
      return targetModel.getNumDestShimMuxConnections(getCol(), getRow(),
                                                      bundle);
    return targetModel.getNumDestSwitchboxConnections(getCol(), getRow(),
                                                      bundle);
  }
  return 0;
}

size_t TileOp::getNumDestConnections(WireBundle bundle) {
  const auto &targetModel = getTargetModel(*this);
  if (bundle == WireBundle::Core || bundle == WireBundle::DMA)
  // Note source is correct here, since direction is reversed.
  {
    // Note source is correct here, since direction is reversed.
    if (targetModel.isShimNOCTile(getCol(), getRow()) ||
        targetModel.isShimPLTile(getCol(), getRow()))
      return targetModel.getNumDestShimMuxConnections(getCol(), getRow(),
                                                      bundle);
    return targetModel.getNumSourceSwitchboxConnections(getCol(), getRow(),
                                                        bundle);
  }
  return 0;
}

bool TileOp::isMemTile() {
  const auto &targetModel = getTargetModel(*this);
  return targetModel.isMemTile(getCol(), getRow());
}

bool TileOp::isShimNOCTile() {
  const auto &targetModel = getTargetModel(*this);
  return targetModel.isShimNOCTile(getCol(), getRow());
}

bool TileOp::isShimPLTile() {
  const auto &targetModel = getTargetModel(*this);
  return targetModel.isShimPLTile(getCol(), getRow());
}

bool TileOp::isShimNOCorPLTile() {
  const auto &targetModel = getTargetModel(*this);
  return targetModel.isShimNOCorPLTile(getCol(), getRow());
}

bool isLegalMemtileConnection(const AIETargetModel &targetModel,
                              MasterSetOp masterOp, PacketRulesOp slaveOp) {
  auto srcBundle = masterOp.destPort().bundle;
  auto srcChan = masterOp.destPort().channel;
  auto dstBundle = slaveOp.sourcePort().bundle;
  auto dstChan = slaveOp.sourcePort().channel;
  return targetModel.isLegalMemtileConnection(srcBundle, srcChan, dstBundle,
                                              dstChan);
}

bool isLegalMemtileConnection(const AIETargetModel &targetModel,
                              ConnectOp connectOp) {
  auto srcBundle = connectOp.getSourceBundle();
  auto srcChan = connectOp.getSourceChannel();
  auto dstBundle = connectOp.getDestBundle();
  auto dstChan = connectOp.getDestChannel();
  return targetModel.isLegalMemtileConnection(srcBundle, srcChan, dstBundle,
                                              dstChan);
}

//===----------------------------------------------------------------------===//
// ShimSwitchboxOp
//===----------------------------------------------------------------------===//

LogicalResult ShimSwitchboxOp::verify() {
  Region &body = getConnections();
  DenseSet<Port> destset;
  if (body.empty())
    return emitOpError("should have non-empty body");

  for (auto &ops : body.front()) {
    if (auto connectOp = dyn_cast<ConnectOp>(ops)) {
      Port dest = {connectOp.getDestBundle(), connectOp.destIndex()};
      if (destset.count(dest))
        return connectOp.emitOpError("targets same destination ")
               << stringifyWireBundle(dest.bundle) << ": " << dest.channel
               << " as another connect operation";
      destset.insert(dest);
    } else if (isa<EndOp>(ops)) {
      // continue;
    } else {
      return ops.emitOpError("cannot be contained in a Switchbox op");
    }
  }

  return success();
}

//===----------------------------------------------------------------------===//
// ShimMuxOp
//===----------------------------------------------------------------------===//

LogicalResult ShimMuxOp::verify() {
  Region &body = getConnections();
  DenseSet<Port> destset;
  if (body.empty())
    return emitOpError("should have non-empty body");

  for (auto &ops : body.front()) {
    if (auto connectOp = dyn_cast<ConnectOp>(ops)) {
      Port dest = {connectOp.getDestBundle(), connectOp.destIndex()};
      if (destset.count(dest))
        return connectOp.emitOpError("targets same destination ")
               << stringifyWireBundle(dest.bundle) << ": " << dest.channel
               << " as another connect operation";
      destset.insert(dest);
    } else if (isa<EndOp>(ops)) {
      // continue;
    } else {
      return ops.emitOpError("cannot be contained in a Switchbox op");
    }
  }
  return success();
}

size_t ShimMuxOp::getNumSourceConnections(WireBundle bundle) {
  auto tile = getTileOp();
  const auto &targetModel = getTargetModel(*this);
  return targetModel.getNumSourceShimMuxConnections(tile.getCol(),
                                                    tile.getRow(), bundle);
}

size_t ShimMuxOp::getNumDestConnections(WireBundle bundle) {
  auto tile = getTileOp();
  const auto &targetModel = getTargetModel(*this);
  return targetModel.getNumDestShimMuxConnections(tile.getCol(), tile.getRow(),
                                                  bundle);
}

TileOp ShimMuxOp::getTileOp() {
  return cast<TileOp>(getTile().getDefiningOp());
}

int ShimMuxOp::colIndex() { return getTileOp().colIndex(); }

int ShimMuxOp::rowIndex() { return getTileOp().rowIndex(); }

//===----------------------------------------------------------------------===//
// ShimDMAOp
//===----------------------------------------------------------------------===//

LogicalResult ShimDMAOp::verify() {
  Region &body = getBody();
  DenseSet<DMAChannel> usedChannels;
  std::vector<DMAChannel> inputChannels;
  std::vector<DMAChannel> outputChannels;

  if (getBody().empty())
    return emitOpError("should have non-empty body");

  if (!getTileOp().isShimNOCTile())
    return emitOpError("must be in a ShimTile with a NOC connection");

  if (HasSomeTerminator<DMAStartOp, NextBDOp, EndOp>::verifyTrait(*this)
          .failed())
    return failure();

  for (auto &bodyOp : body.getOps()) {
    // check for duplicate DMA channels within the same ShimDMAOp
    if (auto dmaStart = dyn_cast<DMAStartOp>(bodyOp)) {
      DMAChannel dmaChan = {dmaStart.getChannelDir(),
                            dmaStart.getChannelIndex()};
      if (usedChannels.count(dmaChan))
        return dmaStart.emitOpError()
               << "duplicate DMA channel "
               << stringifyDMAChannelDir(dmaChan.direction) << dmaChan.channel
               << " in MemOp";
      usedChannels.insert(dmaChan);
      // check if number of input and output channels is more than available
      // hardware
      if (dmaChan.direction == DMAChannelDir::S2MM)
        inputChannels.push_back(dmaChan);
      else
        outputChannels.push_back(dmaChan);
    }
  }

<<<<<<< HEAD
  if (inputChannels.size() > getTileOp().getNumSourceConnections(WireBundle::DMA))
    return emitOpError("uses more input channels than available on this tile");
  
  if (outputChannels.size() > getTileOp().getNumDestConnections(WireBundle::DMA))
=======
  if ((int)inputChannels.size() >
      getTileOp().getNumSourceConnections(WireBundle::DMA))
    return emitOpError("uses more input channels than available on this tile");

  if ((int)outputChannels.size() >
      getTileOp().getNumDestConnections(WireBundle::DMA))
>>>>>>> 3413ad3a
    return emitOpError("uses more output channels than available on this tile");

  return success();
}

TileOp ShimDMAOp::getTileOp() {
  return cast<TileOp>(getTile().getDefiningOp());
}

int ShimDMAOp::colIndex() { return getTileOp().colIndex(); }

int ShimDMAOp::rowIndex() { return getTileOp().rowIndex(); }

LogicalResult PacketRulesOp::verify() {
  if (Region &body = getRules(); body.empty())
    return emitOpError("should have non-empty body");
  return success();
}

LogicalResult PacketFlowOp::verify() {
  Region &body = getPorts();
  if (body.empty())
    return emitOpError("should have non-empty body");

  for (auto &ops : body.front()) {
    if (!isa<PacketSourceOp, PacketDestOp, EndOp>(ops))
      return ops.emitOpError("cannot be contained in a PacketFlow op");
  }

  return success();
}

//===----------------------------------------------------------------------===//
// CoreOp
//===----------------------------------------------------------------------===//

LogicalResult CoreOp::verify() {
  if (getBody().empty())
    return emitOpError("should have non-empty body");
  if (getTileOp().isShimTile())
    return emitOpError("CoreOp cannot be created on shim tile, i.e. row == 0");
  if (getTileOp().isMemTile())
    return emitOpError("CoreOp cannot be created on mem tile");
  return success();
}

int CoreOp::colIndex() { return getTileOp().colIndex(); }

int CoreOp::rowIndex() { return getTileOp().rowIndex(); }

TileOp CoreOp::getTileOp() { return cast<TileOp>(getTile().getDefiningOp()); }

//===----------------------------------------------------------------------===//
// BufferOp
//===----------------------------------------------------------------------===//

int64_t BufferOp::getAllocationSize() {
  auto type = getType().cast<MemRefType>();
  return type.getNumElements() * type.getElementTypeBitWidth() / 8;
}

TileOp BufferOp::getTileOp() { return cast<TileOp>(getTile().getDefiningOp()); }

LogicalResult BufferOp::verify() {
  if (UsesAreAccessable::verifyTrait(*this).failed())
    return failure();
  return success();
}

// FIXME: make address assignment for buffers explicit and move this function to
// an interface
int32_t xilinx::AIE::getBufferBaseAddress(Operation *bufOp) {
  if (auto buf = dyn_cast<BufferOp>(bufOp)) {
    assert(buf.getAddress().has_value() && "buffer must have address assigned");
    return buf.getAddress().value();
  }
  if (isa_and_nonnull<ExternalBufferOp>(bufOp))
    llvm::report_fatal_error(
        "External buffer addresses are assigned at runtime.");
  llvm::report_fatal_error("unknown buffer type");
}

void xilinx::AIE::collectTiles(DeviceOp &device,
                               DenseMap<TileID, Operation *> &tiles) {
  for (auto tile : device.getOps<TileOp>()) {
    int colIndex = tile.colIndex();
    int rowIndex = tile.rowIndex();
    tiles[{colIndex, rowIndex}] = tile;
  }
}

void xilinx::AIE::collectBuffers(
    DeviceOp &device,
    DenseMap<Operation *, SmallVector<BufferOp, 4>> &buffers) {
  for (BufferOp buffer : device.getOps<BufferOp>()) {
    Operation *tileOp = buffer.getTile().getDefiningOp();
    buffers[tileOp].push_back(buffer);
  }
}

static void printBufferInitialValue(OpAsmPrinter &p, BufferOp op, Type type,
                                    Attribute initialValue) {
  if (op.getInitialValue()) {
    p << "= ";
    p.printAttributeWithoutType(initialValue);
  }
}

static ParseResult parseBufferInitialValue(OpAsmParser &parser, Type &type,
                                           Attribute &initialValue) {
  auto memrefType = llvm::cast<MemRefType>(type);
  if (!memrefType.hasStaticShape())
    return parser.emitError(parser.getNameLoc())
           << "type should be static shaped memref, but got " << type;

  if (parser.parseOptionalEqual())
    return success();

  Type tensorType = mlir::memref::getTensorTypeFromMemRefType(memrefType);
  if (parser.parseAttribute(initialValue, tensorType))
    return failure();
  if (!llvm::isa<ElementsAttr>(initialValue))
    return parser.emitError(parser.getNameLoc())
           << "initial value should be an elements attribute";
  return success();
}

//===----------------------------------------------------------------------===//
// MemOp
//===----------------------------------------------------------------------===//

LogicalResult MemOp::verify() {
  Region &body = getBody();
  DenseSet<DMAChannel> usedChannels;
  std::vector<DMAChannel> inputChannels;
  std::vector<DMAChannel> outputChannels;
  if (body.empty())
    return emitOpError("should have non-empty body");

  if (HasSomeTerminator<DMAStartOp, NextBDOp, EndOp>::verifyTrait(*this)
          .failed())
    return failure();

  for (auto &bodyOp : body.getOps()) {
    // check for duplicate DMA channels within the same MemOp
    if (auto dmaStart = dyn_cast<DMAStartOp>(bodyOp)) {
      DMAChannel dmaChan = {dmaStart.getChannelDir(),
                            dmaStart.getChannelIndex()};
      if (usedChannels.count(dmaChan))
        return dmaStart.emitOpError()
               << "duplicate DMA channel "
               << stringifyDMAChannelDir(dmaChan.direction) << dmaChan.channel
               << " in MemOp";
      usedChannels.insert(dmaChan);
      // check if number of input and output channels is more than available
      // hardware
      if (dmaChan.direction == DMAChannelDir::S2MM)
        inputChannels.push_back(dmaChan);
      else
        outputChannels.push_back(dmaChan);
    }

    if (auto allocOp = dyn_cast<memref::AllocOp>(bodyOp))
      if (!allocOp->getAttr("id"))
        return allocOp.emitOpError()
               << "allocOp in MemOp region should have an id attribute";
  }

<<<<<<< HEAD
  if (inputChannels.size() > getTileOp().getNumSourceConnections(WireBundle::DMA))
    return emitOpError("uses more input channels than available on this tile");
  
  if (outputChannels.size() > getTileOp().getNumDestConnections(WireBundle::DMA))
=======
  if ((int)inputChannels.size() >
      getTileOp().getNumSourceConnections(WireBundle::DMA))
    return emitOpError("uses more input channels than available on this tile");

  if ((int)outputChannels.size() >
      getTileOp().getNumDestConnections(WireBundle::DMA))
>>>>>>> 3413ad3a
    return emitOpError("uses more output channels than available on this tile");

  return success();
}

TileOp MemOp::getTileOp() { return cast<TileOp>(getTile().getDefiningOp()); }

int MemOp::colIndex() { return getTileOp().colIndex(); }

int MemOp::rowIndex() { return getTileOp().rowIndex(); }

/// Returns the region on the current operation that is callable. This may
/// return nullptr in the case of an external callable object, e.g. an external
/// function.
Region *MemOp::getCallableRegion() { return &getBody(); }

//===----------------------------------------------------------------------===//
// MemTileDMAOp
//===----------------------------------------------------------------------===//

LogicalResult MemTileDMAOp::verify() {
  Region &body = getBody();
  std::vector<DMAChannel> inputChannels;
  std::vector<DMAChannel> outputChannels;

  assert(getOperation()->getNumRegions() == 1 &&
         "MemTileDMAOp has zero region!");
  assert(!getBody().empty() && "MemTileDMAOp should have non-empty body");

  if (HasSomeTerminator<DMAStartOp, NextBDOp, EndOp>::verifyTrait(*this)
          .failed())
    return failure();

  for (auto &bodyOp : getBody().getOps()) {
    if (auto allocOp = dyn_cast<memref::AllocOp>(bodyOp)) {
      if (!allocOp->getAttr("id"))
        return allocOp.emitOpError()
               << "allocOp in MemTileDMAOp region should have an id attribute";
    }
    if (auto startOp = dyn_cast<DMAStartOp>(bodyOp)) {
      // check if number of input and output channels is more than available
      // hardware
      DMAChannel dmaChan = {startOp.getChannelDir(), startOp.getChannelIndex()};
      if (dmaChan.direction == DMAChannelDir::S2MM)
        inputChannels.push_back(dmaChan);
      else
        outputChannels.push_back(dmaChan);

      if (startOp.getChannelIndex() > 3) {
        // Channels 4 and 5 in a memtile are restricted to only access local
        // buffers and locks.

        // TODO: Move this code to the dialect
        // Set of blocks found to be reachable within a given region.
        llvm::SmallSet<Block *, 16> reachable;
        SmallVector<Block *, 16> worklist;
        Block *firstBD = startOp.getSuccessor(0);
        reachable.insert(firstBD);
        worklist.push_back(firstBD);
        while (!worklist.empty()) {
          Block *block = worklist.pop_back_val();
          if (block->empty())
            continue;
          auto successors = block->getTerminator()->getSuccessors();
          for (auto *i : successors) {
            if (!reachable.contains(i)) {
              reachable.insert(i);
              worklist.push_back(i);
            }
          }
        }
        for (Block *b : reachable) {
          for (DMABDOp bd : b->getOps<DMABDOp>()) {
            if (auto bufferOp = bd.getBufferOp();
                bufferOp.getTileOp().colIndex() != colIndex() ||
                bufferOp.getTileOp().rowIndex() != rowIndex()) {
              InFlightDiagnostic err =
                  bd.emitOpError()
                  << "is reachable from DMA channel "
                  << startOp.getChannelIndex()
                  << " and attempts to access a non-local buffer\n";
              err.attachNote(startOp->getLoc()) << "channel";
              err.attachNote(bufferOp->getLoc()) << "buffer";
              return err;
            }
          }
          for (auto useLock : b->getOps<UseLockOp>()) {
            if (auto lockOp = useLock.getLockOp();
                lockOp.getTileOp().colIndex() != colIndex() ||
                lockOp.getTileOp().rowIndex() != rowIndex()) {
              InFlightDiagnostic err =
                  useLock.emitOpError()
                  << "is reachable from DMA channel "
                  << startOp.getChannelIndex()
                  << " and attempts to access a non-local lock\n";
              err.attachNote(startOp->getLoc()) << "channel";
              err.attachNote(lockOp->getLoc()) << "lock";
              return err;
            }
          }
        }
      }
    }
  }

<<<<<<< HEAD
  if (inputChannels.size() > getTileOp().getNumSourceConnections(WireBundle::DMA))
    return emitOpError("uses more input channels than available on this tile");
  
  if (outputChannels.size() > getTileOp().getNumDestConnections(WireBundle::DMA))
=======
  if ((int)inputChannels.size() >
      getTileOp().getNumSourceConnections(WireBundle::DMA))
    return emitOpError("uses more input channels than available on this tile");

  if ((int)outputChannels.size() >
      getTileOp().getNumDestConnections(WireBundle::DMA))
>>>>>>> 3413ad3a
    return emitOpError("uses more output channels than available on this tile");

  return success();
}

//===----------------------------------------------------------------------===//
// DMAOp
//===----------------------------------------------------------------------===//

LogicalResult DMAOp::verify() {
  auto *parentOp = getOperation()->getParentOp();
  if (parentOp->getRegion(0).getBlocks().size() > 1)
    return emitOpError("DMA op can only appear in single block region");
  if (!parentOp->getRegion(0).getOps<DMAStartOp>().empty())
    return emitOpError("DMA op is not compatible with DMAStart ops");
  return success();
}

//===----------------------------------------------------------------------===//
// DMABDOp
//===----------------------------------------------------------------------===//

BufferOp DMABDOp::getBufferOp() {
  return cast<BufferOp>(getBuffer().getDefiningOp());
}

LogicalResult DMABDOp::verify() {
  if (!isa<BufferOp, ExternalBufferOp>(getBuffer().getDefiningOp()))
    return emitOpError(
        "BDs only support BufferOp or ExternalBufferOp operands.");
  if (auto memOp = getOperation()->getParentOfType<MemOp>()) {
    if (auto bufferOp = getBufferOp();
        bufferOp.getTileOp().colIndex() != memOp.colIndex() ||
        bufferOp.getTileOp().rowIndex() != memOp.rowIndex())
      return emitOpError("can only access a buffer in the same tile.");
  }

  // The following checks only apply if non-default strides/wraps are defined.
  if (getDimensions()) {
    MemRefType buffer = getBuffer().getType();
    // We are not restrictive about the type of the memref used as the input
    // to the DMABD when used with multi-dimensional strides/wraps. Since the
    // BD will use the memref as a base address and copy from it in 32 bit
    // chunks, while assuming the layout of the memref is contiguous. We
    // assume the user/compiler understands and accounts for this.
    uint64_t memrefSize = 1; // in bytes
    uint64_t maxIdx = 0;
    for (int64_t memrefDim : buffer.getShape())
      memrefSize *= 4 * memrefDim;

    ArrayRef<BDDimLayoutAttr> dims = *getDimensions();
    size_t maxNDims = 3;
    if (isa_and_nonnull<MemTileDMAOp>(getOperation()->getParentOp()))
      maxNDims = 4;

    if (dims.size() > maxNDims)
      return emitOpError() << "Cannot give more than "
                           << std::to_string(maxNDims)
                           << " dimensions for step sizes and wraps in this "
                              " tile (got "
                           << std::to_string(dims.size()) << " dimensions).";

    for (BDDimLayoutAttr dim : dims) {
      maxIdx += dim.getStride() * (dim.getSize() - 1);
      if (0 == dim.getStride())
        return emitOpError()
               << "Invalid step size; must be a positive integer.";
      if (dim.getStride() > memrefSize)
        return emitOpError()
               << "Step size " << std::to_string(dim.getStride() * 4) << " "
               << "bytes exceeds memref size " << std::to_string(memrefSize);
      if (dim.getSize() >= (1UL << 9) + 1)
        return emitOpError() << "Size may not exceed 1023.";
      if (dim.getStride() >= (1UL << 19))
        return emitOpError() << "Stride may not exceed " << (1 << 20);
    }

    if (memrefSize <= 4 * maxIdx)
      return emitOpError() << "Specified stride(s) and size(s) result in out "
                              "of bounds access in buffer, for index "
                           << std::to_string(maxIdx) << ", accessing at "
                           << std::to_string(4 * maxIdx)
                           << " byte offset in memref of length "
                           << std::to_string(memrefSize) << ".";
  }

  if (!getLen() && !getBuffer().getType().hasStaticShape())
    return emitOpError() << "buffer with dynamic shape requires static length.";

  return success();
}

TileOp MemTileDMAOp::getTileOp() {
  return cast<TileOp>(getTile().getDefiningOp());
}

int MemTileDMAOp::colIndex() { return getTileOp().colIndex(); }

int MemTileDMAOp::rowIndex() { return getTileOp().rowIndex(); }

/// Returns the region on the current operation that is callable. This may
/// return nullptr in the case of an external callable object, e.g. an external
/// function.
Region *MemTileDMAOp::getCallableRegion() { return &getBody(); }

//===----------------------------------------------------------------------===//
// SwitchboxOp
//===----------------------------------------------------------------------===//

LogicalResult SwitchboxOp::verify() {
  Region &body = getConnections();
  DenseSet<Port> sourceset;
  DenseSet<Port> destset;
  auto tile = getTileOp();
  const auto &targetModel = getTargetModel(tile);
  if (body.empty())
    return emitOpError("should have non-empty body");
  for (auto &ops : body.front()) {
    // Would be simpler if this could be templatized.
    auto checkBound = [&ops](StringRef dir, WireBundle bundle, int index,
                             int bound) -> LogicalResult {
      if (index >= bound) {
        if (bound > 0)
          return ops.emitOpError("index ")
                 << index << " for " << dir << " bundle "
                 << stringifyWireBundle(bundle) << " must be less than "
                 << bound;
        return ops.emitOpError()
               << dir << " bundle " << stringifyWireBundle(bundle)
               << " not supported; index: " << index << ", bound: " << bound;
      }
      return success();
    };

    if (auto connectOp = dyn_cast<ConnectOp>(ops)) {
      Port source = {connectOp.getSourceBundle(), connectOp.sourceIndex()};
      sourceset.insert(source);

      Port dest = {connectOp.getDestBundle(), connectOp.destIndex()};
      if (destset.count(dest)) {
        return connectOp.emitOpError()
               << "; connecting " << to_string(source) << " to "
               << to_string(dest) << " on "
               << to_string(this->getTileOp().getTileID())
               << " targets same dst as another connect op; existing "
                  "destinations: "
               << llvm::join(llvm::map_range(
                                 destset, [](auto &p) { return to_string(p); }),
                             ", ");
      }
      destset.insert(dest);

      if (connectOp.sourceIndex() < 0)
        return connectOp.emitOpError("source index cannot be less than zero");

      if (checkBound("source", connectOp.getSourceBundle(),
                     connectOp.sourceIndex(),
                     getNumSourceConnections(connectOp.getSourceBundle()))
              .failed())
        return failure();

      if (connectOp.destIndex() < 0)
        return connectOp.emitOpError("dest index cannot be less than zero");

      if (checkBound("dest", connectOp.getDestBundle(), connectOp.destIndex(),
                     getNumDestConnections(connectOp.getDestBundle()))
              .failed())
        return failure();

      // Memtile stream switch connection constraints
      if (tile.isMemTile() && !isLegalMemtileConnection(targetModel, connectOp))
        return connectOp.emitOpError(
            "illegal memtile stream switch connection");

      // Trace stream switch connection constraints
      if (connectOp.getDestBundle() == WireBundle::Trace)
        return connectOp.emitOpError("Trace port cannot be a destination");

      if (connectOp.getSourceBundle() == WireBundle::Trace &&
          !targetModel.isValidTraceMaster(tile.getCol(), tile.getRow(),
                                          connectOp.getDestBundle(),
                                          connectOp.getDestChannel()))
        return connectOp.emitOpError("illegal Trace destination");

    } else if (auto connectOp = dyn_cast<MasterSetOp>(ops)) {
      Port dest = {connectOp.getDestBundle(), connectOp.destIndex()};
      if (destset.count(dest))
        return connectOp.emitOpError("targets same destination ")
               << stringifyWireBundle(dest.bundle) << ": " << dest.channel
               << " as another connect or masterset operation";
      destset.insert(dest);

      if (connectOp.destIndex() < 0)
        return connectOp.emitOpError("dest index cannot be less than zero");

      if (checkBound("dest", connectOp.getDestBundle(), connectOp.destIndex(),
                     getNumDestConnections(connectOp.getDestBundle()))
              .failed())
        return failure();

      int arbiter = -1;
      for (auto val : connectOp.getAmsels()) {
        auto amsel = dyn_cast<AMSelOp>(val.getDefiningOp());
        if (arbiter != -1 && arbiter != amsel.arbiterIndex())
          return connectOp.emitOpError(
              "a master port can only be tied to one arbiter");
        arbiter = amsel.arbiterIndex();
      }
    } else if (auto connectOp = dyn_cast<PacketRulesOp>(ops)) {
      Port source = {connectOp.getSourceBundle(), connectOp.sourceIndex()};
      if (sourceset.count(source))
        return connectOp.emitOpError("packet switched source ")
               << stringifyWireBundle(source.bundle) << source.channel
               << " cannot match another connect or masterset operation";
      sourceset.insert(source);

    } else if (auto amselOp = dyn_cast<AMSelOp>(ops)) {
      std::vector<MasterSetOp> mstrs;
      std::vector<PacketRulesOp> slvs;
      for (auto *user : amselOp.getResult().getUsers()) {
        if (auto s = dyn_cast<PacketRuleOp>(user)) {
          auto pktRules = dyn_cast<PacketRulesOp>(s->getParentOp());
          slvs.push_back(pktRules);
        } else if (auto m = dyn_cast<MasterSetOp>(user))
          mstrs.push_back(m);
      }
      for (auto m : mstrs) {
        // Trace stream switch connection constraints
        if (m.destPort().bundle == WireBundle::Trace)
          return connectOp.emitOpError("Trace port cannot be a destination");
        for (auto s : slvs) {
          if (s.sourcePort().bundle == WireBundle::Trace &&
              !targetModel.isValidTraceMaster(tile.getCol(), tile.getRow(),
                                              m.destPort().bundle,
                                              m.destPort().channel))
            return amselOp.emitOpError("illegal Trace destination");

          // Memtile stream switch connection constraints
          if (tile.isMemTile() && !isLegalMemtileConnection(targetModel, m, s))
            return amselOp->emitOpError(
                "illegal memtile stream switch connection");
        }
      }
    } else if (isa<EndOp>(ops)) {
      // continue;
    } else {
      return ops.emitOpError("cannot be contained in a Switchbox op");
    }
  }

  return success();
}

TileOp SwitchboxOp::getTileOp() {
  return cast<TileOp>(getTile().getDefiningOp());
}

int SwitchboxOp::colIndex() { return getTileOp().colIndex(); }

int SwitchboxOp::rowIndex() { return getTileOp().rowIndex(); }

template <typename... ParentOpTypes>
struct HasSomeParent {
  static LogicalResult verifyTrait(Operation *op) {
    Operation *operation = op->getParentOp();
    while (operation) {
      if (llvm::isa_and_nonnull<ParentOpTypes...>(operation))
        return success();
      operation = operation->getParentOp();
    }
    return failure();
  }
};

TileOp LockOp::getTileOp() { return cast<TileOp>(getTile().getDefiningOp()); }

int LockOp::colIndex() { return getTileOp().colIndex(); }

int LockOp::rowIndex() { return getTileOp().rowIndex(); }

LogicalResult LockOp::verify() {
  if (auto result = UsesAreAccessable::verifyTrait(*this); result.failed())
    return result;

  if (getLockID().has_value()) {
    const auto &targetModel = getTargetModel(getTileOp());
    auto tileOp = getTileOp();
    if (int numLocks =
            targetModel.getNumLocks(tileOp.getCol(), tileOp.getRow());
        getLockID().value() >= numLocks)
      return emitOpError("lock assigned invalid id (maximum is ")
             << numLocks - 1 << ")";
  }

  return success();
}

struct UsesOneLockInDMABlock {
  static LogicalResult verifyTrait(Operation *op) {
    auto *block = op->getBlock();
    int lockID = -1;
    for (auto op : block->getOps<UseLockOp>()) {
      if (auto lock = dyn_cast<LockOp>(op.getLock().getDefiningOp());
          lock.getLockID().has_value()) {
        if (lockID != -1 && lockID != lock.getLockIDValue())
          return failure();
        lockID = lock.getLockIDValue();
      }
    }
    return success();
  }
};

struct AcquireReleaseOneStateInDMABlock {
  static LogicalResult verifyTrait(Operation *op) {
    auto *block = op->getBlock();
    int acqValue = -1, relValue = -1;
    for (auto op : block->getOps<UseLockOp>()) {
      if (op.acquire() || op.acquireGE()) {
        if (acqValue != -1 && acqValue != op.getLockValue()) {
          return failure();
        }
        acqValue = op.getLockValue();
      } else if (op.release()) {
        if (relValue != -1 && relValue != op.getLockValue()) {
          return failure();
        }
        relValue = op.getLockValue();
      }
    }
    return success();
  }
};

struct AccessesLocalLocks {
  static LogicalResult verifyTrait(Operation *op) {
    if (auto memOp = op->getParentOfType<MemOp>()) {
      auto useLock = dyn_cast<UseLockOp>(op);
      if (auto lock = useLock.getLockOp();
          lock.getTileOp().colIndex() != memOp.colIndex() ||
          lock.getTileOp().rowIndex() != memOp.rowIndex())
        return failure();
    }
    return success();
  }
};

LogicalResult UseLockOp::verify() {
  // AIE.useLock cannot be used at the top level
  if (llvm::isa_and_nonnull<DeviceOp, ModuleOp>((*this)->getParentOp()))
    return (*this)->emitOpError("must be used in a core or memory operation.");

  const auto &targetModel = getTargetModel(*this);
  if (targetModel.getTargetArch() == AIEArch::AIE1 && acquireGE())
    return (*this)->emitOpError(
        "AcquireGreaterEqual is not supported in AIE1.");

  // Otherwise, AIE.useLock should be inside MemOp, MemTileDMAOp, or ShimDMAOp,
  if (HasSomeParent<MemOp, MemTileDMAOp, ShimDMAOp>::verifyTrait(*this)
          .succeeded()) {
    if (!(*this)->getBlock())
      return (*this)->emitOpError("is not in a block.");

    if (targetModel.getTargetArch() == AIEArch::AIE1 &&
        UsesOneLockInDMABlock::verifyTrait(*this).failed())
      return (*this)->emitOpError(
          "used in a DMA block that have multiple locks.");

    if (AcquireReleaseOneStateInDMABlock::verifyTrait(*this).failed())
      return (*this)->emitOpError(
          "acquires/releases the lock in a DMA block from/to multiple states.");

    if (HasSomeParent<MemOp>::verifyTrait(*this).succeeded() &&
        AccessesLocalLocks::verifyTrait(*this).failed())
      return (*this)->emitOpError("can only access a lock in the same tile");
    return success();

    // Or it can be in a CoreOp, or some FuncOp called from a CoreOp
  }
  if (HasSomeParent<CoreOp, func::FuncOp>::verifyTrait(*this).succeeded()) {
    return success();
  }
  return (*this)->emitOpError()
         << "expects some parent op to be one of "
         << "AIE::device, AIE::core, func::func, AIE::mem, or AIE::shimDMA";
}

#include "aie/Dialect/AIE/IR/AIEEnums.cpp.inc"
#include "aie/Dialect/AIE/IR/AIEInterfaces.cpp.inc"

#define GET_OP_CLASSES
#include "aie/Dialect/AIE/IR/AIEOps.cpp.inc"

namespace xilinx::AIE {

size_t SwitchboxOp::getNumSourceConnections(WireBundle bundle) {
  auto tile = getTileOp();
  const auto &targetModel = getTargetModel(*this);
  return targetModel.getNumSourceSwitchboxConnections(tile.getCol(),
                                                      tile.getRow(), bundle);
}

size_t SwitchboxOp::getNumDestConnections(WireBundle bundle) {
  auto tile = getTileOp();
  const auto &targetModel = getTargetModel(*this);
  return targetModel.getNumDestSwitchboxConnections(tile.getCol(),
                                                    tile.getRow(), bundle);
}

WireBundle getConnectingBundle(WireBundle dir) {
  switch (dir) {
  case WireBundle::North:
    return WireBundle::South;
  case WireBundle::South:
    return WireBundle::North;
  case WireBundle::East:
    return WireBundle::West;
  case WireBundle::West:
    return WireBundle::East;
  default:
    return dir;
  }
}

} // namespace xilinx::AIE

// Include implementations for custom attributes
#define GET_ATTRDEF_CLASSES
#include "aie/Dialect/AIE/IR/AIEAttrs.cpp.inc"<|MERGE_RESOLUTION|>--- conflicted
+++ resolved
@@ -1212,19 +1212,12 @@
     }
   }
 
-<<<<<<< HEAD
-  if (inputChannels.size() > getTileOp().getNumSourceConnections(WireBundle::DMA))
-    return emitOpError("uses more input channels than available on this tile");
-  
-  if (outputChannels.size() > getTileOp().getNumDestConnections(WireBundle::DMA))
-=======
   if ((int)inputChannels.size() >
       getTileOp().getNumSourceConnections(WireBundle::DMA))
     return emitOpError("uses more input channels than available on this tile");
 
   if ((int)outputChannels.size() >
       getTileOp().getNumDestConnections(WireBundle::DMA))
->>>>>>> 3413ad3a
     return emitOpError("uses more output channels than available on this tile");
 
   return success();
@@ -1393,19 +1386,12 @@
                << "allocOp in MemOp region should have an id attribute";
   }
 
-<<<<<<< HEAD
-  if (inputChannels.size() > getTileOp().getNumSourceConnections(WireBundle::DMA))
-    return emitOpError("uses more input channels than available on this tile");
-  
-  if (outputChannels.size() > getTileOp().getNumDestConnections(WireBundle::DMA))
-=======
   if ((int)inputChannels.size() >
       getTileOp().getNumSourceConnections(WireBundle::DMA))
     return emitOpError("uses more input channels than available on this tile");
 
   if ((int)outputChannels.size() >
       getTileOp().getNumDestConnections(WireBundle::DMA))
->>>>>>> 3413ad3a
     return emitOpError("uses more output channels than available on this tile");
 
   return success();
@@ -1511,19 +1497,12 @@
     }
   }
 
-<<<<<<< HEAD
-  if (inputChannels.size() > getTileOp().getNumSourceConnections(WireBundle::DMA))
-    return emitOpError("uses more input channels than available on this tile");
-  
-  if (outputChannels.size() > getTileOp().getNumDestConnections(WireBundle::DMA))
-=======
   if ((int)inputChannels.size() >
       getTileOp().getNumSourceConnections(WireBundle::DMA))
     return emitOpError("uses more input channels than available on this tile");
 
   if ((int)outputChannels.size() >
       getTileOp().getNumDestConnections(WireBundle::DMA))
->>>>>>> 3413ad3a
     return emitOpError("uses more output channels than available on this tile");
 
   return success();
