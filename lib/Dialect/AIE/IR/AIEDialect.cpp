--- conflicted
+++ resolved
@@ -500,14 +500,11 @@
   if (getRepeatCount().has_value()) {
     if (getProducerTileOp().isShimTile())
       return emitError("`repeat_count` unavailable for shim tiles");
-<<<<<<< HEAD
   }
 
   if (getInitValues().has_value()) {
     if ((int)getInitValues().value().size() != size())
       return emitError("`init_values` does not initialize all objects");
-=======
->>>>>>> 6e065c01
   }
 
   return success();
