//===- AIEDialect.cpp -------------------------------------------*- C++ -*-===//
//
// This file is licensed under the Apache License v2.0 with LLVM Exceptions.
// See https://llvm.org/LICENSE.txt for license information.
// SPDX-License-Identifier: Apache-2.0 WITH LLVM-exception
//
// (c) Copyright 2019 Xilinx Inc.
//
//===----------------------------------------------------------------------===//

#include "aie/Dialect/AIE/IR/AIEDialect.h"

#include "mlir/Dialect/Func/IR/FuncOps.h"
#include "mlir/Dialect/MemRef/IR/MemRef.h"
#include "mlir/IR/DialectImplementation.h"
#include "mlir/IR/OpDefinition.h"
#include "mlir/Interfaces/FoldInterfaces.h"
#include "mlir/Transforms/InliningUtils.h"

#include "llvm/ADT/DenseSet.h"
#include "llvm/ADT/SmallSet.h"
#include "llvm/ADT/TypeSwitch.h"

using namespace mlir;
using namespace xilinx::AIE;

// Add TableGen'erated dialect definitions (including constructor)
// We implement the initialize() function further below
#include "aie/Dialect/AIE/IR/AIEDialect.cpp.inc"

namespace {

struct AIEInlinerInterface : DialectInlinerInterface {
  using DialectInlinerInterface::DialectInlinerInterface;
  // We don't have any special restrictions on what can be inlined into
  // destination regions. Always allow it.
  bool isLegalToInline(Region *dest, Region *src, bool wouldBeCloned,
                       IRMapping &valueMapping) const final override {
    return true;
  }

  // Operations in aie dialect are always legal to inline since they are
  // pure.
  bool isLegalToInline(Operation *op, Region *, bool wouldBeCloned,
                       IRMapping &) const final override {
    return true;
  }

  // Handle the given inlined terminator by replacing it with a new operation
  // as necessary. Required when the inlined region has more than one block.
  void handleTerminator(Operation *op, Block *newDest) const final override {}

  // Handle the given inlined terminator by replacing it with a new operation
  // as necessary. Required when the region has only one block.
  void handleTerminator(Operation *op,
                        ValueRange valuesToRepl) const final override {}
};

struct AIEDialectFoldInterface : DialectFoldInterface {
  using DialectFoldInterface::DialectFoldInterface;

  /// Registered hook to check if the given region, which is attached to an
  /// operation that is *not* isolated from above, should be used when
  /// materializing constants.
  bool shouldMaterializeInto(Region *region) const final override {
    // If this is an AIE::CoreOp region, then insert into it.
    return isa<CoreOp>(region->getParentOp());
  }
};

} // end anonymous namespace

namespace xilinx::AIE {

LogicalResult myVerifyOffsetSizeAndStrideOp(OffsetSizeAndStrideOpInterface op) {
  std::array<unsigned, 3> maxRanks = op.getArrayAttrMaxRanks();
  if (!(op.getMixedOffsets().size() == 1 && maxRanks[0] == 1) && // NOLINT
      op.getMixedOffsets().size() != op.getMixedSizes().size())
    return op->emitError(
               "expected mixed offsets rank to match mixed sizes rank (")
           << op.getMixedOffsets().size() << " vs " << op.getMixedSizes().size()
           << ") so the rank of the result type is well-formed.";
  if (failed(verifyListOfOperandsOrIntegers(
          op, "offset", maxRanks[0], op.getStaticOffsets(), op.getOffsets())))
    return failure();
  if (failed(verifyListOfOperandsOrIntegers(
          op, "size", maxRanks[1], op.getStaticSizes(), op.getSizes())))
    return failure();
  if (failed(verifyListOfOperandsOrIntegers(
          op, "stride", maxRanks[2], op.getStaticStrides(), op.getStrides())))
    return failure();
  for (int64_t offset : op.getStaticOffsets())
    if (offset < 0 && !ShapedType::isDynamic(offset))
      return op->emitError("expected offsets to be non-negative, but got ")
             << offset;
  for (int64_t size : op.getStaticSizes())
    if (size < 0 && !ShapedType::isDynamic(size))
      return op->emitError("expected sizes to be non-negative, but got ")
             << size;

  return success();
}

static VC1902TargetModel VC1902model;
static VE2302TargetModel VE2302model;
static VE2802TargetModel VE2802model;
static NPUTargetModel NPUmodel;
static VirtualizedNPUTargetModel NPUmodel1col(1);
static VirtualizedNPUTargetModel NPUmodel2col(2);
static VirtualizedNPUTargetModel NPUmodel3col(3);
static VirtualizedNPUTargetModel NPUmodel4col(4);

const AIETargetModel &getTargetModel(Operation *op) {
  if (auto t = dyn_cast<AIETarget>(op))
    return t.getTargetModel();
  if (auto t = op->getParentOfType<AIETarget>())
    return t.getTargetModel();

  // For backward compatibility, return a basic device model compatible with
  // the VCK190
  return VC1902model;
}

const AIETargetModel &getTargetModel(AIEDevice device) {
  switch (device) {
  case AIEDevice::xcvc1902:
    return VC1902model;
  case AIEDevice::xcve2302:
    return VE2302model;
  case AIEDevice::xcve2802:
    return VE2802model;
  case AIEDevice::npu1:
    return NPUmodel;
  case AIEDevice::npu1_1col:
    return NPUmodel1col;
  case AIEDevice::npu1_2col:
    return NPUmodel2col;
  case AIEDevice::npu1_3col:
    return NPUmodel3col;
  case AIEDevice::npu1_4col:
    return NPUmodel4col;
  }
  return VC1902model;
}

// Walk the operation hierarchy until we find a containing TileElement.
// If no parent is a TileElement, then return null.
static TileElement getParentTileElement(Operation *op) {
  auto *parent = op->getParentOp();
  while (!llvm::isa_and_nonnull<DeviceOp, ModuleOp>(parent)) {
    if (auto element = llvm::dyn_cast<TileElement>(parent))
      return element;
    parent = parent->getParentOp();
  }
  return llvm::dyn_cast<TileElement>(parent);
}

struct UsesAreAccessible {
  static LogicalResult verifyTrait(Operation *op) {
    auto thisElement = cast<TileElement>(op);
    auto thisID = thisElement.getTileID();
    auto users = op->getResult(0).getUsers();
    const auto &targetModel = getTargetModel(op);
    for (auto *user : users) {
      // AIE.useLock may be used in a device to set the lock's default value
      // Allow in a toplevel module for backward compatibility
      if (llvm::isa_and_nonnull<DeviceOp, ModuleOp>(user->getParentOp())) {
        continue;
      }
      // If any parent prescribes that accessibility checks be skipped,
      // skip the check for that user.
      if (user->getParentWithTrait<SkipAccessibilityCheckTrait>()) {
        continue;
      }
      TileElement element = llvm::dyn_cast<TileElement>(user);
      if (!element) {
        element = getParentTileElement(user);
      }
      if (!element) {
        // This should probably be caught elsewhere as well.
        return op->emitOpError("is accessed outside of a tile")
                   .attachNote(user->getLoc())
               << "user";
      }
      auto tileID = element.getTileID();
      if (!targetModel.isLegalMemAffinity(tileID.col, tileID.row, thisID.col,
                                          thisID.row)) {
        return (op->emitOpError("in Column ")
                << thisID.col << " and Row " << thisID.row
                << " is accessed from an unreachable tile in Column "
                << tileID.col << " and Row " << tileID.row)
                   .attachNote(user->getLoc())
               << "user";
      }
    }
    return success();
  }
};

namespace detail {
/// This class represents the internal storage of the AIE `ObjectFifoType`.
struct AIEObjectFifoTypeStorage : TypeStorage {
  /// The `KeyTy` is a required type that provides an interface for the storage
  /// instance. This type will be used when uniquing an instance of the type
  /// storage.
  using KeyTy = MemRefType;

  /// A constructor for the objectFifo type storage instance.
  AIEObjectFifoTypeStorage(MemRefType elementType) : elementType(elementType) {}

  /// Define the comparison function for the key type with the current storage
  /// instance. This is used when constructing a new instance to ensure that we
  /// haven't already uniqued an instance of the given key.
  bool operator==(const KeyTy &key) const { return key == KeyTy(elementType); }

  /// Define a construction method for creating a new instance of this storage.
  /// This method takes an instance of a storage allocator, and an instance of a
  /// `KeyTy`.
  static AIEObjectFifoTypeStorage *construct(TypeStorageAllocator &allocator,
                                             const KeyTy &key) {
    // Allocate the storage instance and construct it.
    return new (allocator.allocate<AIEObjectFifoTypeStorage>())
        AIEObjectFifoTypeStorage(key);
  }

  MemRefType elementType;
};
} // namespace detail

AIEObjectFifoType AIEObjectFifoType::get(MemRefType elementType) {
  // Call into a helper 'get' method in 'TypeBase' to get an uniqued instance
  // of this type.
  MLIRContext *ctx = elementType.getContext();
  return Base::get(ctx, elementType);
}

LogicalResult
AIEObjectFifoType::verify(function_ref<InFlightDiagnostic()> emitError,
                          MemRefType elementType) {
  return success();
}

mlir::MemRefType AIEObjectFifoType::getElementType() {
  // 'getImpl' returns a pointer to the internal storage instance.
  return getImpl()->elementType;
}

namespace detail {
/// This class represents the internal storage of the AIE
/// `ObjectFifoSubviewType`.
struct AIEObjectFifoSubviewTypeStorage : TypeStorage {
  /// The `KeyTy` is a required type that provides an interface for the storage
  /// instance. This type will be used when uniquing an instance of the type
  /// storage.
  using KeyTy = MemRefType;

  /// A constructor for the subview type storage instance.
  AIEObjectFifoSubviewTypeStorage(MemRefType elementType)
      : elementType(elementType) {}

  /// Define the comparison function for the key type with the current storage
  /// instance. This is used when constructing a new instance to ensure that we
  /// haven't already uniqued an instance of the given key.
  bool operator==(const KeyTy &key) const { return key == elementType; }

  /// Define a construction method for creating a new instance of this storage.
  /// This method takes an instance of a storage allocator, and an instance of a
  /// `KeyTy`.
  static AIEObjectFifoSubviewTypeStorage *
  construct(TypeStorageAllocator &allocator, const KeyTy &key) {
    // Allocate the storage instance and construct it.
    return new (allocator.allocate<AIEObjectFifoSubviewTypeStorage>())
        AIEObjectFifoSubviewTypeStorage(key);
  }

  MemRefType elementType;
};
} // namespace detail

AIEObjectFifoSubviewType AIEObjectFifoSubviewType::get(MemRefType elementType) {
  // Call into a helper 'get' method in 'TypeBase' to get a uniqued instance
  // of this type.
  MLIRContext *ctx = elementType.getContext();
  return Base::get(ctx, elementType);
}

/// This method is used to verify the construction invariants.
LogicalResult
AIEObjectFifoSubviewType::verify(function_ref<InFlightDiagnostic()> emitError,
                                 MemRefType elementType) {
  return success();
}

MemRefType AIEObjectFifoSubviewType::getElementType() {
  return getImpl()->elementType;
}

/// Parse an instance of a type registered to the AIE dialect.
/// Parse an AIE type in the following forms:
///   AIE-type
///         ::= `objectfifo` `<` type `>`
///         ::= `objectfifosubview` `<` type `>`
static OptionalParseResult aieTypeParser(DialectAsmParser &parser,
                                         StringRef name, Type &result) {
  if (name == "objectfifo") {
    MemRefType elementType;
    SMLoc typeLoc = parser.getCurrentLocation();
    if (parser.parseLess() || parser.parseType(elementType) ||
        parser.parseGreater())
      return failure();

    // Check that the type is a MemRef type.
    if (!llvm::isa<MemRefType>(elementType)) {
      parser.emitError(typeLoc, "element type for an objectFifo must be "
                                "a MemRefType, got: ")
          << elementType;
      return failure();
    }

    return result = AIEObjectFifoType::get(elementType), success();
  }

  if (name == "objectfifosubview") {
    if (parser.parseLess())
      return failure();

    // Parse the element type of the struct.
    MemRefType elementType;
    // Parse the current element type.
    SMLoc typeLoc = parser.getCurrentLocation();
    if (parser.parseType(elementType))
      return failure();

    // Check that the type is a MemRefType.
    if (!llvm::isa<MemRefType>(elementType)) {
      parser.emitError(typeLoc, "element type for a subview must be "
                                "a MemRefType, got: ")
          << elementType;
      return failure();
    }

    // Parse: `>`
    if (parser.parseGreater())
      return failure();

    return result = AIEObjectFifoSubviewType::get(elementType), success();
  }

  return {};
}

/// Parse a type defined by this dialect.
/// Emits an error and returns failure if `name` does not
/// refer to a type defined in this dialect.
static ParseResult parse(Type &result, StringRef name,
                         DialectAsmParser &parser) {

  if (OptionalParseResult parseResult = aieTypeParser(parser, name, result);
      parseResult.has_value())
    return parseResult.value();

  parser.emitError(parser.getNameLoc(), "unknown AIE dialect type: \"")
      << name << "\"";
  return failure();
}

/// Parse an instance of a type registered to the AIE dialect.
Type AIEDialect::parseType(DialectAsmParser &parser) const {
  StringRef name;
  Type result;
  if (parser.parseKeyword(&name) || parse(result, name, parser))
    return {};
  return result;
}

/// Print an instance of a type registered to the AIE dialect.
void AIEDialect::printType(Type type, DialectAsmPrinter &printer) const {
  if (llvm::isa<AIEObjectFifoType>(type)) {
    auto objectFifoType = llvm::cast<AIEObjectFifoType>(type);
    printer << "objectfifo<";
    printer << objectFifoType.getElementType();
    printer << '>';

  } else if (llvm::isa<AIEObjectFifoSubviewType>(type)) {
    auto subviewType = llvm::cast<AIEObjectFifoSubviewType>(type);
    printer << "objectfifosubview<";
    printer << subviewType.getElementType();
    printer << '>';
  }
}

void AIEDialect::initialize() {
  addTypes<AIEObjectFifoType, AIEObjectFifoSubviewType>();
  addAttributes<
#define GET_ATTRDEF_LIST
#include "aie/Dialect/AIE/IR/AIEAttrs.cpp.inc"
      >();
  addOperations<
#define GET_OP_LIST
#include "aie/Dialect/AIE/IR/AIEOps.cpp.inc"
      >();
  addInterfaces<AIEInlinerInterface, AIEDialectFoldInterface>();
}

} // namespace xilinx::AIE

// Check that the operation only contains terminators in
// TerminatorOpTypes.
template <typename... TerminatorOpTypes>
struct HasSomeTerminator {
  static LogicalResult verifyTrait(Operation *op) {
    for (auto &region : op->getRegions()) {
      for (auto &block : region) {
        if (!block.empty()) {
          if (Operation *operation = &block.back();
              !llvm::isa_and_nonnull<TerminatorOpTypes...>(operation))
            return operation->emitOpError("is not an allowed terminator")
                .attachNote(op->getLoc())
                .append("in this context: ");
        }
      }
    }
    return success();
  }
};

// Check that the given DMA-like op (e.g. MemOp, ShimDMAOp)
// has valid BDs.
template <typename ConcreteType>
LogicalResult HasValidBDs<ConcreteType>::verifyTrait(Operation *op) {
  auto element = cast<ConcreteType>(op);
  const auto &targetModel = getTargetModel(op);
  int bdMax =
      targetModel.getNumBDs(element.getTileID().col, element.getTileID().row);

  int bdNum = 0;
  for (auto &block : element.getBody()) {
    if (!block.template getOps<DMABDOp>().empty()) {
      if (bdNum >= bdMax) {
        auto bd = *block.template getOps<DMABDOp>().begin();
        return (op->emitOpError("has more than ") << bdMax << " blocks")
            .attachNote(bd.getLoc())
            .append("no space for this bd: ");
      }
      bdNum++;
    }
  }
  return success();
}

// Check that the given DMA-like op (e.g. MemOp, ShimDMAOp)
// has valid DMA channels.
template <typename ConcreteType>
LogicalResult HasValidDMAChannels<ConcreteType>::verifyTrait(Operation *op) {
  auto element = cast<ConcreteType>(op);
  DenseSet<DMAChannel> usedChannels;
  for (auto &bodyOp : element.getBody().getOps()) {
    // check for duplicate DMA channels within the same MemTileDMAOp
    if (auto dmaStart = dyn_cast<DMAStartOp>(bodyOp)) {
      DMAChannel dmaChan = {dmaStart.getChannelDir(),
                            dmaStart.getChannelIndex()};
      if (usedChannels.count(dmaChan))
        return dmaStart.emitOpError()
               << "duplicate DMA channel "
               << stringifyDMAChannelDir(dmaChan.direction) << dmaChan.channel
               << " not allowed";
      usedChannels.insert(dmaChan);
    }
  }
  return success();
}

//===----------------------------------------------------------------------===//
// ObjectFifoCreateOp
//===----------------------------------------------------------------------===//

LogicalResult ObjectFifoCreateOp::verify() {
  if (isa<ArrayAttr>(getElemNumber())) {
    if (size_t numDepths = dyn_cast<ArrayAttr>(getElemNumber()).size();
        numDepths != getConsumerTiles().size() + 1) // +1 for producer depth
      return emitOpError("does not have enough depths specified for producer "
                         "and for each consumer.");
  }

  if (getProducerTileOp().isShimTile() && !getDimensionsToStream().empty()) {
    return emitError("`toStream` data layout transformations are not supported "
                     "on shim tile producers");
  }

  if (getViaSharedMem().has_value()) {
    if (getConsumerTiles().size() > 1)
      return emitError(
          "`via_shared_mem` can only be used in 1-to-1 object FIFOs");
  }

  if (getMemtileRepeat().has_value()) {
    if (!getProducerTileOp().isMemTile())
      return emitError("`memtile_repeat` can only be used with a mem tile "
                       "producer");
  }

  return success();
}

TileOp ObjectFifoCreateOp::getProducerTileOp() {
  return cast<TileOp>(getProducerTile().getDefiningOp());
}

namespace xilinx::AIE {

ParseResult parseObjectFifoProducerTile(OpAsmParser &parser,
                                        OpAsmParser::UnresolvedOperand &operand,
                                        BDDimLayoutArrayAttr &dimensions) {
  std::vector<BDDimLayoutAttr> emptyDims = {};
  if (parser.parseOperand(operand))
    return failure();
  if (succeeded(parser.parseOptionalKeyword("toStream"))) {
    if (parser.parseCustomAttributeWithFallback<BDDimLayoutArrayAttr>(
            dimensions)) {
      return failure();
    }
  } else {
    dimensions =
        BDDimLayoutArrayAttr::get(parser.getContext(), ArrayRef(emptyDims));
  }
  return success();
}

void printObjectFifoProducerTile(OpAsmPrinter &printer, Operation *op,
                                 Value operand,
                                 BDDimLayoutArrayAttr dimensions) {
  printer << operand;
  if (!dimensions.empty()) {
    printer << " toStream ";
    printer.printStrippedAttrOrType(dimensions);
  }
}

ParseResult parseObjectFifoConsumerTiles(
    OpAsmParser &parser, SmallVectorImpl<OpAsmParser::UnresolvedOperand> &tiles,
    BDDimLayoutArrayArrayAttr &dimensions) {
  // parseCommaSeparatedList doesn't handle the missing case for "none",
  // so we handle it custom here.
  std::vector<BDDimLayoutArrayAttr> tileDims = {};

  auto parseOneOperand = [&]() -> ParseResult {
    if (parser.parseOperand(tiles.emplace_back(), true)) {
      return failure();
    }
    // By default, create empty dimensions array for each consumer; this way,
    // we can be certain to have as many entries in the dimensions array as
    // there are customer
    BDDimLayoutArrayAttr dimAttr =
        BDDimLayoutArrayAttr::get(parser.getContext(), {});

    if (succeeded(parser.parseOptionalKeyword("fromStream"))) {
      // If specified, parse actual data layout transform dimensions
      if (parser.parseCustomAttributeWithFallback<BDDimLayoutArrayAttr>(
              dimAttr)) {
        return failure();
      }
    }
    tileDims.emplace_back(dimAttr);
    return success();
  };

  if (parser.parseCommaSeparatedList(AsmParser::Delimiter::None,
                                     parseOneOperand, " in operand list"))
    return failure();

  dimensions = BDDimLayoutArrayArrayAttr::get(parser.getContext(), tileDims);
  return success();
}

void printObjectFifoConsumerTiles(OpAsmPrinter &printer, Operation *op,
                                  OperandRange tiles,
                                  BDDimLayoutArrayArrayAttr dimsPerTileAttr) {
  size_t tileIdx = 0;
  for (auto tile : tiles) {
    printer << tile;
    if (dimsPerTileAttr && tileIdx < dimsPerTileAttr.size() &&
        dimsPerTileAttr[tileIdx] && !dimsPerTileAttr[tileIdx].empty()) {
      printer << " fromStream ";
      printer.printStrippedAttrOrType(dimsPerTileAttr[tileIdx]);
    }
    if (tileIdx < tiles.size() - 1) {
      printer << ", ";
    }
    tileIdx++;
  }
}

} // namespace xilinx::AIE

//===----------------------------------------------------------------------===//
// ObjectFifoLinkOp
//===----------------------------------------------------------------------===//

LogicalResult ObjectFifoLinkOp::verify() {
  if (isJoin() && isDistribute())
    return emitError("ObjectFifoLinkOp does not support 'join' and "
                     "'distribute' at the same time");

  if (auto sharedTile = getOptionalSharedTile(); !sharedTile)
    return emitError("ObjectFifoLinkOp must have a link point, i.e., a "
                     "shared tile between objectFifos");

  if (isJoin()) {
    if (getFifoIns().size() != getSrcOffsets().size())
      return emitOpError("number of provided src offsets must be equal "
                         "to the number of input objectFifos");

    if (!getDstOffsets().empty())
      return emitOpError("dst offsets should be empty for join");

  } else if (isDistribute()) {
    if (getFifoOuts().size() != getDstOffsets().size())
      return emitOpError("number of provided dst offsets must be equal "
                         "to the number of output objectFifos");

    if (!getSrcOffsets().empty())
      return emitOpError("src offsets should be empty for distribute");

    ObjectFifoCreateOp fifoIn = getInputObjectFifos()[0];
    if (!fifoIn.getDimensionsToStream().empty()) {
      return emitOpError("currently does not support objectFifos with "
                         "dimensionsToStream.");
    }
    for (auto dims : fifoIn.getDimensionsFromStreamPerConsumer()) {
      if (!dims.empty())
        return emitOpError("currently does not support objectFifos with "
                           "dimensionsFromStreamPerConsumer.");
    }
<<<<<<< HEAD

    for (auto fifoOut : getOutputObjectFifos()) {
      for (auto dims : fifoOut.getDimensionsFromStreamPerConsumer()) {
        if (!dims.empty())
          return emitOpError("currently does not support objectFifos with "
                             "dimensionsFromStreamPerConsumer.");
      }
    }

    std::vector<int> repeat_counts;
    for (auto fifoOut : getOutputObjectFifos()) {
      if (fifoOut.getMemtileRepeat().has_value())
        repeat_counts.push_back(fifoOut.getMemtileRepeat().value());
      else
        repeat_counts.push_back(0);
    }
    for (auto repeat : repeat_counts)
      if (repeat_counts[0] != repeat)
        return emitError("repeat counts of output object FIFOs must be equal");
=======
>>>>>>> 3f058985
  } else {
    if (!getSrcOffsets().empty() && !getDstOffsets().empty())
      return emitOpError("all offsets should be empty if there is no "
                         "join or distribute");
  }

  return success();
}

std::optional<Value> ObjectFifoLinkOp::getOptionalSharedTile() {
  if (isJoin()) {
    auto fifoOut = getOutputObjectFifos()[0];
    for (auto fifoIn : getInputObjectFifos())
      if (fifoOut.getProducerTile() != fifoIn.getConsumerTiles()[0])
        return {};
    return {fifoOut.getProducerTile()};
  }

  if (isDistribute()) {
    auto fifoIn = getInputObjectFifos()[0];
    for (auto fifoOut : getOutputObjectFifos())
      if (fifoIn.getConsumerTiles()[0] != fifoOut.getProducerTile())
        return {};
    return {fifoIn.getConsumerTiles()[0]};
  }

  auto fifoIn = getInputObjectFifos();
  if (auto fifoOut = getOutputObjectFifos();
      !fifoIn.empty() && !fifoOut.empty())
    for (auto consumerIn : fifoIn[0].getConsumerTiles())
      if (consumerIn == fifoOut[0].getProducerTile())
        return {fifoOut[0].getProducerTile()};
  return {};
}

std::vector<ObjectFifoCreateOp> ObjectFifoLinkOp::getInputObjectFifos() {
  std::vector<ObjectFifoCreateOp> inputObjFifos;
  Operation *parent = getOperation();
  while ((parent = parent->getParentOp())) {
    if (parent->hasTrait<OpTrait::SymbolTable>()) {
      for (auto sym : getFifoIns()) {
        auto name = dyn_cast<FlatSymbolRefAttr>(sym);
        if (auto *st = SymbolTable::lookupSymbolIn(parent, name);
            isa_and_nonnull<ObjectFifoCreateOp>(st))
          inputObjFifos.push_back(dyn_cast<ObjectFifoCreateOp>(st));
      }
    }
  }
  return inputObjFifos;
}

std::vector<ObjectFifoCreateOp> ObjectFifoLinkOp::getOutputObjectFifos() {
  std::vector<ObjectFifoCreateOp> outputObjFifos;
  Operation *parent = getOperation();
  while ((parent = parent->getParentOp())) {
    if (parent->hasTrait<OpTrait::SymbolTable>()) {
      for (auto sym : getFifoOuts()) {
        auto name = dyn_cast<FlatSymbolRefAttr>(sym);
        if (auto *st = SymbolTable::lookupSymbolIn(parent, name);
            isa_and_nonnull<ObjectFifoCreateOp>(st))
          outputObjFifos.push_back(dyn_cast<ObjectFifoCreateOp>(st));
      }
    }
  }
  return outputObjFifos;
}

std::vector<int> ObjectFifoLinkOp::getJoinTranferLengths() {
  std::vector<int> lengths;
  if (isJoin()) {
    auto fifoOut =
        llvm::cast<AIEObjectFifoType>(getOutputObjectFifos()[0].getElemType());
    auto elemTypeOut = llvm::cast<MemRefType>(fifoOut.getElementType());
    int lenOut = elemTypeOut.getNumElements();
    for (size_t i = 0; i < getFifoIns().size(); i++) {
      int len = 0;
      int offset = *getConstantIntValue(getSrcOffsets()[i]);
      if (i == getFifoIns().size() - 1)
        len = lenOut - *getConstantIntValue(getSrcOffsets()[i]);
      else
        len = *getConstantIntValue(getSrcOffsets()[i + 1]) - offset;
      lengths.push_back(len);
    }
  }
  return lengths;
}

std::vector<int> ObjectFifoLinkOp::getDistributeTranferLengths() {
  std::vector<int> lengths;
  if (isDistribute()) {
    auto fifoIn =
        llvm::cast<AIEObjectFifoType>(getInputObjectFifos()[0].getElemType());
    auto elemTypeIn = llvm::cast<MemRefType>(fifoIn.getElementType());
    int lenIn = elemTypeIn.getNumElements();
    for (size_t i = 0; i < getFifoOuts().size(); i++) {
      int offset = *getConstantIntValue(getDstOffsets()[i]);
      int len = 0;
      if (i == getFifoOuts().size() - 1)
        len = lenIn - *getConstantIntValue(getDstOffsets()[i]);
      else
        len = *getConstantIntValue(getDstOffsets()[i + 1]) - offset;
      lengths.push_back(len);
    }
  }
  return lengths;
}

<<<<<<< HEAD
std::optional<int> ObjectFifoLinkOp::getRepeatCount() {
  for (auto fifoOut : getOutputObjectFifos())
    if (fifoOut.getMemtileRepeat().has_value())
      return {fifoOut.getMemtileRepeat().value()};
  return {};
}

=======
>>>>>>> 3f058985
//===----------------------------------------------------------------------===//
// ObjectFifoRegisterExternalBuffersOp
//===----------------------------------------------------------------------===//

LogicalResult ObjectFifoRegisterExternalBuffersOp::verify() {
  if (!getTileOp().isShimTile())
    return emitOpError("tile is not a shim tile");

  return success();
}

TileOp ObjectFifoRegisterExternalBuffersOp::getTileOp() {
  return cast<TileOp>(getTile().getDefiningOp());
}

ObjectFifoCreateOp ObjectFifoRegisterExternalBuffersOp::getObjectFifo() {
  Operation *parent = getOperation();
  while ((parent = parent->getParentOp())) {
    if (parent->hasTrait<OpTrait::SymbolTable>()) {
      if (auto *st = SymbolTable::lookupSymbolIn(parent, getObjFifoName());
          isa_and_nonnull<ObjectFifoCreateOp>(st))
        return dyn_cast<ObjectFifoCreateOp>(st);
    }
  }
  return {};
}

//===----------------------------------------------------------------------===//
// ObjectFifoAcquireOp
//===----------------------------------------------------------------------===//

LogicalResult ObjectFifoAcquireOp::verify() {
  if (acqNumber() < 1)
    return emitOpError("must acquire at least one element");

  auto parent = getOperation()->getParentOfType<CoreOp>();
  if (parent == nullptr)
    return emitOpError("must be called from inside a CoreOp");

  auto coreTile = parent.getTile();
  auto objFifo = getObjectFifo();
  if (getPort() == ObjectFifoPort::Produce) {
    if (coreTile != objFifo.getProducerTile())
      return parent.emitOpError(
          "producer port of objectFifo accessed by core running "
          "on non-producer tile");
  } else if (getPort() == ObjectFifoPort::Consume) {
    bool found = false;
    for (auto consumerTile : objFifo.getConsumerTiles()) {
      if (coreTile == consumerTile) {
        found = true;
        break;
      }
    }
    if (!found)
      return parent.emitOpError(
          "consumer port of objectFifo accessed by core running "
          "on non-consumer tile");
  }

  auto objFifoElem =
      llvm::cast<AIEObjectFifoType>(getObjectFifo().getElemType())
          .getElementType();
  auto objFifoSubviewElem =
      llvm::cast<AIEObjectFifoSubviewType>(getResult().getType())
          .getElementType();
  if (objFifoElem != objFifoSubviewElem)
    return emitOpError(
        "ObjectFifo element and ObjectFifoSubview element must match.\n");

  return success();
}

ObjectFifoCreateOp ObjectFifoAcquireOp::getObjectFifo() {
  Operation *parent = getOperation();
  while ((parent = parent->getParentOp())) {
    if (parent->hasTrait<OpTrait::SymbolTable>()) {
      if (auto *st = SymbolTable::lookupSymbolIn(parent, getObjFifoName());
          isa_and_nonnull<ObjectFifoCreateOp>(st))
        return dyn_cast<ObjectFifoCreateOp>(st);
    }
  }
  return {};
}

//===----------------------------------------------------------------------===//
// ObjectFifoReleaseOp
//===----------------------------------------------------------------------===//

LogicalResult ObjectFifoReleaseOp::verify() {
  if (relNumber() < 1)
    return emitOpError("must release at least one element");

  auto parent = getOperation()->getParentOfType<CoreOp>();
  if (parent == nullptr)
    return emitOpError("must be called from inside a CoreOp");

  auto coreTile = parent.getTile();
  auto objFifo = getObjectFifo();
  if (getPort() == ObjectFifoPort::Produce) {
    if (coreTile != objFifo.getProducerTile())
      return parent.emitOpError(
          "producer port of objectFifo accessed by core running "
          "on non-producer tile");
  } else if (getPort() == ObjectFifoPort::Consume) {
    bool found = false;
    for (auto consumerTile : objFifo.getConsumerTiles()) {
      if (coreTile == consumerTile) {
        found = true;
        break;
      }
    }
    if (!found)
      return parent.emitOpError(
          "consumer port of objectFifo accessed by core running "
          "on non-consumer tile");
  }

  return success();
}

ObjectFifoCreateOp ObjectFifoReleaseOp::getObjectFifo() {
  Operation *parent = getOperation();
  while ((parent = parent->getParentOp())) {
    if (parent->hasTrait<OpTrait::SymbolTable>()) {
      if (auto *st = SymbolTable::lookupSymbolIn(parent, getObjFifoName());
          isa_and_nonnull<ObjectFifoCreateOp>(st))
        return dyn_cast<ObjectFifoCreateOp>(st);
    }
  }
  return {};
}

//===----------------------------------------------------------------------===//
// ObjectFifoSubviewAccessOp
//===----------------------------------------------------------------------===//

LogicalResult ObjectFifoSubviewAccessOp::verify() {
  if (auto parent = getOperation()->getParentOfType<CoreOp>();
      parent == nullptr)
    return emitOpError("must be called from inside a CoreOp");

  if (auto acqOp = getSubview().getDefiningOp<ObjectFifoAcquireOp>();
      getIndex() >= acqOp.acqNumber())
    return emitOpError("accessed farther than number of acquired elements "
                       "(index out of bounds).");

  return success();
}

//===----------------------------------------------------------------------===//
// ObjectFifoRegisterProcessOp
//===----------------------------------------------------------------------===//

LogicalResult ObjectFifoRegisterProcessOp::verify() {
  if (getProcessLength() < 1)
    return emitOpError("process length must be >= 1");

  if (getAcquirePattern().size() != getReleasePattern().size()) {
    // acquire pattern size = process length (i.e., release pattern will be
    // duplicated by process length times) OR the other way around
    if (getAcquirePattern().size() != getProcessLength() &&
        getProcessLength() != getReleasePattern().size())
      return emitOpError(
          "Acquire and Release patterns must be of equal length, or "
          "longest length of one must be equal to process "
          "length of the other");
  }

  return success();
}

ObjectFifoCreateOp ObjectFifoRegisterProcessOp::getObjectFifo() {
  Operation *parent = getOperation();
  while ((parent = parent->getParentOp())) {
    if (parent->hasTrait<OpTrait::SymbolTable>()) {
      if (auto *st = SymbolTable::lookupSymbolIn(parent, getObjFifoName());
          isa_and_nonnull<ObjectFifoCreateOp>(st))
        return dyn_cast<ObjectFifoCreateOp>(st);
    }
  }
  return {};
}

//===----------------------------------------------------------------------===//
// CascadeFlowOp
//===----------------------------------------------------------------------===//

LogicalResult CascadeFlowOp::verify() {
  TileOp src = getSourceTileOp();
  TileOp dst = getDestTileOp();
  const auto &t = getTargetModel(src);

  if (src.isShimTile() || dst.isShimTile())
    return emitOpError("shimTile row has no cascade stream interface");
  if (t.isMemTile(src.colIndex(), src.rowIndex()) ||
      t.isMemTile(dst.colIndex(), dst.rowIndex()))
    return emitOpError("memTile row has no cascade stream interface");

  if (!t.isSouth(src.getCol(), src.getRow(), dst.getCol(), dst.getRow()) &&
      !t.isWest(src.getCol(), src.getRow(), dst.getCol(), dst.getRow()) &&
      !t.isNorth(src.getCol(), src.getRow(), dst.getCol(), dst.getRow()) &&
      !t.isEast(src.getCol(), src.getRow(), dst.getCol(), dst.getRow())) {
    return emitOpError("tiles must be adjacent");
  }
  return success();
}

TileOp CascadeFlowOp::getSourceTileOp() {
  return cast<TileOp>(getSourceTile().getDefiningOp());
}

TileOp CascadeFlowOp::getDestTileOp() {
  return cast<TileOp>(getDestTile().getDefiningOp());
}

//===----------------------------------------------------------------------===//
// ConfigureCascadeOp
//===----------------------------------------------------------------------===//

LogicalResult ConfigureCascadeOp::verify() {
  const auto &t = getTargetModel(*this);
  TileOp tile = cast<TileOp>(getTile().getDefiningOp());
  CascadeDir inputDir = getInputDir();
  CascadeDir outputDir = getOutputDir();

  if (tile.isShimTile())
    return emitOpError("shimTile row has no cascade stream interface");
  if (t.isMemTile(tile.colIndex(), tile.rowIndex()))
    return emitOpError("memTile row has no cascade stream interface");

  if (t.getTargetArch() == AIEArch::AIE2) {
    if (inputDir == CascadeDir::South || inputDir == CascadeDir::East) {
      return emitOpError("input direction of cascade must be North or West on ")
             << stringifyAIEArch(t.getTargetArch());
    }
    if (outputDir == CascadeDir::North || outputDir == CascadeDir::West) {
      return emitOpError(
                 "output direction of cascade must be South or East on ")
             << stringifyAIEArch(t.getTargetArch());
    }
  } else {
    return emitOpError("cascade not supported in ")
           << stringifyAIEArch(t.getTargetArch());
  }
  return success();
}

//===----------------------------------------------------------------------===//
// PutCascadeOp
//===----------------------------------------------------------------------===//

LogicalResult PutCascadeOp::verify() {
  const auto &targetModel = getTargetModel(*this);
  Type type = getCascadeValue().getType();
  DataLayout dataLayout = DataLayout::closest(*this);
  auto bits = dataLayout.getTypeSizeInBits(type);
  auto archbits = targetModel.getAccumulatorCascadeSize();
  if (bits != archbits)
    return emitOpError("type must match architecture cascade width (")
           << archbits << " bits in "
           << stringifyAIEArch(targetModel.getTargetArch()) << ")";
  return success();
}

//===----------------------------------------------------------------------===//
// GetCascadeOp
//===----------------------------------------------------------------------===//

LogicalResult GetCascadeOp::verify() {
  const auto &targetModel = getTargetModel(*this);
  Type type = getCascadeValue().getType();
  DataLayout dataLayout = DataLayout::closest(*this);
  auto bits = dataLayout.getTypeSizeInBits(type);
  if (targetModel.getTargetArch() == AIEArch::AIE1) {
    if (bits != 384)
      return emitOpError("must be a 384-bit type");
  } else if (targetModel.getTargetArch() == AIEArch::AIE2) {
    if (bits != 512)
      return emitOpError("must be a 512-bit type");
  } else
    return emitOpError("cascade not supported in ")
           << stringifyAIEArch(targetModel.getTargetArch());
  return success();
}

//===----------------------------------------------------------------------===//
// DeviceOp
//===----------------------------------------------------------------------===//

const AIETargetModel &DeviceOp::getTargetModel() {
  return xilinx::AIE::getTargetModel(getDevice());
}

LogicalResult DeviceOp::verify() { return success(); }

//===----------------------------------------------------------------------===//
// TileOp
//===----------------------------------------------------------------------===//

LogicalResult TileOp::verify() {
  const auto &targetModel = getTargetModel(*this);
  int columns = targetModel.columns();
  int rows = targetModel.rows();
  if (colIndex() >= columns)
    return emitOpError("column index (")
           << colIndex()
           << ") must be less than the number of columns in the device ("
           << columns << ")";
  if (rowIndex() >= rows)
    return emitOpError("row index (")
           << rowIndex()
           << ") must be less than the number of rows in the device (" << rows
           << ")";

  auto users = getResult().getUsers();
  bool found = false;
  for (auto *user : users) {
    if (llvm::isa<SwitchboxOp>(*user)) {
      if (found)
        return emitOpError("can only have one switchbox");
      found = true;
    }
  }

  return success();
}

size_t TileOp::getNumSourceConnections(WireBundle bundle) {
  const auto &targetModel = getTargetModel(*this);
  if (bundle == WireBundle::Core || bundle == WireBundle::DMA)
  // Note dest is correct here, since direction is reversed.
  {
    // Note dest is correct here, since direction is reversed.
    if (targetModel.isShimNOCTile(getCol(), getRow()) ||
        targetModel.isShimPLTile(getCol(), getRow()))
      return targetModel.getNumDestShimMuxConnections(getCol(), getRow(),
                                                      bundle);
    return targetModel.getNumDestSwitchboxConnections(getCol(), getRow(),
                                                      bundle);
  }
  return 0;
}

size_t TileOp::getNumDestConnections(WireBundle bundle) {
  const auto &targetModel = getTargetModel(*this);
  if (bundle == WireBundle::Core || bundle == WireBundle::DMA)
  // Note source is correct here, since direction is reversed.
  {
    // Note source is correct here, since direction is reversed.
    if (targetModel.isShimNOCTile(getCol(), getRow()) ||
        targetModel.isShimPLTile(getCol(), getRow()))
      return targetModel.getNumDestShimMuxConnections(getCol(), getRow(),
                                                      bundle);
    return targetModel.getNumSourceSwitchboxConnections(getCol(), getRow(),
                                                        bundle);
  }
  return 0;
}

bool TileOp::isMemTile() {
  const auto &targetModel = getTargetModel(*this);
  return targetModel.isMemTile(getCol(), getRow());
}

bool TileOp::isShimNOCTile() {
  const auto &targetModel = getTargetModel(*this);
  return targetModel.isShimNOCTile(getCol(), getRow());
}

bool TileOp::isShimPLTile() {
  const auto &targetModel = getTargetModel(*this);
  return targetModel.isShimPLTile(getCol(), getRow());
}

bool TileOp::isShimNOCorPLTile() {
  const auto &targetModel = getTargetModel(*this);
  return targetModel.isShimNOCorPLTile(getCol(), getRow());
}

bool isLegalTileConnection(TileOp tile, const AIETargetModel &targetModel,
                           MasterSetOp masterOp, PacketRulesOp slaveOp) {
  auto srcBundle = slaveOp.sourcePort().bundle;
  auto srcChan = slaveOp.sourcePort().channel;
  auto dstBundle = masterOp.destPort().bundle;
  auto dstChan = masterOp.destPort().channel;
  return targetModel.isLegalTileConnection(
      tile.colIndex(), tile.rowIndex(), srcBundle, srcChan, dstBundle, dstChan);
}

bool isLegalTileConnection(TileOp tile, const AIETargetModel &targetModel,
                           ConnectOp connectOp) {
  auto srcBundle = connectOp.getSourceBundle();
  auto srcChan = connectOp.getSourceChannel();
  auto dstBundle = connectOp.getDestBundle();
  auto dstChan = connectOp.getDestChannel();
  return targetModel.isLegalTileConnection(
      tile.colIndex(), tile.rowIndex(), srcBundle, srcChan, dstBundle, dstChan);
}

TileOp TileOp::getOrCreate(mlir::OpBuilder builder, DeviceOp device, int col,
                           int row) {
  TileOp tile = nullptr;
  // Find matching predefined tile at device top level, ...
  for (auto t : device.getOps<AIE::TileOp>()) {
    if (t.getRow() == row && t.getCol() == col) {
      tile = t;
      break;
    }
  }
  // ... or if undefined, create a new tile op
  if (!tile) {
    OpBuilder::InsertionGuard guard(builder);
    mlir::Block &device_start_block = *device.getBodyRegion().begin();
    builder.setInsertionPointToStart(&device_start_block);
    tile = builder.create<TileOp>(builder.getUnknownLoc(),
                                  builder.getIndexType(), col, 0);
  }
  return tile;
}

//===----------------------------------------------------------------------===//
// ShimSwitchboxOp
//===----------------------------------------------------------------------===//

LogicalResult ShimSwitchboxOp::verify() {
  Region &body = getConnections();
  DenseSet<Port> destset;
  if (body.empty())
    return emitOpError("should have non-empty body");

  for (auto &ops : body.front()) {
    if (auto connectOp = dyn_cast<ConnectOp>(ops)) {
      Port dest = {connectOp.getDestBundle(), connectOp.destIndex()};
      if (destset.count(dest))
        return connectOp.emitOpError("targets same destination ")
               << stringifyWireBundle(dest.bundle) << ": " << dest.channel
               << " as another connect operation";
      destset.insert(dest);
    } else if (isa<EndOp>(ops)) {
      // continue;
    } else {
      return ops.emitOpError("cannot be contained in a Switchbox op");
    }
  }

  return success();
}

//===----------------------------------------------------------------------===//
// ShimMuxOp
//===----------------------------------------------------------------------===//

LogicalResult ShimMuxOp::verify() {
  Region &body = getConnections();
  DenseSet<Port> destset;
  if (body.empty())
    return emitOpError("should have non-empty body");

  for (auto &ops : body.front()) {
    if (auto connectOp = dyn_cast<ConnectOp>(ops)) {
      Port dest = {connectOp.getDestBundle(), connectOp.destIndex()};
      if (destset.count(dest))
        return connectOp.emitOpError("targets same destination ")
               << stringifyWireBundle(dest.bundle) << ": " << dest.channel
               << " as another connect operation";
      destset.insert(dest);
    } else if (isa<EndOp>(ops)) {
      // continue;
    } else {
      return ops.emitOpError("cannot be contained in a Switchbox op");
    }
  }
  return success();
}

size_t ShimMuxOp::getNumSourceConnections(WireBundle bundle) {
  auto tile = getTileOp();
  const auto &targetModel = getTargetModel(*this);
  return targetModel.getNumSourceShimMuxConnections(tile.getCol(),
                                                    tile.getRow(), bundle);
}

size_t ShimMuxOp::getNumDestConnections(WireBundle bundle) {
  auto tile = getTileOp();
  const auto &targetModel = getTargetModel(*this);
  return targetModel.getNumDestShimMuxConnections(tile.getCol(), tile.getRow(),
                                                  bundle);
}

TileOp ShimMuxOp::getTileOp() {
  return cast<TileOp>(getTile().getDefiningOp());
}

int ShimMuxOp::colIndex() { return getTileOp().colIndex(); }

int ShimMuxOp::rowIndex() { return getTileOp().rowIndex(); }

//===----------------------------------------------------------------------===//
// ShimDMAOp
//===----------------------------------------------------------------------===//

LogicalResult ShimDMAOp::verify() {
  Region &body = getBody();
  DenseSet<DMAChannel> usedChannels;
  std::vector<DMAChannel> inputChannels;
  std::vector<DMAChannel> outputChannels;

  if (getBody().empty())
    return emitOpError("should have non-empty body");

  if (!getTileOp().isShimNOCTile())
    return emitOpError("must be in a ShimTile with a NOC connection");

  if (HasSomeTerminator<DMAStartOp, NextBDOp, EndOp>::verifyTrait(*this)
          .failed())
    return failure();

  for (auto &bodyOp : body.getOps()) {
    // check for duplicate DMA channels within the same ShimDMAOp
    if (auto dmaStart = dyn_cast<DMAStartOp>(bodyOp)) {
      DMAChannel dmaChan = {dmaStart.getChannelDir(),
                            dmaStart.getChannelIndex()};
      if (usedChannels.count(dmaChan))
        return dmaStart.emitOpError()
               << "duplicate DMA channel "
               << stringifyDMAChannelDir(dmaChan.direction) << dmaChan.channel
               << " in MemOp";
      usedChannels.insert(dmaChan);
      // check if number of input and output channels is more than available
      // hardware
      if (dmaChan.direction == DMAChannelDir::S2MM)
        inputChannels.push_back(dmaChan);
      else
        outputChannels.push_back(dmaChan);
    }
  }

  if (inputChannels.size() >
      getTileOp().getNumSourceConnections(WireBundle::DMA))
    return emitOpError("uses more input channels than available on this tile");

  if (outputChannels.size() >
      getTileOp().getNumDestConnections(WireBundle::DMA))
    return emitOpError("uses more output channels than available on this tile");

  return success();
}

TileOp ShimDMAOp::getTileOp() {
  return cast<TileOp>(getTile().getDefiningOp());
}

int ShimDMAOp::colIndex() { return getTileOp().colIndex(); }

int ShimDMAOp::rowIndex() { return getTileOp().rowIndex(); }

LogicalResult PacketRulesOp::verify() {
  if (Region &body = getRules(); body.empty())
    return emitOpError("should have non-empty body");
  return success();
}

LogicalResult PacketFlowOp::verify() {
  Region &body = getPorts();
  if (body.empty())
    return emitOpError("should have non-empty body");

  for (auto &ops : body.front()) {
    if (!isa<PacketSourceOp, PacketDestOp, EndOp>(ops))
      return ops.emitOpError("cannot be contained in a PacketFlow op");
  }

  return success();
}

//===----------------------------------------------------------------------===//
// CoreOp
//===----------------------------------------------------------------------===//

LogicalResult CoreOp::verify() {
  if (getBody().empty())
    return emitOpError("should have non-empty body");
  if (getTileOp().isShimTile())
    return emitOpError("CoreOp cannot be created on shim tile, i.e. row == 0");
  if (getTileOp().isMemTile())
    return emitOpError("CoreOp cannot be created on mem tile");
  return success();
}

int CoreOp::colIndex() { return getTileOp().colIndex(); }

int CoreOp::rowIndex() { return getTileOp().rowIndex(); }

TileOp CoreOp::getTileOp() { return cast<TileOp>(getTile().getDefiningOp()); }

//===----------------------------------------------------------------------===//
// BufferOp
//===----------------------------------------------------------------------===//

int64_t BufferOp::getAllocationSize() {
  auto type = llvm::cast<MemRefType>(getType());
  return type.getNumElements() * type.getElementTypeBitWidth() / 8;
}

TileOp BufferOp::getTileOp() { return cast<TileOp>(getTile().getDefiningOp()); }

LogicalResult BufferOp::verify() {
  if (UsesAreAccessible::verifyTrait(*this).failed())
    return failure();
  return success();
}

// FIXME: make address assignment for buffers explicit and move this function to
// an interface
int32_t xilinx::AIE::getBufferBaseAddress(Operation *bufOp) {
  if (auto buf = dyn_cast<BufferOp>(bufOp)) {
    assert(buf.getAddress().has_value() && "buffer must have address assigned");
    return buf.getAddress().value();
  }
  if (isa_and_nonnull<ExternalBufferOp>(bufOp))
    llvm::report_fatal_error(
        "External buffer addresses are assigned at runtime.");
  llvm::report_fatal_error("unknown buffer type");
}

void xilinx::AIE::collectTiles(DeviceOp &device,
                               DenseMap<TileID, Operation *> &tiles) {
  for (auto tile : device.getOps<TileOp>()) {
    int colIndex = tile.colIndex();
    int rowIndex = tile.rowIndex();
    tiles[{colIndex, rowIndex}] = tile;
  }
}

void xilinx::AIE::collectBuffers(
    DeviceOp &device,
    DenseMap<Operation *, SmallVector<BufferOp, 4>> &buffers) {
  for (BufferOp buffer : device.getOps<BufferOp>()) {
    Operation *tileOp = buffer.getTile().getDefiningOp();
    buffers[tileOp].push_back(buffer);
  }
}

static void printBufferInitialValue(OpAsmPrinter &p, BufferOp op, Type type,
                                    Attribute initialValue) {
  if (op.getInitialValue()) {
    p << "= ";
    p.printAttributeWithoutType(initialValue);
  }
}

static ParseResult parseBufferInitialValue(OpAsmParser &parser, Type &type,
                                           Attribute &initialValue) {
  auto memrefType = llvm::cast<MemRefType>(type);
  if (!memrefType.hasStaticShape())
    return parser.emitError(parser.getNameLoc())
           << "type should be static shaped memref, but got " << type;

  if (parser.parseOptionalEqual())
    return success();

  Type tensorType = mlir::memref::getTensorTypeFromMemRefType(memrefType);
  if (parser.parseAttribute(initialValue, tensorType))
    return failure();
  if (!llvm::isa<ElementsAttr>(initialValue))
    return parser.emitError(parser.getNameLoc())
           << "initial value should be an elements attribute";
  return success();
}

//===----------------------------------------------------------------------===//
// MemOp
//===----------------------------------------------------------------------===//

LogicalResult MemOp::verify() {
  Region &body = getBody();
  DenseSet<DMAChannel> usedChannels;
  std::vector<DMAChannel> inputChannels;
  std::vector<DMAChannel> outputChannels;
  if (body.empty())
    return emitOpError("should have non-empty body");

  if (HasSomeTerminator<DMAStartOp, NextBDOp, EndOp>::verifyTrait(*this)
          .failed())
    return failure();

  for (auto &bodyOp : body.getOps()) {
    // check for duplicate DMA channels within the same MemOp
    if (auto dmaStart = dyn_cast<DMAStartOp>(bodyOp)) {
      DMAChannel dmaChan = {dmaStart.getChannelDir(),
                            dmaStart.getChannelIndex()};
      if (usedChannels.count(dmaChan))
        return dmaStart.emitOpError()
               << "duplicate DMA channel "
               << stringifyDMAChannelDir(dmaChan.direction) << dmaChan.channel
               << " in MemOp";
      usedChannels.insert(dmaChan);
      // check if number of input and output channels is more than available
      // hardware
      if (dmaChan.direction == DMAChannelDir::S2MM)
        inputChannels.push_back(dmaChan);
      else
        outputChannels.push_back(dmaChan);
    }

    if (auto allocOp = dyn_cast<memref::AllocOp>(bodyOp))
      if (!allocOp->getAttr("id"))
        return allocOp.emitOpError()
               << "allocOp in MemOp region should have an id attribute";
  }

  if (inputChannels.size() >
      getTileOp().getNumSourceConnections(WireBundle::DMA))
    return emitOpError("uses more input channels than available on this tile");

  if (outputChannels.size() >
      getTileOp().getNumDestConnections(WireBundle::DMA))
    return emitOpError("uses more output channels than available on this tile");

  return success();
}

TileOp MemOp::getTileOp() { return cast<TileOp>(getTile().getDefiningOp()); }

int MemOp::colIndex() { return getTileOp().colIndex(); }

int MemOp::rowIndex() { return getTileOp().rowIndex(); }

/// Returns the region on the current operation that is callable. This may
/// return nullptr in the case of an external callable object, e.g. an external
/// function.
Region *MemOp::getCallableRegion() { return &getBody(); }

//===----------------------------------------------------------------------===//
// MemTileDMAOp
//===----------------------------------------------------------------------===//

LogicalResult MemTileDMAOp::verify() {
  std::vector<DMAChannel> inputChannels;
  std::vector<DMAChannel> outputChannels;

  assert(getOperation()->getNumRegions() == 1 &&
         "MemTileDMAOp has zero region!");
  assert(!getBody().empty() && "MemTileDMAOp should have non-empty body");

  if (HasSomeTerminator<DMAStartOp, NextBDOp, EndOp>::verifyTrait(*this)
          .failed())
    return failure();

  for (auto &bodyOp : getBody().getOps()) {
    if (auto allocOp = dyn_cast<memref::AllocOp>(bodyOp)) {
      if (!allocOp->getAttr("id"))
        return allocOp.emitOpError()
               << "allocOp in MemTileDMAOp region should have an id attribute";
    }
    if (auto startOp = dyn_cast<DMAStartOp>(bodyOp)) {
      // check if number of input and output channels is more than available
      // hardware
      DMAChannel dmaChan = {startOp.getChannelDir(), startOp.getChannelIndex()};
      if (dmaChan.direction == DMAChannelDir::S2MM)
        inputChannels.push_back(dmaChan);
      else
        outputChannels.push_back(dmaChan);

      if (startOp.getChannelIndex() > 3) {
        // Channels 4 and 5 in a memtile are restricted to only access local
        // buffers and locks.

        // TODO: Move this code to the dialect
        // Set of blocks found to be reachable within a given region.
        llvm::SmallSet<Block *, 16> reachable;
        SmallVector<Block *, 16> worklist;
        Block *firstBD = startOp.getSuccessor(0);
        reachable.insert(firstBD);
        worklist.push_back(firstBD);
        while (!worklist.empty()) {
          Block *block = worklist.pop_back_val();
          if (block->empty())
            continue;
          auto successors = block->getTerminator()->getSuccessors();
          for (auto *i : successors) {
            if (!reachable.contains(i)) {
              reachable.insert(i);
              worklist.push_back(i);
            }
          }
        }
        for (Block *b : reachable) {
          for (DMABDOp bd : b->getOps<DMABDOp>()) {
            if (auto bufferOp = bd.getBufferOp();
                bufferOp.getTileOp().colIndex() != colIndex() ||
                bufferOp.getTileOp().rowIndex() != rowIndex()) {
              InFlightDiagnostic err =
                  bd.emitOpError()
                  << "is reachable from DMA channel "
                  << startOp.getChannelIndex()
                  << " and attempts to access a non-local buffer\n";
              err.attachNote(startOp->getLoc()) << "channel";
              err.attachNote(bufferOp->getLoc()) << "buffer";
              return err;
            }
          }
          for (auto useLock : b->getOps<UseLockOp>()) {
            if (auto lockOp = useLock.getLockOp();
                lockOp.getTileOp().colIndex() != colIndex() ||
                lockOp.getTileOp().rowIndex() != rowIndex()) {
              InFlightDiagnostic err =
                  useLock.emitOpError()
                  << "is reachable from DMA channel "
                  << startOp.getChannelIndex()
                  << " and attempts to access a non-local lock\n";
              err.attachNote(startOp->getLoc()) << "channel";
              err.attachNote(lockOp->getLoc()) << "lock";
              return err;
            }
          }
        }
      }
    }
  }

  if (inputChannels.size() >
      getTileOp().getNumSourceConnections(WireBundle::DMA))
    return emitOpError("uses more input channels than available on this tile");

  if (outputChannels.size() >
      getTileOp().getNumDestConnections(WireBundle::DMA))
    return emitOpError("uses more output channels than available on this tile");

  return success();
}

//===----------------------------------------------------------------------===//
// DMAOp
//===----------------------------------------------------------------------===//

LogicalResult DMAOp::verify() {
  auto *parentOp = getOperation()->getParentOp();
  if (parentOp->getRegion(0).getBlocks().size() > 1)
    return emitOpError("DMAOp can only appear in single block region");
  if (!parentOp->getRegion(0).getOps<DMAStartOp>().empty())
    return emitOpError("DMAOp is not compatible with DMAStart ops");
  auto bdRegions = getBds();
  for (auto &bdRegion : bdRegions) {
    if (!bdRegion.hasOneBlock())
      return emitOpError("DMAOp regions must have only one block");
    auto bds = llvm::to_vector_of<DMABDOp>(bdRegion.front().getOps<DMABDOp>());
    if (bds.size() != 1)
      return emitOpError("DMAOp regions/blocks must have exactly one DMABDOp");
    auto useLocks =
        llvm::to_vector_of<UseLockOp>(bdRegion.front().getOps<UseLockOp>());
    if (useLocks.size() != 2)
      return emitOpError(
          "DMAOp regions/blocks must have exactly two UseLock ops");
  }
  return success();
}

//===----------------------------------------------------------------------===//
// DMABDOp
//===----------------------------------------------------------------------===//

BufferOp DMABDOp::getBufferOp() {
  return cast<BufferOp>(getBuffer().getDefiningOp());
}

// let assemblyFormat = [{
//   `(` $buffer `:` type($buffer) (`,` $offset^)? (`,` $len^)? (`,`
//   $dimensions^)? (`,` $pad_dimensions^)? (`,` `pad_value` `=` $pad_value^)?
//   `)` attr-dict
// }];
ParseResult DMABDOp::parse(OpAsmParser &parser, OperationState &result) {
  OpAsmParser::UnresolvedOperand bufferRawOperand{};
  ::llvm::ArrayRef<OpAsmParser::UnresolvedOperand> bufferOperands(
      &bufferRawOperand, 1);
  ::llvm::SMLoc bufferOperandsLoc;
  (void)bufferOperandsLoc;
  Type bufferRawType{};
  ::llvm::ArrayRef<Type> bufferTypes(&bufferRawType, 1);
  IntegerAttr offsetAttr;
  IntegerAttr lenAttr;
  ::xilinx::AIE::BDDimLayoutArrayAttr dimensionsAttr;
  ::xilinx::AIE::BDPadLayoutArrayAttr pad_dimensionsAttr;
  IntegerAttr pad_valueAttr;
  if (parser.parseLParen())
    return failure();

  bufferOperandsLoc = parser.getCurrentLocation();
  if (parser.parseOperand(bufferRawOperand))
    return failure();
  if (parser.parseColon())
    return failure();
  if (parser.parseCustomTypeWithFallback(bufferRawType))
    return failure();

  // offset
  if (succeeded(parser.parseOptionalComma())) {
    if (parser.parseCustomAttributeWithFallback(
            offsetAttr, parser.getBuilder().getIntegerType(32))) {
      return failure();
    }
    if (!offsetAttr)
      offsetAttr = parser.getBuilder().getIntegerAttr(
          parser.getBuilder().getIntegerType(32), 0);
    result.getOrAddProperties<DMABDOp::Properties>().offset = offsetAttr;
  }

  // len
  if (succeeded(parser.parseOptionalComma())) {
    if (parser.parseCustomAttributeWithFallback(
            lenAttr, parser.getBuilder().getIntegerType(32))) {
      return failure();
    }
    if (lenAttr)
      result.getOrAddProperties<DMABDOp::Properties>().len = lenAttr;
  }

  // dimensions
  if (succeeded(parser.parseOptionalComma())) {
    if (parser.parseCustomAttributeWithFallback(dimensionsAttr, Type{})) {
      return failure();
    }
    if (dimensionsAttr)
      result.getOrAddProperties<DMABDOp::Properties>().dimensions =
          dimensionsAttr;
  }

  // pad_dimensions
  if (succeeded(parser.parseOptionalComma())) {
    if (parser.parseCustomAttributeWithFallback(pad_dimensionsAttr, Type{})) {
      return failure();
    }
    if (pad_dimensionsAttr)
      result.getOrAddProperties<DMABDOp::Properties>().pad_dimensions =
          pad_dimensionsAttr;
  }

  // pad_value
  if (succeeded(parser.parseOptionalComma())) {
    if (parser.parseKeyword("pad_value"))
      return failure();
    if (parser.parseEqual())
      return failure();

    if (parser.parseCustomAttributeWithFallback(
            pad_valueAttr, parser.getBuilder().getIntegerType(32))) {
      return failure();
    }
    if (pad_valueAttr)
      result.getOrAddProperties<DMABDOp::Properties>().pad_value =
          pad_valueAttr;
  }
  if (parser.parseRParen())
    return failure();

  auto loc = parser.getCurrentLocation();
  if (parser.parseOptionalAttrDict(result.attributes))
    return failure();
  if (failed(verifyInherentAttrs(result.name, result.attributes, [&]() {
        return parser.emitError(loc)
               << "'" << result.name.getStringRef() << "' op ";
      })))
    return failure();

  if (parser.resolveOperands(bufferOperands, bufferTypes, bufferOperandsLoc,
                             result.operands))
    return failure();

  return success();
}

void DMABDOp::print(::mlir::OpAsmPrinter &printer) {
  printer << "(";
  printer << getBuffer();
  printer << ' ' << ":";
  printer << ' ';
  {
    auto type = getBuffer().getType();
    if (auto validType = ::llvm::dyn_cast<::mlir::MemRefType>(type))
      printer.printStrippedAttrOrType(validType);
    else
      printer << type;
  }
  if (getLenAttr() ||
      getOffsetAttr() !=
          ::mlir::OpBuilder((*this)->getContext())
              .getIntegerAttr(
                  ::mlir::OpBuilder((*this)->getContext()).getIntegerType(32),
                  0)) {
    printer << ",";
    printer << ' ';
    printer.printAttributeWithoutType(getOffsetAttr());
  }
  if (getLenAttr()) {
    printer << ",";
    printer << ' ';
    printer.printAttributeWithoutType(getLenAttr());
  }
  if (getDimensionsAttr()) {
    printer << ",";
    printer << ' ';
    printer.printStrippedAttrOrType(getDimensionsAttr());
  }
  if (getPadDimensionsAttr()) {
    printer << ",";
    printer << ' ';
    printer.printStrippedAttrOrType(getPadDimensionsAttr());
  }
  if ((getPadValueAttr() &&
       getPadValueAttr() !=
           ::mlir::OpBuilder((*this)->getContext())
               .getIntegerAttr(
                   ::mlir::OpBuilder((*this)->getContext()).getIntegerType(32),
                   0))) {
    printer << ",";
    printer << ' ' << "pad_value";
    printer << ' ' << "=";
    printer << ' ';
    printer.printAttributeWithoutType(getPadValueAttr());
  }
  printer << ")";
  ::llvm::SmallVector<::llvm::StringRef, 2> elidedAttrs;
  elidedAttrs.push_back("offset");
  elidedAttrs.push_back("len");
  elidedAttrs.push_back("dimensions");
  elidedAttrs.push_back("pad_dimensions");
  elidedAttrs.push_back("pad_value");
  printer.printOptionalAttrDict((*this)->getAttrs(), elidedAttrs);
}

LogicalResult DMABDOp::verify() {
  // Skip verification of the BDOp outside of mem operations.
  // BDOps may appear elsewhere and subsequent lowerings will place them in the
  // correct mem ops.
  Operation *p = (*this)->getParentOp();
  if (!llvm::isa<MemOp, MemTileDMAOp, ShimDMAOp, DMAOp>(*p)) {
    return success();
  }

  if (!isa<BufferOp, ExternalBufferOp>(getBuffer().getDefiningOp()))
    return emitOpError(
        "BDs only support BufferOp or ExternalBufferOp operands.");

  if (getLenInBytes() % 4)
    return emitOpError("transfer length must be multiple of 4 (i.e., represent "
                       "4 byte aligned address)");

  TileID parentTileId = getParentTileElement(getOperation()).getTileID();

  if (getOperation()->getParentOfType<MemOp>() &&
      (getBufferOp().getTileOp().colIndex() != parentTileId.col ||
       getBufferOp().getTileOp().rowIndex() != parentTileId.row))
    return emitOpError(
        "Core tile DMAs can only access a buffer in the same tile.");

  const AIETargetModel &targetModel = getTargetModel(getOperation());

  uint32_t maxBds = targetModel.getNumBDs(parentTileId.col, parentTileId.row);
  if (std::optional<int32_t> bdId = getBdId();
      bdId.has_value() && static_cast<uint32_t>(*bdId) >= maxBds)
    return emitOpError("bdId attribute exceeds max: ") << maxBds - 1;
  if (std::optional<int32_t> nextBdId = getNextBdId();
      nextBdId.has_value() && static_cast<uint32_t>(*nextBdId) >= maxBds)
    return emitOpError("nextBdId attribute exceeds max: ") << maxBds - 1;
  if (auto dims = getDimensions(); dims.has_value()) {
    size_t maxNDims = 3;
    if (isa_and_nonnull<MemTileDMAOp>(getOperation()->getParentOp()))
      maxNDims = 4;
    if (dims->size() > maxNDims)
      return emitOpError() << "Cannot give more than "
                           << std::to_string(maxNDims)
                           << " dimensions for step sizes and wraps in this "
                              " tile (got "
                           << std::to_string(dims->size()) << " dimensions).";

    MemRefType buffer = getBuffer().getType();
    int64_t maxIdx = 0;
    for (BDDimLayoutAttr dim : *dims) {
      maxIdx += dim.getStride() * (dim.getSize() - 1);
      if (0 == dim.getStride())
        return emitOpError()
               << "Invalid step size; must be a positive integer.";
      if (dim.getStride() > buffer.getNumElements())
        return emitOpError()
               << "Step size " << std::to_string(dim.getStride()) << " "
               << "exceeds memref size "
               << std::to_string(buffer.getNumElements());
      if (dim.getSize() >= (1UL << 9) + 1)
        return emitOpError() << "Size may not exceed 1023.";
      if (dim.getStride() >= (1UL << 19))
        return emitOpError() << "Stride may not exceed " << (1 << 20);
    }

    if (buffer.getNumElements() <= maxIdx)
      return emitOpError() << "Specified stride(s) and size(s) result in out "
                              "of bounds access in buffer, for index "
                           << std::to_string(maxIdx) << " in memref of length "
                           << std::to_string(buffer.getNumElements()) << ".";

    // Since streams read 32b words, there's no way to read eg 16b with stride
    // of 2 (ie lower halfs of each 32b). So force it to be 1 (and then in
    // CDODirect/XAIEV2 scale the size by 4/getBufferElementTypeWidthInBytes).
    if (getBufferElementTypeWidthInBytes() < 4 && dims->back().getStride() != 1)
      return emitOpError(
          "For <32b width datatypes, inner-most dim stride must be 1");
  }
  if (auto paddims = getPadDimensions(); paddims.has_value()) {
    auto dims = getDimensions();
    if (!dims.has_value())
      return emitOpError() << "Padding requires n-d data layouts expressed as"
                           << " wrap(s) and stride(s).";
    if (dims->size() != paddims->size())
      return emitOpError() << "Mismatch number of dimensions between padding(s)"
                           << " and wrap(s) and stride(s).";
    if (!targetModel.isMemTile(parentTileId.col, parentTileId.row))
      return emitOpError() << "Padding is only supported by memtile dma bds.";
    int actuallen = 1;
    for (unsigned i = 0; i < paddims->size(); i++) {
      auto dim = (*dims)[i];
      auto paddim = (*paddims)[i];
      actuallen *= paddim.getConstPadBefore() + paddim.getConstPadAfter() +
                   dim.getSize();
      if (actuallen > getLen())
        return emitOpError() << "Data exceeds len after padding.";
    }
    if ((paddims->back().getConstPadBefore() *
         getBufferElementTypeWidthInBytes()) %
        4)
      return emitOpError() << "Inner-most padding-before count must result in"
                           << " padding in 32-bit words.";
    if ((paddims->back().getConstPadAfter() *
         getBufferElementTypeWidthInBytes()) %
        4)
      return emitOpError() << "Inner-most padding-after count must result in"
                           << " padding in 32-bit words.";
  }
  if (targetModel.isMemTile(parentTileId.col, parentTileId.row) ||
      targetModel.isCoreTile(parentTileId.col, parentTileId.row)) {
    if (auto baseAddr = getBufferOp().getAddress(); baseAddr.has_value()) {
      int offsetInBytes = *baseAddr + getOffsetInBytes();
      if (offsetInBytes % 4)
        return emitOpError("bd address must be 4 byte (32b) aligned; got "
                           "base+offset: ")
               << offsetInBytes << " (bytes)";
    }
  }
  if (auto packetInfo = getPacket()) {
    if (packetInfo->getPktType() > 7)
      return emitOpError("Packet type field can only hold 3 bits.");
    if (packetInfo->getPktId() > 31)
      return emitOpError("Packet ID field can only hold 5 bits.");
  }

  if (!getLen() && !getBuffer().getType().hasStaticShape())
    return emitOpError() << "buffer with dynamic shape requires static length.";

  return success();
}

TileOp MemTileDMAOp::getTileOp() {
  return cast<TileOp>(getTile().getDefiningOp());
}

int MemTileDMAOp::colIndex() { return getTileOp().colIndex(); }

int MemTileDMAOp::rowIndex() { return getTileOp().rowIndex(); }

/// Returns the region on the current operation that is callable. This may
/// return nullptr in the case of an external callable object, e.g. an
/// external function.
Region *MemTileDMAOp::getCallableRegion() { return &getBody(); }

//===----------------------------------------------------------------------===//
// SwitchboxOp
//===----------------------------------------------------------------------===//

LogicalResult SwitchboxOp::verify() {
  Region &body = getConnections();
  DenseSet<Port> sourceset;
  DenseSet<Port> destset;
  auto tile = getTileOp();
  const auto &targetModel = getTargetModel(tile);
  if (body.empty())
    return emitOpError("should have non-empty body");
  for (auto &ops : body.front()) {
    // Would be simpler if this could be templatized.
    auto checkBound = [&ops](StringRef dir, WireBundle bundle, int index,
                             int bound) -> LogicalResult {
      if (index >= bound) {
        if (bound > 0)
          return ops.emitOpError("index ")
                 << index << " for " << dir << " bundle "
                 << stringifyWireBundle(bundle) << " must be less than "
                 << bound;
        return ops.emitOpError()
               << dir << " bundle " << stringifyWireBundle(bundle)
               << " not supported; index: " << index << ", bound: " << bound;
      }
      return success();
    };

    if (auto connectOp = dyn_cast<ConnectOp>(ops)) {
      Port source = {connectOp.getSourceBundle(), connectOp.sourceIndex()};
      sourceset.insert(source);

      Port dest = {connectOp.getDestBundle(), connectOp.destIndex()};
      if (destset.count(dest)) {
        return connectOp.emitOpError()
               << "; connecting " << to_string(source) << " to "
               << to_string(dest) << " on "
               << to_string(this->getTileOp().getTileID())
               << " targets same dst as another connect op; existing "
                  "destinations: "
               << llvm::join(llvm::map_range(
                                 destset, [](auto &p) { return to_string(p); }),
                             ", ");
      }
      destset.insert(dest);

      if (connectOp.sourceIndex() < 0)
        return connectOp.emitOpError("source index cannot be less than zero");

      if (checkBound("source", connectOp.getSourceBundle(),
                     connectOp.sourceIndex(),
                     getNumSourceConnections(connectOp.getSourceBundle()))
              .failed())
        return failure();

      if (connectOp.destIndex() < 0)
        return connectOp.emitOpError("dest index cannot be less than zero");

      if (checkBound("dest", connectOp.getDestBundle(), connectOp.destIndex(),
                     getNumDestConnections(connectOp.getDestBundle()))
              .failed())
        return failure();

      // Stream switch connection constraints
      if (!isLegalTileConnection(tile, targetModel, connectOp))
        return connectOp.emitOpError("illegal stream switch connection");

    } else if (auto connectOp = dyn_cast<MasterSetOp>(ops)) {
      Port dest = {connectOp.getDestBundle(), connectOp.destIndex()};
      if (destset.count(dest))
        return connectOp.emitOpError("targets same destination ")
               << stringifyWireBundle(dest.bundle) << ": " << dest.channel
               << " as another connect or masterset operation";
      destset.insert(dest);

      if (connectOp.destIndex() < 0)
        return connectOp.emitOpError("dest index cannot be less than zero");

      if (checkBound("dest", connectOp.getDestBundle(), connectOp.destIndex(),
                     getNumDestConnections(connectOp.getDestBundle()))
              .failed())
        return failure();

      int arbiter = -1;
      for (auto val : connectOp.getAmsels()) {
        auto amsel = dyn_cast<AMSelOp>(val.getDefiningOp());
        if (arbiter != -1 && arbiter != amsel.arbiterIndex())
          return connectOp.emitOpError(
              "a master port can only be tied to one arbiter");
        arbiter = amsel.arbiterIndex();
      }
    } else if (auto connectOp = dyn_cast<PacketRulesOp>(ops)) {
      Port source = {connectOp.getSourceBundle(), connectOp.sourceIndex()};
      if (sourceset.count(source))
        return connectOp.emitOpError("packet switched source ")
               << stringifyWireBundle(source.bundle) << source.channel
               << " cannot match another connect or masterset operation";
      sourceset.insert(source);

    } else if (auto amselOp = dyn_cast<AMSelOp>(ops)) {
      std::vector<MasterSetOp> mstrs;
      std::vector<PacketRulesOp> slvs;
      for (auto *user : amselOp.getResult().getUsers()) {
        if (auto s = dyn_cast<PacketRuleOp>(user)) {
          auto pktRules = dyn_cast<PacketRulesOp>(s->getParentOp());
          slvs.push_back(pktRules);
        } else if (auto m = dyn_cast<MasterSetOp>(user))
          mstrs.push_back(m);
      }
      for (auto m : mstrs) {
        for (auto s : slvs) {
          // Stream switch connection constraints
          if (!isLegalTileConnection(tile, targetModel, m, s)) {
            return amselOp->emitOpError("illegal stream switch connection");
          }
        }
      }
    } else if (isa<EndOp>(ops)) {
      // continue;
    } else {
      return ops.emitOpError("cannot be contained in a Switchbox op");
    }
  }

  return success();
}

TileOp SwitchboxOp::getTileOp() {
  return cast<TileOp>(getTile().getDefiningOp());
}

int SwitchboxOp::colIndex() { return getTileOp().colIndex(); }

int SwitchboxOp::rowIndex() { return getTileOp().rowIndex(); }

template <typename... ParentOpTypes>
struct HasSomeParent {
  static LogicalResult verifyTrait(Operation *op) {
    Operation *operation = op->getParentOp();
    while (operation) {
      if (llvm::isa_and_nonnull<ParentOpTypes...>(operation))
        return success();
      operation = operation->getParentOp();
    }
    return failure();
  }
};

TileOp LockOp::getTileOp() { return cast<TileOp>(getTile().getDefiningOp()); }

int LockOp::colIndex() { return getTileOp().colIndex(); }

int LockOp::rowIndex() { return getTileOp().rowIndex(); }

LogicalResult LockOp::verify() {
  if (auto result = UsesAreAccessible::verifyTrait(*this); result.failed())
    return result;

  if (getLockID().has_value()) {
    const auto &targetModel = getTargetModel(getTileOp());
    auto tileOp = getTileOp();
    if (int numLocks =
            targetModel.getNumLocks(tileOp.getCol(), tileOp.getRow());
        getLockID().value() >= numLocks)
      return emitOpError("lock assigned invalid id (maximum is ")
             << numLocks - 1 << ")";
  }

  return success();
}

struct UsesOneLockInDMABlock {
  static LogicalResult verifyTrait(Operation *op) {
    auto *block = op->getBlock();
    int lockID = -1;
    for (auto op : block->getOps<UseLockOp>()) {
      if (auto lock = dyn_cast<LockOp>(op.getLock().getDefiningOp());
          lock.getLockID().has_value()) {
        if (lockID != -1 && lockID != lock.getLockIDValue())
          return failure();
        lockID = lock.getLockIDValue();
      }
    }
    return success();
  }
};

struct AcquireReleaseOneStateInDMABlock {
  static LogicalResult verifyTrait(Operation *op) {
    auto *block = op->getBlock();
    int acqValue = -1, relValue = -1;
    for (auto op : block->getOps<UseLockOp>()) {
      if (op.acquire() || op.acquireGE()) {
        if (acqValue != -1 && acqValue != op.getLockValue()) {
          return failure();
        }
        acqValue = op.getLockValue();
      } else if (op.release()) {
        if (relValue != -1 && relValue != op.getLockValue()) {
          return failure();
        }
        relValue = op.getLockValue();
      }
    }
    return success();
  }
};

struct AccessesLocalLocks {
  static LogicalResult verifyTrait(Operation *op) {
    if (auto memOp = op->getParentOfType<MemOp>()) {
      auto useLock = dyn_cast<UseLockOp>(op);
      if (auto lock = useLock.getLockOp();
          lock.getTileOp().colIndex() != memOp.colIndex() ||
          lock.getTileOp().rowIndex() != memOp.rowIndex())
        return failure();
    }
    return success();
  }
};

LogicalResult UseLockOp::verify() {
  // AIE.useLock cannot be used at the top level
  if (llvm::isa_and_nonnull<DeviceOp, ModuleOp>((*this)->getParentOp()))
    return (*this)->emitOpError("must be used in a core or memory operation.");

  const auto &targetModel = getTargetModel(*this);
  if (targetModel.getTargetArch() == AIEArch::AIE1 && acquireGE())
    return (*this)->emitOpError(
        "AcquireGreaterEqual is not supported in AIE1.");

  // Otherwise, AIE.useLock should be inside MemOp, MemTileDMAOp, or
  // ShimDMAOp,
  if (HasSomeParent<MemOp, MemTileDMAOp, ShimDMAOp>::verifyTrait(*this)
          .succeeded()) {
    if (!(*this)->getBlock())
      return (*this)->emitOpError("is not in a block.");

    if (targetModel.getTargetArch() == AIEArch::AIE1 &&
        UsesOneLockInDMABlock::verifyTrait(*this).failed())
      return (*this)->emitOpError(
          "used in a DMA block that have multiple locks.");

    if (AcquireReleaseOneStateInDMABlock::verifyTrait(*this).failed())
      return (*this)->emitOpError("acquires/releases the lock in a DMA block "
                                  "from/to multiple states.");

    if (HasSomeParent<MemOp>::verifyTrait(*this).succeeded() &&
        AccessesLocalLocks::verifyTrait(*this).failed())
      return (*this)->emitOpError("can only access a lock in the same tile");
    return success();

    // Or it can be in a CoreOp, or some FuncOp called from a CoreOp
  }
  if (HasSomeParent<CoreOp, func::FuncOp>::verifyTrait(*this).succeeded()) {
    return success();
  }
  return (*this)->emitOpError()
         << "expects some parent op to be one of "
         << "AIE::device, AIE::core, func::func, AIE::mem, or AIE::shimDMA";
}

#include "aie/Dialect/AIE/IR/AIEEnums.cpp.inc"
#include "aie/Dialect/AIE/IR/AIEInterfaces.cpp.inc"

#define GET_OP_CLASSES
#include "aie/Dialect/AIE/IR/AIEOps.cpp.inc"

namespace xilinx::AIE {

size_t SwitchboxOp::getNumSourceConnections(WireBundle bundle) {
  auto tile = getTileOp();
  const auto &targetModel = getTargetModel(*this);
  return targetModel.getNumSourceSwitchboxConnections(tile.getCol(),
                                                      tile.getRow(), bundle);
}

size_t SwitchboxOp::getNumDestConnections(WireBundle bundle) {
  auto tile = getTileOp();
  const auto &targetModel = getTargetModel(*this);
  return targetModel.getNumDestSwitchboxConnections(tile.getCol(),
                                                    tile.getRow(), bundle);
}

WireBundle getConnectingBundle(WireBundle dir) {
  switch (dir) {
  case WireBundle::North:
    return WireBundle::South;
  case WireBundle::South:
    return WireBundle::North;
  case WireBundle::East:
    return WireBundle::West;
  case WireBundle::West:
    return WireBundle::East;
  default:
    return dir;
  }
}

} // namespace xilinx::AIE

//===----------------------------------------------------------------------===//
// BDChainOp
//===----------------------------------------------------------------------===//

ParseResult BDChainOp::parse(OpAsmParser &parser, OperationState &result) {
  SmallVector<OpAsmParser::Argument> entryArgs;

  // Symbol name, e.g. @my_chain
  StringAttr symNameAttr;
  if (parser.parseSymbolName(symNameAttr, SymbolTable::getSymbolAttrName(),
                             result.attributes)) {
    return failure();
  }

  // Entry arguments (placeholders), e.g. (%addr: memref<1xi32>)
  ParseResult argParseResult = parser.parseCommaSeparatedList(
      OpAsmParser::Delimiter::Paren, [&]() -> ParseResult {
        OpAsmParser::Argument argument;
        if (parser.parseArgument(argument, true, true)) {
          return failure();
        }
        entryArgs.push_back(argument);
        return success();
      });
  if (argParseResult) {
    return argParseResult;
  }

  // BD Chain Body
  auto *body = result.addRegion();
  ParseResult bodyParseResult = parser.parseRegion(*body, entryArgs, false);
  if (bodyParseResult) {
    return bodyParseResult;
  }

  return success();
}

void BDChainOp::print(OpAsmPrinter &printer) {
  auto taskName =
      (*this)
          ->getAttrOfType<StringAttr>(SymbolTable::getSymbolAttrName())
          .getValue();
  printer << ' ';
  printer.printSymbolName(taskName);

  Region &body = getRegion();
  auto argsIter = body.getArguments();
  printer << '(';
  for (auto it = argsIter.begin(); it != argsIter.end(); ++it) {
    if (it != argsIter.begin()) {
      printer << ", ";
    }
    printer.printRegionArgument(*it);
  }
  printer << ')';

  printer << ' ';
  printer.printRegion(body, false, true);
}

//===----------------------------------------------------------------------===//
// ShimDMAAllocationOp
//===----------------------------------------------------------------------===//

ShimDMAAllocationOp ShimDMAAllocationOp::getForSymbol(DeviceOp device,
                                                      llvm::StringRef symbol) {
  auto alloc_ops = device.getOps<ShimDMAAllocationOp>();
  for (auto it = alloc_ops.begin(); it != alloc_ops.end(); ++it) {
    AIE::ShimDMAAllocationOp a = *it;
    if (a.getSymName() == symbol) {
      return a;
    }
  }
  return nullptr;
}

// Include implementations for custom attributes
#define GET_ATTRDEF_CLASSES
#include "aie/Dialect/AIE/IR/AIEAttrs.cpp.inc"<|MERGE_RESOLUTION|>--- conflicted
+++ resolved
@@ -631,7 +631,6 @@
         return emitOpError("currently does not support objectFifos with "
                            "dimensionsFromStreamPerConsumer.");
     }
-<<<<<<< HEAD
 
     for (auto fifoOut : getOutputObjectFifos()) {
       for (auto dims : fifoOut.getDimensionsFromStreamPerConsumer()) {
@@ -651,8 +650,7 @@
     for (auto repeat : repeat_counts)
       if (repeat_counts[0] != repeat)
         return emitError("repeat counts of output object FIFOs must be equal");
-=======
->>>>>>> 3f058985
+
   } else {
     if (!getSrcOffsets().empty() && !getDstOffsets().empty())
       return emitOpError("all offsets should be empty if there is no "
@@ -760,7 +758,6 @@
   return lengths;
 }
 
-<<<<<<< HEAD
 std::optional<int> ObjectFifoLinkOp::getRepeatCount() {
   for (auto fifoOut : getOutputObjectFifos())
     if (fifoOut.getMemtileRepeat().has_value())
@@ -768,8 +765,6 @@
   return {};
 }
 
-=======
->>>>>>> 3f058985
 //===----------------------------------------------------------------------===//
 // ObjectFifoRegisterExternalBuffersOp
 //===----------------------------------------------------------------------===//
