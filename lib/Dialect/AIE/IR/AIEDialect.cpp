//===- AIEDialect.cpp -------------------------------------------*- C++ -*-===//
//
// This file is licensed under the Apache License v2.0 with LLVM Exceptions.
// See https://llvm.org/LICENSE.txt for license information.
// SPDX-License-Identifier: Apache-2.0 WITH LLVM-exception
//
// (c) Copyright 2019 Xilinx Inc.
//
//===----------------------------------------------------------------------===//

#include "aie/Dialect/AIE/IR/AIEDialect.h"

#include "aie/Dialect/AIEX/IR/AIEXDialect.h"
#include "mlir/Dialect/Func/IR/FuncOps.h"
#include "mlir/Dialect/MemRef/IR/MemRef.h"
#include "mlir/IR/DialectImplementation.h"
#include "mlir/IR/OpDefinition.h"
#include "mlir/IR/SymbolTable.h"
#include "mlir/Interfaces/FoldInterfaces.h"
#include "mlir/Transforms/InliningUtils.h"

#include "llvm/ADT/SmallSet.h"
#include "llvm/ADT/TypeSwitch.h"

using namespace mlir;
using namespace xilinx::AIE;

// Add TableGen'erated dialect definitions (including constructor)
// We implement the initialize() function further below
#include "aie/Dialect/AIE/IR/AIEDialect.cpp.inc"

#define GET_TYPEDEF_CLASSES
#include "aie/Dialect/AIE/IR/AIETypes.cpp.inc"

namespace {

struct AIEInlinerInterface : DialectInlinerInterface {
  using DialectInlinerInterface::DialectInlinerInterface;
  // We don't have any special restrictions on what can be inlined into
  // destination regions. Always allow it.
  bool isLegalToInline(Region *dest, Region *src, bool wouldBeCloned,
                       IRMapping &valueMapping) const final override {
    return true;
  }

  // Operations in aie dialect are always legal to inline since they are
  // pure.
  bool isLegalToInline(Operation *op, Region *, bool wouldBeCloned,
                       IRMapping &) const final override {
    return true;
  }

  // Handle the given inlined terminator by replacing it with a new operation
  // as necessary. Required when the inlined region has more than one block.
  void handleTerminator(Operation *op, Block *newDest) const final override {}

  // Handle the given inlined terminator by replacing it with a new operation
  // as necessary. Required when the region has only one block.
  void handleTerminator(Operation *op,
                        ValueRange valuesToRepl) const final override {}
};

struct AIEDialectFoldInterface : DialectFoldInterface {
  using DialectFoldInterface::DialectFoldInterface;

  /// Registered hook to check if the given region, which is attached to an
  /// operation that is *not* isolated from above, should be used when
  /// materializing constants.
  bool shouldMaterializeInto(Region *region) const final override {
    // If this is an AIE::CoreOp region, then insert into it.
    return isa<CoreOp>(region->getParentOp());
  }
};

} // end anonymous namespace

void AIEDialect::initialize() {
  addTypes<
#define GET_TYPEDEF_LIST
#include "aie/Dialect/AIE/IR/AIETypes.cpp.inc"
      >();
  addAttributes<
#define GET_ATTRDEF_LIST
#include "aie/Dialect/AIE/IR/AIEAttrs.cpp.inc"
      >();
  addOperations<
#define GET_OP_LIST
#include "aie/Dialect/AIE/IR/AIEOps.cpp.inc"
      >();
  addInterfaces<AIEInlinerInterface, AIEDialectFoldInterface>();
}

// Helper methods to retrieve the encoding associated to a burst length,
// or to find the highest available burst length if the requested one is 0
// (default value).

static std::pair<uint32_t, uint32_t>
getShimBurstLength(const xilinx::AIE::AIETargetModel &tm,
                   uint32_t burstLength) {

  std::vector<std::pair<uint32_t, uint32_t>> bel =
      tm.getShimBurstEncodingsAndLengths();

  // If we have the default burst length (no burst length was specified),
  // use the highest one available on our target model
  if (burstLength == 0) {
    return *std::max_element(
        bel.begin(), bel.end(),
        [](auto pair1, auto pair2) { return pair1.second < pair2.second; });
  }

  // Note that if we are given a burst size, we are checking its existence in
  // the pass verification already, so we can safely assume it exists.
  return *std::find_if(bel.begin(), bel.end(),
                       [=](auto p) { return p.second == burstLength; });
}

uint32_t xilinx::AIE::getShimBurstLengthBytes(const AIE::AIETargetModel &tm,
                                              uint32_t burstLength) {

  return getShimBurstLength(tm, burstLength).second;
}

uint32_t xilinx::AIE::getShimBurstLengthEncoding(const AIE::AIETargetModel &tm,
                                                 uint32_t burstLength) {

  return getShimBurstLength(tm, burstLength).first;
}

LogicalResult
xilinx::AIE::myVerifyOffsetSizeAndStrideOp(OffsetSizeAndStrideOpInterface op) {
  std::array<unsigned, 3> maxRanks = op.getArrayAttrMaxRanks();
  if (!(op.getMixedOffsets().size() == 1 && maxRanks[0] == 1) && // NOLINT
      op.getMixedOffsets().size() != op.getMixedSizes().size())
    return op->emitError(
               "expected mixed offsets rank to match mixed sizes rank (")
           << op.getMixedOffsets().size() << " vs " << op.getMixedSizes().size()
           << ") so the rank of the result type is well-formed.";
  if (failed(verifyListOfOperandsOrIntegers(
          op, "offset", maxRanks[0], op.getStaticOffsets(), op.getOffsets())))
    return failure();
  if (failed(verifyListOfOperandsOrIntegers(
          op, "size", maxRanks[1], op.getStaticSizes(), op.getSizes())))
    return failure();
  if (failed(verifyListOfOperandsOrIntegers(
          op, "stride", maxRanks[2], op.getStaticStrides(), op.getStrides())))
    return failure();
  for (int64_t offset : op.getStaticOffsets())
    if (offset < 0 && !ShapedType::isDynamic(offset))
      return op->emitError("expected offsets to be non-negative, but got ")
             << offset;
  for (int64_t size : op.getStaticSizes())
    if (size < 0 && !ShapedType::isDynamic(size))
      return op->emitError("expected sizes to be non-negative, but got ")
             << size;

  return success();
}

static VC1902TargetModel VC1902model;
static VE2302TargetModel VE2302model;
static VE2802TargetModel VE2802model;
static VirtualizedNPU1TargetModel NPUmodel1col(1);
static VirtualizedNPU1TargetModel NPUmodel2col(2);
static VirtualizedNPU1TargetModel NPUmodel3col(3);
static VirtualizedNPU1TargetModel NPUmodel4col(4);
static NPU2TargetModel NPU2model;
static VirtualizedNPU2TargetModel NPU2model1col(1);
static VirtualizedNPU2TargetModel NPU2model2col(2);
static VirtualizedNPU2TargetModel NPU2model3col(3);
static VirtualizedNPU2TargetModel NPU2model4col(4);
static VirtualizedNPU2TargetModel NPU2model5col(5);
static VirtualizedNPU2TargetModel NPU2model6col(6);
static VirtualizedNPU2TargetModel NPU2model7col(7);

const AIETargetModel &xilinx::AIE::getTargetModel(Operation *op) {
  if (auto t = dyn_cast<AIETarget>(op))
    return t.getTargetModel();
  if (auto t = op->getParentOfType<AIETarget>())
    return t.getTargetModel();

  // For backward compatibility, return a basic device model compatible with
  // the VCK190
  return VC1902model;
}

const AIETargetModel &xilinx::AIE::getTargetModel(AIEDevice device) {
  switch (device) {
  case AIEDevice::xcvc1902:
    return VC1902model;
  case AIEDevice::xcve2302:
    return VE2302model;
  case AIEDevice::xcve2802:
    return VE2802model;
  case AIEDevice::npu1:
    return NPUmodel4col;
  case AIEDevice::npu1_1col:
    return NPUmodel1col;
  case AIEDevice::npu1_2col:
    return NPUmodel2col;
  case AIEDevice::npu1_3col:
    return NPUmodel3col;
  case AIEDevice::npu2:
    return NPU2model;
  case AIEDevice::npu2_1col:
    return NPU2model1col;
  case AIEDevice::npu2_2col:
    return NPU2model2col;
  case AIEDevice::npu2_3col:
    return NPU2model3col;
  case AIEDevice::npu2_4col:
    return NPU2model4col;
  case AIEDevice::npu2_5col:
    return NPU2model5col;
  case AIEDevice::npu2_6col:
    return NPU2model6col;
  case AIEDevice::npu2_7col:
    return NPU2model7col;
  }
  return VC1902model;
}

// Walk the operation hierarchy until we find a containing TileElement.
// If no parent is a TileElement, then return null.
static TileElement getParentTileElement(Operation *op) {
  auto *parent = op->getParentOp();
  while (!llvm::isa_and_nonnull<DeviceOp, ModuleOp>(parent)) {
    if (auto element = llvm::dyn_cast<TileElement>(parent))
      return element;
    parent = parent->getParentOp();
  }
  return llvm::dyn_cast<TileElement>(parent);
}

namespace {

struct UsesAreAccessible {
  static LogicalResult verifyTrait(Operation *op) {
    auto thisElement = cast<TileElement>(op);
    auto thisID = thisElement.getTileID();
    auto users = op->getResult(0).getUsers();
    const auto &targetModel = getTargetModel(op);
    for (auto *user : users) {
      // AIE.useLock may be used in a device to set the lock's default value
      // Allow in a toplevel module for backward compatibility
      if (llvm::isa_and_nonnull<DeviceOp, ModuleOp>(user->getParentOp())) {
        continue;
      }
      // If any parent or the user itself prescribe that accessibility checks be
      // skipped, skip the check for that user.
      if (user->getParentWithTrait<SkipAccessibilityCheckTrait>() ||
          user->hasTrait<SkipAccessibilityCheckTrait>()) {
        continue;
      }
      TileElement element = llvm::dyn_cast<TileElement>(user);
      if (!element) {
        element = getParentTileElement(user);
      }
      if (!element) {
        // This should probably be caught elsewhere as well.
        return op->emitOpError("is accessed outside of a tile")
                   .attachNote(user->getLoc())
               << "user";
      }
      auto tileID = element.getTileID();
      if (!targetModel.isLegalMemAffinity(tileID.col, tileID.row, thisID.col,
                                          thisID.row)) {
        return (op->emitOpError("in Column ")
                << thisID.col << " and Row " << thisID.row
                << " is accessed from an unreachable tile in Column "
                << tileID.col << " and Row " << tileID.row)
                   .attachNote(user->getLoc())
               << "user";
      }
    }
    return success();
  }
};

} // namespace

// Check that the operation only contains terminators in
// TerminatorOpTypes.
template <typename... TerminatorOpTypes>
struct HasSomeTerminator {
  static LogicalResult verifyTrait(Operation *op) {
    for (auto &region : op->getRegions()) {
      for (auto &block : region) {
        if (!block.empty()) {
          if (Operation *operation = &block.back();
              !llvm::isa_and_nonnull<TerminatorOpTypes...>(operation))
            return operation->emitOpError("is not an allowed terminator")
                .attachNote(op->getLoc())
                .append("in this context: ");
        }
      }
    }
    return success();
  }
};

// Check that the given DMA-like op (e.g. MemOp, ShimDMAOp)
// has valid BDs.
template <typename ConcreteType>
LogicalResult HasValidBDs<ConcreteType>::verifyTrait(Operation *op) {
  auto element = cast<ConcreteType>(op);
  const auto &targetModel = getTargetModel(op);
  int bdMax =
      targetModel.getNumBDs(element.getTileID().col, element.getTileID().row);

  int bdNum = 0;
  for (auto &block : element.getBody()) {
    if (!block.template getOps<DMABDOp>().empty()) {
      if (bdNum >= bdMax) {
        auto bd = *block.template getOps<DMABDOp>().begin();
        return (op->emitOpError("has more than ") << bdMax << " blocks")
            .attachNote(bd.getLoc())
            .append("no space for this bd: ");
      }
      bdNum++;
    }
  }
  return success();
}

// Check that the given DMA-like op (e.g. MemOp, ShimDMAOp)
// has valid DMA channels.
template <typename ConcreteType>
LogicalResult HasValidDMAChannels<ConcreteType>::verifyTrait(Operation *op) {
  DenseSet<DMAChannel> inputChannels;
  DenseSet<DMAChannel> outputChannels;
  auto element = cast<ConcreteType>(op);
  Region &body = element.getBody();
  if (body.empty())
    return op->emitOpError("should have non-empty body");
  for (auto &bodyOp : body.getOps()) {
    // check for duplicate DMA channels within the same ShimDMAOp
    if (auto dmaStart = dyn_cast<DMAStartOp>(bodyOp)) {
      DMAChannel dmaChan = {dmaStart.getChannelDir(),
                            dmaStart.getChannelIndex()};
      // check if number of input and output channels is more than available
      // hardware
      if (dmaChan.direction == DMAChannelDir::S2MM)
        inputChannels.insert(dmaChan);
      else
        outputChannels.insert(dmaChan);
    }
  }

  if (inputChannels.size() >
      element.getTileOp().getNumSourceConnections(WireBundle::DMA))
    return op->emitOpError(
        "uses more input channels than available on this tile");

  if (outputChannels.size() >
      element.getTileOp().getNumDestConnections(WireBundle::DMA))
    return op->emitOpError(
        "uses more output channels than available on this tile");
  return success();
}

//===----------------------------------------------------------------------===//
// ObjectFifoCreateOp
//===----------------------------------------------------------------------===//

LogicalResult ObjectFifoCreateOp::verify() {
  if (isa<ArrayAttr>(getElemNumber())) {
    if (size_t numDepths = dyn_cast<ArrayAttr>(getElemNumber()).size();
        numDepths != getConsumerTiles().size() + 1) // +1 for producer depth
      return emitOpError("does not have enough depths specified for producer "
                         "and for each consumer.");
  }

  if (getProducerTileOp().isShimTile() && !getDimensionsToStream().empty()) {
    return emitError(
        "`dimensionsToStream` data layout transformations are not supported "
        "on shim tile producers");
  }

  if (getRepeatCount().has_value()) {
    if (getProducerTileOp().isShimTile())
      return emitError("`repeat_count` unavailable for shim tiles");
  }

  if (getInitValues().has_value()) {
    if (getProducerTileOp().isShimTile())
      return emitError("`init_values` unavailable for shim tiles");
  }

  if (getInitValues().has_value()) {
    if ((int)getInitValues().value().size() != size())
      return emitError("`init_values` does not initialize all objects");
  }

<<<<<<< HEAD
  if (getBdChainIterCount().has_value()) {
    int iterCount = getBdChainIterCount().value();
    if (iterCount < 1 || iterCount > 256)
      return emitError("`bd_chain_iter_count` must be between 1 and 256");
=======
  if (getIterCount().has_value()) {
    int iterCount = getIterCount().value();
    if (iterCount < 1 || iterCount > 256)
      return emitError("`iter_count` must be between 1 and 256");
>>>>>>> e8978a29

    // Check that either producer or at least one consumer is a MemTile
    bool hasMemTile = getProducerTileOp().isMemTile();
    if (!hasMemTile) {
      for (auto consumerTile : getConsumerTiles()) {
        if (cast<TileOp>(consumerTile.getDefiningOp()).isMemTile()) {
          hasMemTile = true;
          break;
        }
      }
    }
    if (!hasMemTile)
<<<<<<< HEAD
      return emitError(
          "`bd_chain_iter_count` is currently only supported on MemTiles");
=======
      return emitError("`iter_count` is currently only supported on MemTiles");
>>>>>>> e8978a29
  }

  return success();
}

TileOp ObjectFifoCreateOp::getProducerTileOp() {
  return cast<TileOp>(getProducerTile().getDefiningOp());
}

ParseResult xilinx::AIE::parseObjectFifoProducerTile(
    OpAsmParser &parser, OpAsmParser::UnresolvedOperand &operand,
    BDDimLayoutArrayAttr &dimensions) {
  std::vector<BDDimLayoutAttr> emptyDims = {};
  if (parser.parseOperand(operand))
    return failure();
  if (succeeded(parser.parseOptionalKeyword("dimensionsToStream"))) {
    if (parser.parseCustomAttributeWithFallback<BDDimLayoutArrayAttr>(
            dimensions)) {
      return failure();
    }
  } else {
    dimensions =
        BDDimLayoutArrayAttr::get(parser.getContext(), ArrayRef(emptyDims));
  }
  return success();
}

void xilinx::AIE::printObjectFifoProducerTile(OpAsmPrinter &printer,
                                              Operation *op, Value operand,
                                              BDDimLayoutArrayAttr dimensions) {
  printer << operand;
  if (!dimensions.empty()) {
    printer << " dimensionsToStream ";
    printer.printStrippedAttrOrType(dimensions);
  }
}

ParseResult xilinx::AIE::parseObjectFifoConsumerTiles(
    OpAsmParser &parser, SmallVectorImpl<OpAsmParser::UnresolvedOperand> &tiles,
    BDDimLayoutArrayArrayAttr &dimensions) {
  // parseCommaSeparatedList doesn't handle the missing case for "none",
  // so we handle it custom here.
  std::vector<BDDimLayoutArrayAttr> tileDims = {};

  auto parseOneOperand = [&]() -> ParseResult {
    if (parser.parseOperand(tiles.emplace_back(), true)) {
      return failure();
    }
    // By default, create empty dimensions array for each consumer; this way,
    // we can be certain to have as many entries in the dimensions array as
    // there are customer
    BDDimLayoutArrayAttr dimAttr =
        BDDimLayoutArrayAttr::get(parser.getContext(), {});

    if (succeeded(parser.parseOptionalKeyword("dimensionsFromStream"))) {
      // If specified, parse actual data layout transform dimensions
      if (parser.parseCustomAttributeWithFallback<BDDimLayoutArrayAttr>(
              dimAttr)) {
        return failure();
      }
    }
    tileDims.emplace_back(dimAttr);
    return success();
  };

  if (parser.parseCommaSeparatedList(AsmParser::Delimiter::None,
                                     parseOneOperand, " in operand list"))
    return failure();

  dimensions = BDDimLayoutArrayArrayAttr::get(parser.getContext(), tileDims);
  return success();
}

void xilinx::AIE::printObjectFifoConsumerTiles(
    OpAsmPrinter &printer, Operation *op, OperandRange tiles,
    BDDimLayoutArrayArrayAttr dimsPerTileAttr) {
  size_t tileIdx = 0;
  for (auto tile : tiles) {
    printer << tile;
    if (dimsPerTileAttr && tileIdx < dimsPerTileAttr.size() &&
        dimsPerTileAttr[tileIdx] && !dimsPerTileAttr[tileIdx].empty()) {
      printer << " dimensionsFromStream ";
      printer.printStrippedAttrOrType(dimsPerTileAttr[tileIdx]);
    }
    if (tileIdx < tiles.size() - 1) {
      printer << ", ";
    }
    tileIdx++;
  }
}

static void printObjectFifoInitValues(OpAsmPrinter &p, ObjectFifoCreateOp op,
                                      Attribute numElem, TypeAttr type,
                                      Attribute initValues) {
  if (op.getInitValues()) {
    p << "= [";
    int depth = llvm::dyn_cast<mlir::IntegerAttr>(numElem).getInt();
    for (int i = 0; i < depth; i++) {
      p.printStrippedAttrOrType(llvm::dyn_cast<mlir::ArrayAttr>(initValues)[i]);
      if (i < depth - 1) {
        p << ", ";
      }
    }
    p << "]";
  }
}

static ParseResult parseObjectFifoInitValues(OpAsmParser &parser,
                                             Attribute numElem, TypeAttr type,
                                             Attribute &initValues) {
  int depth;
  if (isa<ArrayAttr>(numElem)) {
    depth = llvm::dyn_cast<mlir::IntegerAttr>(
                llvm::dyn_cast<mlir::ArrayAttr>(numElem)[0])
                .getInt();
  } else {
    depth = llvm::dyn_cast<mlir::IntegerAttr>(numElem).getInt();
  }
  auto objfifoType = llvm::cast<AIEObjectFifoType>(type.getValue());
  auto memrefType = llvm::cast<MemRefType>(objfifoType.getElementType());

  if (!memrefType.hasStaticShape())
    return parser.emitError(parser.getNameLoc())
           << "type should be static shaped memref, but got " << memrefType;

  if (parser.parseOptionalEqual())
    return success();

  Type tensorType = mlir::memref::getTensorTypeFromMemRefType(memrefType);
  if (parser.parseAttribute(initValues, tensorType))
    return failure();
  for (int i = 0; i < depth; i++) {
    auto initialValues = llvm::dyn_cast<mlir::ArrayAttr>(initValues);
    if ((int)initialValues.size() != depth)
      return parser.emitError(parser.getNameLoc())
             << "initial values should initialize all objects";
    if (!llvm::isa<ElementsAttr>(initialValues[i]))
      return parser.emitError(parser.getNameLoc())
             << "initial value should be an elements attribute";
  }

  return success();
}

//===----------------------------------------------------------------------===//
// ObjectFifoAllocateOp
//===----------------------------------------------------------------------===//

LogicalResult ObjectFifoAllocateOp::verify() {
  ObjectFifoCreateOp objFifo = getObjectFifo();
  if (!objFifo)
    return emitError("cannot retrieve associated object FIFO");
  if (objFifo.getConsumerTiles().size() != 1)
    return emitError("can only be used in 1-to-1 object FIFOs");
  if (objFifo.getVia_DMA())
    return emitError("cannot allocate a shared memory module to objectfifo "
                     "with set `via_DMA` attribute");
  if (objFifo.getRepeatCount().has_value())
    return emitError("cannot allocate a shared memory module to objectfifo "
                     "with set `repeat_count` attribute");
  if (!objFifo.getDimensionsToStream().empty())
    return emitError("cannot allocate a shared memory module to objectfifo "
                     "with set dimensions attribute");
  return success();
}

TileOp ObjectFifoAllocateOp::getDelegateTileOp() {
  return cast<TileOp>(getDelegateTile().getDefiningOp());
}

ObjectFifoCreateOp ObjectFifoAllocateOp::getObjectFifo() {
  Operation *parent = getOperation();
  while ((parent = parent->getParentOp())) {
    if (parent->hasTrait<OpTrait::SymbolTable>()) {
      if (auto *st = SymbolTable::lookupSymbolIn(parent, getObjFifoName());
          isa_and_nonnull<ObjectFifoCreateOp>(st))
        return dyn_cast<ObjectFifoCreateOp>(st);
    }
  }
  return {};
}

//===----------------------------------------------------------------------===//
// ObjectFifoLinkOp
//===----------------------------------------------------------------------===//

LogicalResult ObjectFifoLinkOp::verify() {
  if (isJoin() && isDistribute())
    return emitError("ObjectFifoLinkOp does not support 'join' and "
                     "'distribute' at the same time");

  auto sharedTile = getOptionalSharedTile();
  if (!sharedTile)
    return emitError("ObjectFifoLinkOp must have a link point, i.e., a "
                     "shared tile between objectFifos");

  TileOp tile = cast<TileOp>(sharedTile.value().getDefiningOp());
  if (!tile.isMemTile()) {
    if (isJoin() || isDistribute())
      return emitError("ObjectFifoLinkOp join and distribute are "
                       "unavailable on compute or shim tiles");
  }

  if (isJoin()) {
    if (getFifoIns().size() != getSrcOffsets().size())
      return emitOpError("number of provided src offsets must be equal "
                         "to the number of input objectFifos");

    if (!getDstOffsets().empty())
      return emitOpError("dst offsets should be empty for join");

  } else if (isDistribute()) {
    if (getFifoOuts().size() != getDstOffsets().size())
      return emitOpError("number of provided dst offsets must be equal "
                         "to the number of output objectFifos");

    if (!getSrcOffsets().empty())
      return emitOpError("src offsets should be empty for distribute");

    ObjectFifoCreateOp fifoIn = getInputObjectFifos()[0];
    if (!fifoIn.getDimensionsToStream().empty()) {
      return emitOpError("currently does not support objectFifos with "
                         "dimensionsToStream.");
    }
    for (auto dims : fifoIn.getDimensionsFromStreamPerConsumer()) {
      if (!dims.empty())
        return emitOpError("currently does not support objectFifos with "
                           "dimensionsFromStreamPerConsumer.");
    }

    for (auto fifoOut : getOutputObjectFifos()) {
      for (auto dims : fifoOut.getDimensionsFromStreamPerConsumer()) {
        if (!dims.empty())
          return emitOpError("currently does not support objectFifos with "
                             "dimensionsFromStreamPerConsumer.");
      }
    }

    std::vector<int> repeat_counts;
    for (auto fifoOut : getOutputObjectFifos()) {
      if (fifoOut.getRepeatCount().has_value())
        repeat_counts.push_back(fifoOut.getRepeatCount().value());
      else
        repeat_counts.push_back(0);
    }
    for (auto repeat : repeat_counts)
      if (repeat_counts[0] != repeat)
        return emitError("repeat counts of output object FIFOs must be equal");

  } else {
    if (!getSrcOffsets().empty() && !getDstOffsets().empty())
      return emitOpError("all offsets should be empty if there is no "
                         "join or distribute");
  }

  return success();
}

std::optional<Value> ObjectFifoLinkOp::getOptionalSharedTile() {
  if (isJoin()) {
    auto fifoOut = getOutputObjectFifos()[0];
    for (auto fifoIn : getInputObjectFifos())
      if (fifoOut.getProducerTile() != fifoIn.getConsumerTiles()[0])
        return {};
    return {fifoOut.getProducerTile()};
  }

  if (isDistribute()) {
    auto fifoIn = getInputObjectFifos()[0];
    for (auto fifoOut : getOutputObjectFifos())
      if (fifoIn.getConsumerTiles()[0] != fifoOut.getProducerTile())
        return {};
    return {fifoIn.getConsumerTiles()[0]};
  }

  auto fifoIn = getInputObjectFifos();
  if (auto fifoOut = getOutputObjectFifos();
      !fifoIn.empty() && !fifoOut.empty())
    for (auto consumerIn : fifoIn[0].getConsumerTiles())
      if (consumerIn == fifoOut[0].getProducerTile())
        return {fifoOut[0].getProducerTile()};
  return {};
}

std::vector<ObjectFifoCreateOp> ObjectFifoLinkOp::getInputObjectFifos() {
  std::vector<ObjectFifoCreateOp> inputObjFifos;
  Operation *parent = getOperation();
  while ((parent = parent->getParentOp())) {
    if (parent->hasTrait<OpTrait::SymbolTable>()) {
      for (auto sym : getFifoIns()) {
        auto name = dyn_cast<FlatSymbolRefAttr>(sym);
        if (auto *st = SymbolTable::lookupSymbolIn(parent, name);
            isa_and_nonnull<ObjectFifoCreateOp>(st))
          inputObjFifos.push_back(dyn_cast<ObjectFifoCreateOp>(st));
      }
    }
  }
  return inputObjFifos;
}

std::vector<ObjectFifoCreateOp> ObjectFifoLinkOp::getOutputObjectFifos() {
  std::vector<ObjectFifoCreateOp> outputObjFifos;
  Operation *parent = getOperation();
  while ((parent = parent->getParentOp())) {
    if (parent->hasTrait<OpTrait::SymbolTable>()) {
      for (auto sym : getFifoOuts()) {
        auto name = dyn_cast<FlatSymbolRefAttr>(sym);
        if (auto *st = mlir::SymbolTable::lookupSymbolIn(parent, name);
            isa_and_nonnull<ObjectFifoCreateOp>(st))
          outputObjFifos.push_back(dyn_cast<ObjectFifoCreateOp>(st));
      }
    }
  }
  return outputObjFifos;
}

std::vector<int> ObjectFifoLinkOp::getJoinTransferLengths() {
  std::vector<int> lengths;
  if (isJoin()) {
    auto fifoOut =
        llvm::cast<AIEObjectFifoType>(getOutputObjectFifos()[0].getElemType());
    auto elemTypeOut = llvm::cast<MemRefType>(fifoOut.getElementType());
    int lenOut = elemTypeOut.getNumElements();
    for (size_t i = 0; i < getFifoIns().size(); i++) {
      int len = 0;
      int offset = *getConstantIntValue(getSrcOffsets()[i]);
      if (i == getFifoIns().size() - 1)
        len = lenOut - *getConstantIntValue(getSrcOffsets()[i]);
      else
        len = *getConstantIntValue(getSrcOffsets()[i + 1]) - offset;
      lengths.push_back(len);
    }
  }
  return lengths;
}

std::vector<int> ObjectFifoLinkOp::getDistributeTransferLengths() {
  std::vector<int> lengths;
  if (isDistribute()) {
    auto fifoIn =
        llvm::cast<AIEObjectFifoType>(getInputObjectFifos()[0].getElemType());
    auto elemTypeIn = llvm::cast<MemRefType>(fifoIn.getElementType());
    int lenIn = elemTypeIn.getNumElements();
    for (size_t i = 0; i < getFifoOuts().size(); i++) {
      int offset = *getConstantIntValue(getDstOffsets()[i]);
      int len = 0;
      if (i == getFifoOuts().size() - 1)
        len = lenIn - *getConstantIntValue(getDstOffsets()[i]);
      else
        len = *getConstantIntValue(getDstOffsets()[i + 1]) - offset;
      lengths.push_back(len);
    }
  }
  return lengths;
}

std::optional<int> ObjectFifoLinkOp::getRepeatCount() {
  for (auto fifoOut : getOutputObjectFifos())
    if (fifoOut.getRepeatCount().has_value())
      return {fifoOut.getRepeatCount().value()};
  return {};
}

//===----------------------------------------------------------------------===//
// ObjectFifoRegisterExternalBuffersOp
//===----------------------------------------------------------------------===//

LogicalResult ObjectFifoRegisterExternalBuffersOp::verify() {
  if (!getTileOp().isShimTile())
    return emitOpError("tile is not a shim tile");

  return success();
}

TileOp ObjectFifoRegisterExternalBuffersOp::getTileOp() {
  return cast<TileOp>(getTile().getDefiningOp());
}

ObjectFifoCreateOp ObjectFifoRegisterExternalBuffersOp::getObjectFifo() {
  Operation *parent = getOperation();
  while ((parent = parent->getParentOp())) {
    if (parent->hasTrait<OpTrait::SymbolTable>()) {
      if (auto *st = SymbolTable::lookupSymbolIn(parent, getObjFifoName());
          isa_and_nonnull<ObjectFifoCreateOp>(st))
        return dyn_cast<ObjectFifoCreateOp>(st);
    }
  }
  return {};
}

//===----------------------------------------------------------------------===//
// ObjectFifoAcquireOp
//===----------------------------------------------------------------------===//

LogicalResult ObjectFifoAcquireOp::verify() {
  auto parent = getOperation()->getParentOfType<CoreOp>();
  if (parent == nullptr)
    return emitOpError("must be called from inside a CoreOp");

  auto coreTile = parent.getTile();
  auto objFifo = getObjectFifo();
  if (!objFifo)
    return emitError("cannot retrieve associated object FIFO");
  if (getPort() == ObjectFifoPort::Produce) {
    if (coreTile != objFifo.getProducerTile())
      return parent.emitOpError(
          "producer port of objectFifo accessed by core running "
          "on non-producer tile");
  } else if (getPort() == ObjectFifoPort::Consume) {
    bool found = false;
    for (auto consumerTile : objFifo.getConsumerTiles()) {
      if (coreTile == consumerTile) {
        found = true;
        break;
      }
    }
    if (!found)
      return parent.emitOpError(
          "consumer port of objectFifo accessed by core running "
          "on non-consumer tile");
  }

  auto objFifoElem =
      llvm::cast<AIEObjectFifoType>(getObjectFifo().getElemType())
          .getElementType();
  auto objFifoSubviewElem =
      llvm::cast<AIEObjectFifoSubviewType>(getResult().getType())
          .getElementType();
  if (objFifoElem != objFifoSubviewElem)
    return emitOpError(
        "ObjectFifo element and ObjectFifoSubview element must match.\n");

  return success();
}

ObjectFifoCreateOp ObjectFifoAcquireOp::getObjectFifo() {
  Operation *parent = getOperation();
  while ((parent = parent->getParentOp())) {
    if (parent->hasTrait<OpTrait::SymbolTable>()) {
      if (auto *st = SymbolTable::lookupSymbolIn(parent, getObjFifoName());
          isa_and_nonnull<ObjectFifoCreateOp>(st))
        return dyn_cast<ObjectFifoCreateOp>(st);
    }
  }
  return {};
}

//===----------------------------------------------------------------------===//
// ObjectFifoReleaseOp
//===----------------------------------------------------------------------===//

LogicalResult ObjectFifoReleaseOp::verify() {
  auto parent = getOperation()->getParentOfType<CoreOp>();
  if (parent == nullptr)
    return emitOpError("must be called from inside a CoreOp");

  auto coreTile = parent.getTile();
  auto objFifo = getObjectFifo();
  if (!objFifo)
    return emitError("cannot retrieve associated object FIFO");
  if (getPort() == ObjectFifoPort::Produce) {
    if (coreTile != objFifo.getProducerTile())
      return parent.emitOpError(
          "producer port of objectFifo accessed by core running "
          "on non-producer tile");
  } else if (getPort() == ObjectFifoPort::Consume) {
    bool found = false;
    for (auto consumerTile : objFifo.getConsumerTiles()) {
      if (coreTile == consumerTile) {
        found = true;
        break;
      }
    }
    if (!found)
      return parent.emitOpError(
          "consumer port of objectFifo accessed by core running "
          "on non-consumer tile");
  }

  return success();
}

ObjectFifoCreateOp ObjectFifoReleaseOp::getObjectFifo() {
  Operation *parent = getOperation();
  while ((parent = parent->getParentOp())) {
    if (parent->hasTrait<OpTrait::SymbolTable>()) {
      if (auto *st = SymbolTable::lookupSymbolIn(parent, getObjFifoName());
          isa_and_nonnull<ObjectFifoCreateOp>(st))
        return dyn_cast<ObjectFifoCreateOp>(st);
    }
  }
  return {};
}

//===----------------------------------------------------------------------===//
// ObjectFifoSubviewAccessOp
//===----------------------------------------------------------------------===//

LogicalResult ObjectFifoSubviewAccessOp::verify() {
  if (auto parent = getOperation()->getParentOfType<CoreOp>();
      parent == nullptr)
    return emitOpError("must be called from inside a CoreOp");

  if (auto acqOp = getSubview().getDefiningOp<ObjectFifoAcquireOp>();
      getIndex() >= acqOp.acqNumber())
    return emitOpError("accessed farther than number of acquired elements "
                       "(index out of bounds).");

  return success();
}

//===----------------------------------------------------------------------===//
// ObjectFifoRegisterProcessOp
//===----------------------------------------------------------------------===//

LogicalResult ObjectFifoRegisterProcessOp::verify() {
  if (getProcessLength() < 1)
    return emitOpError("process length must be >= 1");

  if (getAcquirePattern().size() != getReleasePattern().size()) {
    // acquire pattern size = process length (i.e., release pattern will be
    // duplicated by process length times) OR the other way around
    if (getAcquirePattern().size() != getProcessLength() &&
        getProcessLength() != getReleasePattern().size())
      return emitOpError(
          "Acquire and Release patterns must be of equal length, or "
          "longest length of one must be equal to process "
          "length of the other");
  }

  return success();
}

ObjectFifoCreateOp ObjectFifoRegisterProcessOp::getObjectFifo() {
  Operation *parent = getOperation();
  while ((parent = parent->getParentOp())) {
    if (parent->hasTrait<OpTrait::SymbolTable>()) {
      if (auto *st = SymbolTable::lookupSymbolIn(parent, getObjFifoName());
          isa_and_nonnull<ObjectFifoCreateOp>(st))
        return dyn_cast<ObjectFifoCreateOp>(st);
    }
  }
  return {};
}

//===----------------------------------------------------------------------===//
// CascadeFlowOp
//===----------------------------------------------------------------------===//

LogicalResult CascadeFlowOp::verify() {
  TileOp src = getSourceTileOp();
  TileOp dst = getDestTileOp();
  const auto &t = getTargetModel(src);

  if (src.isShimTile() || dst.isShimTile())
    return emitOpError("shimTile row has no cascade stream interface");
  if (t.isMemTile(src.colIndex(), src.rowIndex()) ||
      t.isMemTile(dst.colIndex(), dst.rowIndex()))
    return emitOpError("memTile row has no cascade stream interface");

  if (!t.isSouth(src.getCol(), src.getRow(), dst.getCol(), dst.getRow()) &&
      !t.isWest(src.getCol(), src.getRow(), dst.getCol(), dst.getRow()) &&
      !t.isNorth(src.getCol(), src.getRow(), dst.getCol(), dst.getRow()) &&
      !t.isEast(src.getCol(), src.getRow(), dst.getCol(), dst.getRow())) {
    return emitOpError("tiles must be adjacent");
  }
  return success();
}

TileOp CascadeFlowOp::getSourceTileOp() {
  return cast<TileOp>(getSourceTile().getDefiningOp());
}

TileOp CascadeFlowOp::getDestTileOp() {
  return cast<TileOp>(getDestTile().getDefiningOp());
}

//===----------------------------------------------------------------------===//
// ConfigureCascadeOp
//===----------------------------------------------------------------------===//

LogicalResult ConfigureCascadeOp::verify() {
  const auto &t = getTargetModel(*this);
  TileOp tile = cast<TileOp>(getTile().getDefiningOp());
  CascadeDir inputDir = getInputDir();
  CascadeDir outputDir = getOutputDir();

  if (tile.isShimTile())
    return emitOpError("shimTile row has no cascade stream interface");
  if (t.isMemTile(tile.colIndex(), tile.rowIndex()))
    return emitOpError("memTile row has no cascade stream interface");

  if (isa<AIE2TargetModel>(t)) {
    if (inputDir == CascadeDir::South || inputDir == CascadeDir::East) {
      return emitOpError("input direction of cascade must be North or West on ")
             << stringifyAIEArch(t.getTargetArch());
    }
    if (outputDir == CascadeDir::North || outputDir == CascadeDir::West) {
      return emitOpError(
                 "output direction of cascade must be South or East on ")
             << stringifyAIEArch(t.getTargetArch());
    }
  } else {
    return emitOpError("cascade not supported in ")
           << stringifyAIEArch(t.getTargetArch());
  }
  return success();
}

//===----------------------------------------------------------------------===//
// PutCascadeOp
//===----------------------------------------------------------------------===//

LogicalResult PutCascadeOp::verify() {
  const auto &targetModel = getTargetModel(*this);
  Type type = getCascadeValue().getType();
  DataLayout dataLayout = DataLayout::closest(*this);
  auto bits = dataLayout.getTypeSizeInBits(type);
  auto archbits = targetModel.getAccumulatorCascadeSize();
  if (bits != archbits)
    return emitOpError("type must match architecture cascade width (")
           << archbits << " bits in "
           << stringifyAIEArch(targetModel.getTargetArch()) << ")";
  return success();
}

//===----------------------------------------------------------------------===//
// GetCascadeOp
//===----------------------------------------------------------------------===//

LogicalResult GetCascadeOp::verify() {
  const auto &targetModel = getTargetModel(*this);
  Type type = getCascadeValue().getType();
  DataLayout dataLayout = DataLayout::closest(*this);
  auto bits = dataLayout.getTypeSizeInBits(type);
  if (isa<AIE1TargetModel>(targetModel)) {
    if (bits != 384)
      return emitOpError("must be a 384-bit type");
  } else if (isa<AIE2TargetModel>(targetModel)) {
    if (bits != 512)
      return emitOpError("must be a 512-bit type");
  } else
    return emitOpError("cascade not supported in ")
           << stringifyAIEArch(targetModel.getTargetArch());
  return success();
}

//===----------------------------------------------------------------------===//
// DeviceOp
//===----------------------------------------------------------------------===//

const AIETargetModel &DeviceOp::getTargetModel() {
  return xilinx::AIE::getTargetModel(getDevice());
}

xilinx::AIE::DeviceOp DeviceOp::getForSymbolInModule(mlir::ModuleOp module,
                                                     llvm::StringRef symbol) {
  DeviceOp deviceOp;
  if (!symbol.size()) {
    // If no device name is given, assume 'main'
    symbol = "main";
  }
  Operation *maybeDeviceOp = mlir::SymbolTable::lookupSymbolIn(module, symbol);
  if (!maybeDeviceOp) {
    return nullptr;
  }
  deviceOp = llvm::dyn_cast<DeviceOp>(maybeDeviceOp);
  return deviceOp;
}

xilinx::AIE::DeviceOp
DeviceOp::getForSymbolInModuleOrError(mlir::ModuleOp module,
                                      llvm::StringRef symbol) {
  DeviceOp deviceOp = getForSymbolInModule(module, symbol);
  if (!deviceOp) {
    if (!symbol.empty()) {
      module.emitError("No such device: ") << symbol;
    } else {
      module.emitError("No 'main' device in module");
    }
  }
  return deviceOp;
}

//===----------------------------------------------------------------------===//
// TileOp
//===----------------------------------------------------------------------===//

LogicalResult TileOp::verify() {
  const auto &targetModel = getTargetModel(*this);
  int columns = targetModel.columns();
  int rows = targetModel.rows();
  if (colIndex() >= columns)
    return emitOpError("column index (")
           << colIndex()
           << ") must be less than the number of columns in the device ("
           << columns << ")";
  if (rowIndex() >= rows)
    return emitOpError("row index (")
           << rowIndex()
           << ") must be less than the number of rows in the device (" << rows
           << ")";

  auto users = getResult().getUsers();
  bool found = false;
  for (auto *user : users) {
    if (llvm::isa<SwitchboxOp>(*user)) {
      if (found)
        return emitOpError("can only have one switchbox");
      found = true;
    }
  }

  if (isShimTile() && getAllocationScheme())
    return emitOpError("Shim tiles cannot have an allocation scheme");

  return success();
}

size_t TileOp::getNumSourceConnections(WireBundle bundle) {
  const auto &targetModel = getTargetModel(*this);
  if (bundle == WireBundle::Core || bundle == WireBundle::DMA)
  // Note dest is correct here, since direction is reversed.
  {
    // Note dest is correct here, since direction is reversed.
    if (targetModel.isShimNOCTile(getCol(), getRow()) ||
        targetModel.isShimPLTile(getCol(), getRow()))
      return targetModel.getNumDestShimMuxConnections(getCol(), getRow(),
                                                      bundle);
    return targetModel.getNumDestSwitchboxConnections(getCol(), getRow(),
                                                      bundle);
  }
  return 0;
}

size_t TileOp::getNumDestConnections(WireBundle bundle) {
  const auto &targetModel = getTargetModel(*this);
  if (bundle == WireBundle::Core || bundle == WireBundle::DMA)
  // Note source is correct here, since direction is reversed.
  {
    // Note source is correct here, since direction is reversed.
    if (targetModel.isShimNOCTile(getCol(), getRow()) ||
        targetModel.isShimPLTile(getCol(), getRow()))
      return targetModel.getNumDestShimMuxConnections(getCol(), getRow(),
                                                      bundle);
    return targetModel.getNumSourceSwitchboxConnections(getCol(), getRow(),
                                                        bundle);
  }
  return 0;
}

bool TileOp::isMemTile() {
  const auto &targetModel = getTargetModel(*this);
  return targetModel.isMemTile(getCol(), getRow());
}

bool TileOp::isShimNOCTile() {
  const auto &targetModel = getTargetModel(*this);
  return targetModel.isShimNOCTile(getCol(), getRow());
}

bool TileOp::isShimPLTile() {
  const auto &targetModel = getTargetModel(*this);
  return targetModel.isShimPLTile(getCol(), getRow());
}

bool TileOp::isShimNOCorPLTile() {
  const auto &targetModel = getTargetModel(*this);
  return targetModel.isShimNOCorPLTile(getCol(), getRow());
}

bool isLegalTileConnection(TileOp tile, const AIETargetModel &targetModel,
                           MasterSetOp masterOp, PacketRulesOp slaveOp) {
  auto srcBundle = slaveOp.sourcePort().bundle;
  auto srcChan = slaveOp.sourcePort().channel;
  auto dstBundle = masterOp.destPort().bundle;
  auto dstChan = masterOp.destPort().channel;
  return targetModel.isLegalTileConnection(
      tile.colIndex(), tile.rowIndex(), srcBundle, srcChan, dstBundle, dstChan);
}

bool isLegalTileConnection(TileOp tile, const AIETargetModel &targetModel,
                           ConnectOp connectOp) {
  auto srcBundle = connectOp.getSourceBundle();
  auto srcChan = connectOp.getSourceChannel();
  auto dstBundle = connectOp.getDestBundle();
  auto dstChan = connectOp.getDestChannel();
  return targetModel.isLegalTileConnection(
      tile.colIndex(), tile.rowIndex(), srcBundle, srcChan, dstBundle, dstChan);
}

TileOp TileOp::getOrCreate(mlir::OpBuilder builder, DeviceOp device, int col,
                           int row) {
  TileOp tile = nullptr;
  // Find matching predefined tile at device top level, ...
  for (auto t : device.getOps<AIE::TileOp>()) {
    if (t.getRow() == row && t.getCol() == col) {
      tile = t;
      break;
    }
  }
  // ... or if undefined, create a new tile op
  if (!tile) {
    OpBuilder::InsertionGuard guard(builder);
    mlir::Block &device_start_block = *device.getBodyRegion().begin();
    builder.setInsertionPointToStart(&device_start_block);
    tile = builder.create<TileOp>(builder.getUnknownLoc(),
                                  builder.getIndexType(), col, row);
  }
  return tile;
}

//===----------------------------------------------------------------------===//
// ShimSwitchboxOp
//===----------------------------------------------------------------------===//

LogicalResult ShimSwitchboxOp::verify() {
  Region &body = getConnections();
  DenseSet<Port> destset;
  if (body.empty())
    return emitOpError("should have non-empty body");

  for (auto &ops : body.front()) {
    if (auto connectOp = dyn_cast<ConnectOp>(ops)) {
      Port dest = {connectOp.getDestBundle(), connectOp.destIndex()};
      if (destset.count(dest))
        return connectOp.emitOpError("targets same destination ")
               << stringifyWireBundle(dest.bundle) << ": " << dest.channel
               << " as another connect operation";
      destset.insert(dest);
    } else if (isa<EndOp>(ops)) {
      // continue;
    } else {
      return ops.emitOpError("cannot be contained in a Switchbox op");
    }
  }

  return success();
}

//===----------------------------------------------------------------------===//
// ShimMuxOp
//===----------------------------------------------------------------------===//

LogicalResult ShimMuxOp::verify() {
  Region &body = getConnections();
  DenseSet<Port> destset;
  if (body.empty())
    return emitOpError("should have non-empty body");

  for (auto &ops : body.front()) {
    if (auto connectOp = dyn_cast<ConnectOp>(ops)) {
      Port dest = {connectOp.getDestBundle(), connectOp.destIndex()};
      if (destset.count(dest))
        return connectOp.emitOpError("targets same destination ")
               << stringifyWireBundle(dest.bundle) << ": " << dest.channel
               << " as another connect operation";
      destset.insert(dest);
    } else if (isa<EndOp>(ops)) {
      // continue;
    } else {
      return ops.emitOpError("cannot be contained in a Switchbox op");
    }
  }
  return success();
}

size_t ShimMuxOp::getNumSourceConnections(WireBundle bundle) {
  auto tile = getTileOp();
  const auto &targetModel = getTargetModel(*this);
  return targetModel.getNumSourceShimMuxConnections(tile.getCol(),
                                                    tile.getRow(), bundle);
}

size_t ShimMuxOp::getNumDestConnections(WireBundle bundle) {
  auto tile = getTileOp();
  const auto &targetModel = getTargetModel(*this);
  return targetModel.getNumDestShimMuxConnections(tile.getCol(), tile.getRow(),
                                                  bundle);
}

TileOp ShimMuxOp::getTileOp() {
  return cast<TileOp>(getTile().getDefiningOp());
}

int ShimMuxOp::colIndex() { return getTileOp().colIndex(); }

int ShimMuxOp::rowIndex() { return getTileOp().rowIndex(); }

//===----------------------------------------------------------------------===//
// ShimDMAOp
//===----------------------------------------------------------------------===//

LogicalResult ShimDMAOp::verify() {
  if (!getTileOp().isShimNOCTile())
    return emitOpError("must be in a ShimTile with a NOC connection");

  if (HasSomeTerminator<DMAStartOp, NextBDOp, EndOp>::verifyTrait(*this)
          .failed())
    return failure();
  return success();
}

TileOp ShimDMAOp::getTileOp() {
  return cast<TileOp>(getTile().getDefiningOp());
}

int ShimDMAOp::colIndex() { return getTileOp().colIndex(); }

int ShimDMAOp::rowIndex() { return getTileOp().rowIndex(); }

LogicalResult PacketRulesOp::verify() {
  if (Region &body = getRules(); body.empty())
    return emitOpError("should have non-empty body");
  return success();
}

LogicalResult PacketFlowOp::verify() {
  Region &body = getPorts();
  if (body.empty())
    return emitOpError("should have non-empty body");

  for (auto &ops : body.front()) {
    if (!isa<PacketSourceOp, PacketDestOp, EndOp>(ops))
      return ops.emitOpError("cannot be contained in a PacketFlow op");
  }

  return success();
}

//===----------------------------------------------------------------------===//
// CoreOp
//===----------------------------------------------------------------------===//

LogicalResult CoreOp::verify() {
  if (getBody().empty())
    return emitOpError("should have non-empty body");
  if (getTileOp().isShimTile())
    return emitOpError("CoreOp cannot be created on shim tile, i.e. row == 0");
  if (getTileOp().isMemTile())
    return emitOpError("CoreOp cannot be created on mem tile");
  if (getElfFile()) {
    // If an ELF file is specified, no MLIR body is allowed (to remove
    // ambiguity); the ELF file will fully dictate what runs on the
    // core and any MLIR would be ignored.
    if (!isEmpty()) {
      return emitOpError(
          "When `elf_file` attribute is specified, core body must be empty "
          "(consist of exactly one `aie.end` op).");
    }
  }
  return success();
}

int CoreOp::colIndex() { return getTileOp().colIndex(); }

int CoreOp::rowIndex() { return getTileOp().rowIndex(); }

TileOp CoreOp::getTileOp() { return cast<TileOp>(getTile().getDefiningOp()); }

bool CoreOp::isEmpty() {
  Region &body = getBody();
  // Return iff. core body contains exactly one block with exactly one AIE.EndOp
  return (body.hasOneBlock() && body.front().getOperations().size() == 1 &&
          llvm::isa<AIE::EndOp>(body.front().front()));
}

//===----------------------------------------------------------------------===//
// BufferOp
//===----------------------------------------------------------------------===//

int64_t BufferOp::getAllocationSize() {
  auto type = llvm::cast<MemRefType>(getType());
  DataLayout dataLayout = DataLayout::closest(getOperation());
  return type.getNumElements() * dataLayout.getTypeSize(type.getElementType());
}

TileOp BufferOp::getTileOp() { return cast<TileOp>(getTile().getDefiningOp()); }

LogicalResult BufferOp::verify() {
  if (UsesAreAccessible::verifyTrait(*this).failed())
    return failure();
  return success();
}

// FIXME: make address assignment for buffers explicit and move this function to
// an interface
int32_t xilinx::AIE::getBufferBaseAddress(Operation *bufOp) {
  if (auto buf = dyn_cast<BufferOp>(bufOp)) {
    assert(buf.getAddress().has_value() && "buffer must have address assigned");
    return buf.getAddress().value();
  }
  if (isa_and_nonnull<ExternalBufferOp>(bufOp))
    llvm::report_fatal_error(
        "External buffer addresses are assigned at runtime.");
  llvm::report_fatal_error("unknown buffer type");
}

void xilinx::AIE::collectTiles(DeviceOp &device,
                               DenseMap<TileID, Operation *> &tiles) {
  for (auto tile : device.getOps<TileOp>()) {
    int colIndex = tile.colIndex();
    int rowIndex = tile.rowIndex();
    tiles[{colIndex, rowIndex}] = tile;
  }
}

void xilinx::AIE::collectBuffers(
    DeviceOp &device,
    DenseMap<Operation *, SmallVector<BufferOp, 4>> &buffers) {
  for (BufferOp buffer : device.getOps<BufferOp>()) {
    Operation *tileOp = buffer.getTile().getDefiningOp();
    buffers[tileOp].push_back(buffer);
  }
}

static void printBufferInitialValue(OpAsmPrinter &p, BufferOp op, Type type,
                                    Attribute initialValue) {
  if (op.getInitialValue()) {
    p << "= ";
    p.printAttributeWithoutType(initialValue);
  }
}

static ParseResult parseBufferInitialValue(OpAsmParser &parser, Type &type,
                                           Attribute &initialValue) {
  auto memrefType = llvm::cast<MemRefType>(type);
  if (!memrefType.hasStaticShape())
    return parser.emitError(parser.getNameLoc())
           << "type should be static shaped memref, but got " << type;

  if (parser.parseOptionalEqual())
    return success();

  Type tensorType = mlir::memref::getTensorTypeFromMemRefType(memrefType);
  if (parser.parseAttribute(initialValue, tensorType))
    return failure();
  if (!llvm::isa<ElementsAttr>(initialValue))
    return parser.emitError(parser.getNameLoc())
           << "initial value should be an elements attribute";
  return success();
}

//===----------------------------------------------------------------------===//
// MemOp
//===----------------------------------------------------------------------===//

LogicalResult MemOp::verify() {
  Region &body = getBody();
  if (HasSomeTerminator<DMAStartOp, NextBDOp, EndOp>::verifyTrait(*this)
          .failed())
    return failure();

  for (auto &bodyOp : body.getOps()) {
    if (auto allocOp = dyn_cast<memref::AllocOp>(bodyOp))
      if (!allocOp->getAttr("id"))
        return allocOp.emitOpError()
               << "allocOp in MemOp region should have an id attribute";
  }
  return success();
}

TileOp MemOp::getTileOp() { return cast<TileOp>(getTile().getDefiningOp()); }

int MemOp::colIndex() { return getTileOp().colIndex(); }

int MemOp::rowIndex() { return getTileOp().rowIndex(); }

//===----------------------------------------------------------------------===//
// MemTileDMAOp
//===----------------------------------------------------------------------===//

LogicalResult MemTileDMAOp::verify() {
  assert(getOperation()->getNumRegions() == 1 &&
         "MemTileDMAOp has zero region!");

  if (HasSomeTerminator<DMAStartOp, NextBDOp, EndOp>::verifyTrait(*this)
          .failed())
    return failure();

  for (auto &bodyOp : getBody().getOps()) {
    if (auto allocOp = dyn_cast<memref::AllocOp>(bodyOp)) {
      if (!allocOp->getAttr("id"))
        return allocOp.emitOpError()
               << "allocOp in MemTileDMAOp region should have an id attribute";
    }
    if (auto startOp = dyn_cast<DMAStartOp>(bodyOp)) {
      if (startOp.getChannelIndex() > 3) {
        // Channels 4 and 5 in a memtile are restricted to only access local
        // buffers and locks.

        // TODO: Move this code to the dialect
        // Set of blocks found to be reachable within a given region.
        llvm::SmallSet<Block *, 16> reachable;
        SmallVector<Block *, 16> worklist;
        Block *firstBD = startOp.getSuccessor(0);
        reachable.insert(firstBD);
        worklist.push_back(firstBD);
        while (!worklist.empty()) {
          Block *block = worklist.pop_back_val();
          if (block->empty())
            continue;
          auto successors = block->getTerminator()->getSuccessors();
          for (auto *i : successors) {
            if (!reachable.contains(i)) {
              reachable.insert(i);
              worklist.push_back(i);
            }
          }
        }
        for (Block *b : reachable) {
          for (DMABDOp bd : b->getOps<DMABDOp>()) {
            if (auto bufferOp = bd.getBufferOp();
                bufferOp.getTileOp().colIndex() != colIndex() ||
                bufferOp.getTileOp().rowIndex() != rowIndex()) {
              InFlightDiagnostic err =
                  bd.emitOpError()
                  << "is reachable from DMA channel "
                  << startOp.getChannelIndex()
                  << " and attempts to access a non-local buffer\n";
              err.attachNote(startOp->getLoc()) << "channel";
              err.attachNote(bufferOp->getLoc()) << "buffer";
              return err;
            }
          }
          for (auto useLock : b->getOps<UseLockOp>()) {
            if (auto lockOp = useLock.getLockOp();
                lockOp.getTileOp().colIndex() != colIndex() ||
                lockOp.getTileOp().rowIndex() != rowIndex()) {
              InFlightDiagnostic err =
                  useLock.emitOpError()
                  << "is reachable from DMA channel "
                  << startOp.getChannelIndex()
                  << " and attempts to access a non-local lock\n";
              err.attachNote(startOp->getLoc()) << "channel";
              err.attachNote(lockOp->getLoc()) << "lock";
              return err;
            }
          }
        }
      }
    }
  }

  return success();
}

//===----------------------------------------------------------------------===//
// DMAOp
//===----------------------------------------------------------------------===//

LogicalResult DMAOp::verify() {
  auto *parentOp = getOperation()->getParentOp();
  if (parentOp->getRegion(0).getBlocks().size() > 1)
    return emitOpError("DMAOp can only appear in single block region");
  if (!parentOp->getRegion(0).getOps<DMAStartOp>().empty())
    return emitOpError("DMAOp is not compatible with DMAStart ops");
  auto bdRegions = getBds();
  for (auto &bdRegion : bdRegions) {
    if (!bdRegion.hasOneBlock())
      return emitOpError("DMAOp regions must have only one block");
    auto bds = llvm::to_vector_of<DMABDOp>(bdRegion.front().getOps<DMABDOp>());
    if (bds.size() != 1)
      return emitOpError("DMAOp regions/blocks must have exactly one DMABDOp");
    auto useLocks =
        llvm::to_vector_of<UseLockOp>(bdRegion.front().getOps<UseLockOp>());
    if (useLocks.size() != 2)
      return emitOpError(
          "DMAOp regions/blocks must have exactly two UseLock ops");
  }
  return success();
}

//===----------------------------------------------------------------------===//
// DMABDOp
//===----------------------------------------------------------------------===//

BufferOp DMABDOp::getBufferOp() {
  return cast<BufferOp>(getBuffer().getDefiningOp());
}

// let assemblyFormat = [{
//   `(` $buffer `:` type($buffer) (`,` $offset^)? (`,` $len^)? (`,`
//   $dimensions^)? (`,` $pad_dimensions^)? (`,` `pad_value` `=` $pad_value^)?
//   `)` attr-dict
// }];
ParseResult DMABDOp::parse(OpAsmParser &parser, OperationState &result) {
  OpAsmParser::UnresolvedOperand bufferRawOperand{};
  ::llvm::ArrayRef<OpAsmParser::UnresolvedOperand> bufferOperands(
      &bufferRawOperand, 1);
  ::llvm::SMLoc bufferOperandsLoc;
  (void)bufferOperandsLoc;
  Type bufferRawType{};
  ::llvm::ArrayRef<Type> bufferTypes(&bufferRawType, 1);
  IntegerAttr offsetAttr;
  IntegerAttr lenAttr;
  ::xilinx::AIE::BDDimLayoutArrayAttr dimensionsAttr;
  ::xilinx::AIE::BDPadLayoutArrayAttr pad_dimensionsAttr;
  IntegerAttr pad_valueAttr;
  if (parser.parseLParen())
    return failure();

  bufferOperandsLoc = parser.getCurrentLocation();
  if (parser.parseOperand(bufferRawOperand))
    return failure();
  if (parser.parseColon())
    return failure();
  if (parser.parseCustomTypeWithFallback(bufferRawType))
    return failure();

  // offset
  if (succeeded(parser.parseOptionalComma())) {
    if (parser.parseCustomAttributeWithFallback(
            offsetAttr, parser.getBuilder().getIntegerType(32))) {
      return failure();
    }
    if (!offsetAttr)
      offsetAttr = parser.getBuilder().getIntegerAttr(
          parser.getBuilder().getIntegerType(32), 0);
    result.getOrAddProperties<DMABDOp::Properties>().offset = offsetAttr;
  }

  // len
  if (succeeded(parser.parseOptionalComma())) {
    if (parser.parseCustomAttributeWithFallback(
            lenAttr, parser.getBuilder().getIntegerType(32))) {
      return failure();
    }
    if (lenAttr)
      result.getOrAddProperties<DMABDOp::Properties>().len = lenAttr;
  }

  // dimensions
  if (succeeded(parser.parseOptionalComma())) {
    if (parser.parseCustomAttributeWithFallback(dimensionsAttr, Type{})) {
      return failure();
    }
    if (dimensionsAttr)
      result.getOrAddProperties<DMABDOp::Properties>().dimensions =
          dimensionsAttr;
  }

  // pad_dimensions
  if (succeeded(parser.parseOptionalComma())) {
    if (parser.parseCustomAttributeWithFallback(pad_dimensionsAttr, Type{})) {
      return failure();
    }
    if (pad_dimensionsAttr)
      result.getOrAddProperties<DMABDOp::Properties>().pad_dimensions =
          pad_dimensionsAttr;
  }

  // pad_value
  if (succeeded(parser.parseOptionalComma())) {
    if (parser.parseKeyword("pad_value"))
      return failure();
    if (parser.parseEqual())
      return failure();

    if (parser.parseCustomAttributeWithFallback(
            pad_valueAttr, parser.getBuilder().getIntegerType(32))) {
      return failure();
    }
    if (pad_valueAttr)
      result.getOrAddProperties<DMABDOp::Properties>().pad_value =
          pad_valueAttr;
  }
  if (parser.parseRParen())
    return failure();

  auto loc = parser.getCurrentLocation();
  if (parser.parseOptionalAttrDict(result.attributes))
    return failure();
  if (failed(verifyInherentAttrs(result.name, result.attributes, [&]() {
        return parser.emitError(loc)
               << "'" << result.name.getStringRef() << "' op ";
      })))
    return failure();

  if (parser.resolveOperands(bufferOperands, bufferTypes, bufferOperandsLoc,
                             result.operands))
    return failure();

  return success();
}

void DMABDOp::print(::mlir::OpAsmPrinter &printer) {
  printer << "(";
  printer << getBuffer();
  printer << ' ' << ":";
  printer << ' ';
  {
    auto type = getBuffer().getType();
    if (auto validType = ::llvm::dyn_cast<::mlir::MemRefType>(type))
      printer.printStrippedAttrOrType(validType);
    else
      printer << type;
  }
  if (getLenAttr() ||
      getOffsetAttr() !=
          ::mlir::OpBuilder((*this)->getContext())
              .getIntegerAttr(
                  ::mlir::OpBuilder((*this)->getContext()).getIntegerType(32),
                  0)) {
    printer << ",";
    printer << ' ';
    printer.printAttributeWithoutType(getOffsetAttr());
  }
  if (getLenAttr()) {
    printer << ",";
    printer << ' ';
    printer.printAttributeWithoutType(getLenAttr());
  }
  if (getDimensionsAttr()) {
    printer << ",";
    printer << ' ';
    printer.printStrippedAttrOrType(getDimensionsAttr());
  }
  if (getPadDimensionsAttr()) {
    printer << ",";
    printer << ' ';
    printer.printStrippedAttrOrType(getPadDimensionsAttr());
  }
  if ((getPadValueAttr() &&
       getPadValueAttr() !=
           ::mlir::OpBuilder((*this)->getContext())
               .getIntegerAttr(
                   ::mlir::OpBuilder((*this)->getContext()).getIntegerType(32),
                   0))) {
    printer << ",";
    printer << ' ' << "pad_value";
    printer << ' ' << "=";
    printer << ' ';
    printer.printAttributeWithoutType(getPadValueAttr());
  }
  printer << ")";
  ::llvm::SmallVector<::llvm::StringRef, 2> elidedAttrs;
  elidedAttrs.push_back("offset");
  elidedAttrs.push_back("len");
  elidedAttrs.push_back("dimensions");
  elidedAttrs.push_back("pad_dimensions");
  elidedAttrs.push_back("pad_value");
  printer.printOptionalAttrDict((*this)->getAttrs(), elidedAttrs);
}

LogicalResult DMABDOp::verify() {
  // Skip verification of the BDOp outside of mem operations.
  // BDOps may appear elsewhere and subsequent lowerings will place them in the
  // correct mem ops.
  Operation *p = (*this)->getParentOp();
  if (!llvm::isa<MemOp, MemTileDMAOp, ShimDMAOp, DMAOp>(*p)) {
    return success();
  }

  if (!isa<BufferOp, ExternalBufferOp>(getBuffer().getDefiningOp()))
    return emitOpError(
        "BDs only support BufferOp or ExternalBufferOp operands.");

  if (getLenInBytes() % 4)
    return emitOpError("transfer length must be multiple of 4 (i.e., represent "
                       "4 byte aligned address)");

  TileID parentTileId = getParentTileElement(getOperation()).getTileID();

  if (getOperation()->getParentOfType<MemOp>() &&
      (getBufferOp().getTileOp().colIndex() != parentTileId.col ||
       getBufferOp().getTileOp().rowIndex() != parentTileId.row))
    return emitOpError(
        "Core tile DMAs can only access a buffer in the same tile.");

  const AIETargetModel &targetModel = getTargetModel(getOperation());

  uint32_t maxBds = targetModel.getNumBDs(parentTileId.col, parentTileId.row);
  if (std::optional<int32_t> bdId = getBdId();
      bdId.has_value() && static_cast<uint32_t>(*bdId) >= maxBds)
    return emitOpError("bdId attribute exceeds max: ") << maxBds - 1;
  if (std::optional<int32_t> nextBdId = getNextBdId();
      nextBdId.has_value() && static_cast<uint32_t>(*nextBdId) >= maxBds)
    return emitOpError("nextBdId attribute exceeds max: ") << maxBds - 1;
  if (auto dims = getDimensions(); dims.has_value()) {
    size_t maxNDims = 3;
    if (getOperation()->getParentOfType<MemTileDMAOp>())
      maxNDims = 4;
    if (dims->size() > maxNDims)
      return emitOpError() << "Cannot give more than "
                           << std::to_string(maxNDims)
                           << " dimensions for step sizes and wraps in this "
                              " tile (got "
                           << std::to_string(dims->size()) << " dimensions).";

    MemRefType buffer = getBuffer().getType();
    int64_t maxIdx = 0;
    for (BDDimLayoutAttr dim : *dims) {
      maxIdx += dim.getStride() * (dim.getSize() - 1);
      if (0 == dim.getStride())
        return emitOpError()
               << "Invalid step size; must be a positive integer.";
      if (dim.getStride() > buffer.getNumElements())
        return emitOpError() << "Step size " << std::to_string(dim.getStride())
                             << " exceeds memref size "
                             << std::to_string(buffer.getNumElements());
      if (dim.getSize() >= (1UL << 9) + 1)
        return emitOpError() << "Size may not exceed 1023.";
      if (dim.getStride() >= (1UL << 19))
        return emitOpError() << "Stride may not exceed " << (1 << 20);
    }

    if (buffer.getNumElements() <= maxIdx)
      return emitOpError() << "Specified stride(s) and size(s) result in out "
                              "of bounds access in buffer, for index "
                           << std::to_string(maxIdx) << " in memref of length "
                           << std::to_string(buffer.getNumElements()) << ".";

    // Since streams read 32b words, there's no way to read eg 16b with stride
    // of 2 (ie lower halfs of each 32b). So force it to be 1 (and then in
    // CDODirect/XAIEV2 scale the size by 4/getBufferElementTypeWidthInBytes).
    if (getBufferElementTypeWidthInBytes() < 4 && dims->back().getStride() != 1)
      return emitOpError(
          "For <32b width datatypes, inner-most dim stride must be 1");

    if (getBufferElementTypeWidthInBytes() > 4 && dims->back().getStride() != 1)
      return emitOpError(
          "For >32b width datatypes, inner-most dim stride must be 1");
  }
  if (auto paddims = getPadDimensions(); paddims.has_value()) {
    auto dims = getDimensions();
    if (!dims.has_value())
      return emitOpError() << "Padding requires n-d data layouts expressed as"
                           << " wrap(s) and stride(s).";
    if (!targetModel.isMemTile(parentTileId.col, parentTileId.row))
      return emitOpError() << "Padding is only supported by memtile dma bds.";
    if (dims->size() != paddims->size())
      return emitOpError() << "Mismatch number of dimensions between padding(s)"
                           << " and wrap(s) and stride(s).";
    int actuallen = 1;
    for (unsigned i = 0; i < paddims->size(); i++) {
      auto dim = (*dims)[i];
      auto paddim = (*paddims)[i];
      actuallen *= paddim.getConstPadBefore() + paddim.getConstPadAfter() +
                   dim.getSize();
      if (actuallen > getLen())
        return emitOpError() << "Data exceeds len after padding.";
    }
    if ((paddims->back().getConstPadBefore() *
         getBufferElementTypeWidthInBytes()) %
        4)
      return emitOpError() << "Inner-most padding-before count must result in"
                           << " padding in 32-bit words.";
    if ((paddims->back().getConstPadAfter() *
         getBufferElementTypeWidthInBytes()) %
        4)
      return emitOpError() << "Inner-most padding-after count must result in"
                           << " padding in 32-bit words.";
  }
  if (targetModel.isMemTile(parentTileId.col, parentTileId.row) ||
      targetModel.isCoreTile(parentTileId.col, parentTileId.row)) {
    if (auto baseAddr = getBufferOp().getAddress(); baseAddr.has_value()) {
      int offsetInBytes = *baseAddr + getOffsetInBytes();
      if (offsetInBytes % 4)
        return emitOpError("bd address must be 4 byte (32b) aligned; got "
                           "base+offset: ")
               << offsetInBytes << " (bytes)";
    }
  }
  if (auto packetInfo = getPacket()) {
    if (packetInfo->getPktType() > 7)
      return emitOpError("Packet type field can only hold 3 bits.");
    if (packetInfo->getPktId() > 31)
      return emitOpError("Packet ID field can only hold 5 bits.");
  }

  if (!getLen() && !getBuffer().getType().hasStaticShape())
    return emitOpError() << "buffer with dynamic shape requires static length.";

  if (getBurstLength() != 0 &&
      !targetModel.isShimNOCTile(parentTileId.col, parentTileId.row))
    return emitOpError("Burst length is only supported in Shim NOC tiles that "
                       "are connected to the memory-mapped NOC.");

  return success();
}

TileOp MemTileDMAOp::getTileOp() {
  return cast<TileOp>(getTile().getDefiningOp());
}

int MemTileDMAOp::colIndex() { return getTileOp().colIndex(); }

int MemTileDMAOp::rowIndex() { return getTileOp().rowIndex(); }

//===----------------------------------------------------------------------===//
// DMAStartOp
//===----------------------------------------------------------------------===//

static LogicalResult FoldDMAStartOp(DMAStartOp op, PatternRewriter &rewriter) {

  llvm::SetVector<Block *> reachable;
  SmallVector<Block *, 16> worklist;
  Block *firstBD = op.getSuccessor(0);
  reachable.insert(firstBD);
  worklist.push_back(firstBD);
  while (!worklist.empty()) {
    Block *block = worklist.pop_back_val();
    if (block->empty())
      continue;
    auto successors = block->getTerminator()->getSuccessors();
    for (auto *i : successors) {
      if (!reachable.contains(i)) {
        reachable.insert(i);
        worklist.push_back(i);
      }
    }
  }

  // BD chain ends with an EndOp, indicating non-repeating pattern: BD chain
  // folding not applicable.
  if (isa<EndOp>((reachable.back())->getTerminator()))
    return failure();

  // Check for identical bds.
  auto areEquivalentBDs = [](Block *b1, Block *b2) {
    auto b1OpRange = b1->without_terminator();
    auto b2OpRange = b2->without_terminator();
    if (llvm::range_size(b1OpRange) != llvm::range_size(b2OpRange))
      return false;
    if (!llvm::all_of(llvm::zip_equal(b1OpRange, b2OpRange),
                      [](std::tuple<Operation &, Operation &> pair) {
                        return OperationEquivalence::isEquivalentTo(
                            &std::get<0>(pair), &std::get<1>(pair),
                            OperationEquivalence::IgnoreLocations);
                      }))
      return false;
    return true;
  };

  // Get a vector of unique BDs.
  SmallVector<Block *> uniquePattern;
  auto patternIt = reachable.begin();
  while (patternIt != reachable.end() &&
         llvm::none_of(uniquePattern, [patternIt, areEquivalentBDs](Block *b1) {
           return areEquivalentBDs(*patternIt, b1);
         })) {
    uniquePattern.push_back(*patternIt);
    patternIt++;
  }

  unsigned idx = 0;
  while (patternIt != reachable.end()) {
    // BD repetition found. Check if repeating pattern.
    if (!areEquivalentBDs(*patternIt, uniquePattern[idx]))
      return failure();
    patternIt++;
    idx = (++idx) % uniquePattern.size();
  }

  // Repeating BD chains detected. Erasing repetitions.
  auto lastBDTerm = dyn_cast<NextBDOp>(reachable.back()->getTerminator());
  auto lastUniqueBDTerm =
      dyn_cast<NextBDOp>(uniquePattern.back()->getTerminator());
  lastUniqueBDTerm.setSuccessor(lastBDTerm.getSuccessor());

  return success();
}

void DMAStartOp::getCanonicalizationPatterns(RewritePatternSet &patterns,
                                             MLIRContext *context) {
  patterns.add(FoldDMAStartOp);
}

//===----------------------------------------------------------------------===//
// SwitchboxOp
//===----------------------------------------------------------------------===//

LogicalResult SwitchboxOp::verify() {
  Region &body = getConnections();
  DenseSet<Port> sourceset;
  DenseSet<Port> destset;
  auto tile = getTileOp();
  const auto &targetModel = getTargetModel(tile);
  if (body.empty())
    return emitOpError("should have non-empty body");
  for (auto &ops : body.front()) {
    // Would be simpler if this could be templatized.
    auto checkBound = [&ops](StringRef dir, WireBundle bundle, int index,
                             int bound) -> LogicalResult {
      if (index >= bound) {
        if (bound > 0)
          return ops.emitOpError("index ")
                 << index << " for " << dir << " bundle "
                 << stringifyWireBundle(bundle) << " must be less than "
                 << bound;
        return ops.emitOpError()
               << dir << " bundle " << stringifyWireBundle(bundle)
               << " not supported; index: " << index << ", bound: " << bound;
      }
      return success();
    };

    if (auto connectOp = dyn_cast<ConnectOp>(ops)) {
      Port source = {connectOp.getSourceBundle(), connectOp.sourceIndex()};
      sourceset.insert(source);

      Port dest = {connectOp.getDestBundle(), connectOp.destIndex()};
      if (destset.count(dest)) {
        return connectOp.emitOpError()
               << "; connecting " << to_string(source) << " to "
               << to_string(dest) << " on "
               << to_string(this->getTileOp().getTileID())
               << " targets same dst as another connect op; existing "
                  "destinations: "
               << llvm::join(llvm::map_range(
                                 destset, [](auto &p) { return to_string(p); }),
                             ", ");
      }
      destset.insert(dest);

      if (connectOp.sourceIndex() < 0)
        return connectOp.emitOpError("source index cannot be less than zero");

      if (checkBound("source", connectOp.getSourceBundle(),
                     connectOp.sourceIndex(),
                     getNumSourceConnections(connectOp.getSourceBundle()))
              .failed())
        return failure();

      if (connectOp.destIndex() < 0)
        return connectOp.emitOpError("dest index cannot be less than zero");

      if (checkBound("dest", connectOp.getDestBundle(), connectOp.destIndex(),
                     getNumDestConnections(connectOp.getDestBundle()))
              .failed())
        return failure();

      // Stream switch connection constraints
      if (!isLegalTileConnection(tile, targetModel, connectOp))
        return connectOp.emitOpError("illegal stream switch connection");

    } else if (auto connectOp = dyn_cast<MasterSetOp>(ops)) {
      Port dest = {connectOp.getDestBundle(), connectOp.destIndex()};
      if (destset.count(dest))
        return connectOp.emitOpError("targets same destination ")
               << stringifyWireBundle(dest.bundle) << ": " << dest.channel
               << " as another connect or masterset operation";
      destset.insert(dest);

      if (connectOp.destIndex() < 0)
        return connectOp.emitOpError("dest index cannot be less than zero");

      if (checkBound("dest", connectOp.getDestBundle(), connectOp.destIndex(),
                     getNumDestConnections(connectOp.getDestBundle()))
              .failed())
        return failure();

      int arbiter = -1;
      for (auto val : connectOp.getAmsels()) {
        auto amsel = dyn_cast<AMSelOp>(val.getDefiningOp());
        if (arbiter != -1 && arbiter != amsel.arbiterIndex())
          return connectOp.emitOpError(
              "a master port can only be tied to one arbiter");
        arbiter = amsel.arbiterIndex();
      }
    } else if (auto connectOp = dyn_cast<PacketRulesOp>(ops)) {
      Port source = {connectOp.getSourceBundle(), connectOp.sourceIndex()};
      if (sourceset.count(source))
        return connectOp.emitOpError("packet switched source ")
               << stringifyWireBundle(source.bundle) << source.channel
               << " cannot match another connect or masterset operation";
      sourceset.insert(source);

    } else if (auto amselOp = dyn_cast<AMSelOp>(ops)) {
      std::vector<MasterSetOp> mstrs;
      std::vector<PacketRulesOp> slvs;
      for (auto *user : amselOp.getResult().getUsers()) {
        if (auto s = dyn_cast<PacketRuleOp>(user)) {
          auto pktRules = dyn_cast<PacketRulesOp>(s->getParentOp());
          slvs.push_back(pktRules);
        } else if (auto m = dyn_cast<MasterSetOp>(user))
          mstrs.push_back(m);
      }
      for (auto m : mstrs) {
        for (auto s : slvs) {
          // Stream switch connection constraints
          if (!isLegalTileConnection(tile, targetModel, m, s)) {
            return amselOp->emitOpError("illegal stream switch connection");
          }
        }
      }
    } else if (isa<EndOp>(ops)) {
      // continue;
    } else {
      return ops.emitOpError("cannot be contained in a Switchbox op");
    }
  }

  return success();
}

TileOp SwitchboxOp::getTileOp() {
  return cast<TileOp>(getTile().getDefiningOp());
}

int SwitchboxOp::colIndex() { return getTileOp().colIndex(); }

int SwitchboxOp::rowIndex() { return getTileOp().rowIndex(); }

template <typename... ParentOpTypes>
struct HasSomeParent {
  static LogicalResult verifyTrait(Operation *op) {
    Operation *operation = op->getParentOp();
    while (operation) {
      if (llvm::isa_and_nonnull<ParentOpTypes...>(operation))
        return success();
      operation = operation->getParentOp();
    }
    return failure();
  }
};

TileOp LockOp::getTileOp() { return cast<TileOp>(getTile().getDefiningOp()); }

int LockOp::colIndex() { return getTileOp().colIndex(); }

int LockOp::rowIndex() { return getTileOp().rowIndex(); }

LogicalResult LockOp::verify() {
  if (auto result = UsesAreAccessible::verifyTrait(*this); result.failed())
    return result;

  if (getLockID().has_value()) {
    const auto &targetModel = getTargetModel(getTileOp());
    auto tileOp = getTileOp();
    if (int numLocks =
            targetModel.getNumLocks(tileOp.getCol(), tileOp.getRow());
        getLockID().value() >= numLocks)
      return emitOpError("lock assigned invalid id (maximum is ")
             << numLocks - 1 << ")";
  }

  return success();
}

struct UsesOneLockInDMABlock {
  static LogicalResult verifyTrait(Operation *op) {
    auto *block = op->getBlock();
    int lockID = -1;
    for (auto op : block->getOps<UseLockOp>()) {
      if (auto lock = dyn_cast<LockOp>(op.getLock().getDefiningOp());
          lock.getLockID().has_value()) {
        if (lockID != -1 && lockID != lock.getLockIDValue())
          return failure();
        lockID = lock.getLockIDValue();
      }
    }
    return success();
  }
};

struct AcquireReleaseOneStateInDMABlock {
  static LogicalResult verifyTrait(Operation *op) {
    auto *block = op->getBlock();
    int acqValue = -1, relValue = -1;
    for (auto op : block->getOps<UseLockOp>()) {
      if (op.acquire() || op.acquireGE()) {
        if (acqValue != -1 && acqValue != op.getLockValue()) {
          return failure();
        }
        acqValue = op.getLockValue();
      } else if (op.release()) {
        if (relValue != -1 && relValue != op.getLockValue()) {
          return failure();
        }
        relValue = op.getLockValue();
      }
    }
    return success();
  }
};

struct AccessesLocalLocks {
  static LogicalResult verifyTrait(Operation *op) {
    if (auto memOp = op->getParentOfType<MemOp>()) {
      auto useLock = dyn_cast<UseLockOp>(op);
      if (auto lock = useLock.getLockOp();
          lock.getTileOp().colIndex() != memOp.colIndex() ||
          lock.getTileOp().rowIndex() != memOp.rowIndex())
        return failure();
    }
    return success();
  }
};

LogicalResult UseLockOp::verify() {
  // AIE.useLock cannot be used at the top level
  if (llvm::isa_and_nonnull<DeviceOp, ModuleOp>((*this)->getParentOp()))
    return (*this)->emitOpError("must be used in a core or memory operation.");

  const auto &targetModel = getTargetModel(*this);
  if (targetModel.getTargetArch() == AIEArch::AIE1 && acquireGE())
    return (*this)->emitOpError(
        "AcquireGreaterEqual is not supported in AIE1.");

  // Otherwise, AIE.useLock should be inside MemOp, MemTileDMAOp, or
  // ShimDMAOp,
  if (HasSomeParent<MemOp, MemTileDMAOp, ShimDMAOp>::verifyTrait(*this)
          .succeeded()) {
    if (!(*this)->getBlock())
      return (*this)->emitOpError("is not in a block.");

    if (targetModel.getTargetArch() == AIEArch::AIE1 &&
        UsesOneLockInDMABlock::verifyTrait(*this).failed())
      return (*this)->emitOpError(
          "used in a DMA block that have multiple locks.");

    if (AcquireReleaseOneStateInDMABlock::verifyTrait(*this).failed())
      return (*this)->emitOpError("acquires/releases the lock in a DMA block "
                                  "from/to multiple states.");

    if (HasSomeParent<MemOp>::verifyTrait(*this).succeeded() &&
        AccessesLocalLocks::verifyTrait(*this).failed())
      return (*this)->emitOpError("can only access a lock in the same tile");
    return success();

    // Or it can be in a CoreOp, or some FuncOp called from a CoreOp
  }
  if (HasSomeParent<CoreOp, func::FuncOp>::verifyTrait(*this).succeeded()) {
    return success();
  }
  return (*this)->emitOpError()
         << "expects some parent op to be one of "
         << "AIE::device, AIE::core, func::func, AIE::mem, or AIE::shimDMA";
}

#include "aie/Dialect/AIE/IR/AIEEnums.cpp.inc"
#include "aie/Dialect/AIE/IR/AIEInterfaces.cpp.inc"

#define GET_OP_CLASSES
#include "aie/Dialect/AIE/IR/AIEOps.cpp.inc"

size_t SwitchboxOp::getNumSourceConnections(WireBundle bundle) {
  auto tile = getTileOp();
  const auto &targetModel = getTargetModel(*this);
  return targetModel.getNumSourceSwitchboxConnections(tile.getCol(),
                                                      tile.getRow(), bundle);
}

size_t SwitchboxOp::getNumDestConnections(WireBundle bundle) {
  auto tile = getTileOp();
  const auto &targetModel = getTargetModel(*this);
  return targetModel.getNumDestSwitchboxConnections(tile.getCol(),
                                                    tile.getRow(), bundle);
}

WireBundle xilinx::AIE::getConnectingBundle(WireBundle dir) {
  switch (dir) {
  case WireBundle::North:
    return WireBundle::South;
  case WireBundle::South:
    return WireBundle::North;
  case WireBundle::East:
    return WireBundle::West;
  case WireBundle::West:
    return WireBundle::East;
  default:
    return dir;
  }
}

//===----------------------------------------------------------------------===//
// BDChainOp
//===----------------------------------------------------------------------===//

ParseResult BDChainOp::parse(OpAsmParser &parser, OperationState &result) {
  SmallVector<OpAsmParser::Argument> entryArgs;

  // Symbol name, e.g. @my_chain
  StringAttr symNameAttr;
  if (parser.parseSymbolName(symNameAttr, SymbolTable::getSymbolAttrName(),
                             result.attributes)) {
    return failure();
  }

  // Entry arguments (placeholders), e.g. (%addr: memref<1xi32>)
  ParseResult argParseResult = parser.parseCommaSeparatedList(
      OpAsmParser::Delimiter::Paren, [&]() -> ParseResult {
        OpAsmParser::Argument argument;
        if (parser.parseArgument(argument, true, true)) {
          return failure();
        }
        entryArgs.push_back(argument);
        return success();
      });
  if (argParseResult) {
    return argParseResult;
  }

  // BD Chain Body
  auto *body = result.addRegion();
  ParseResult bodyParseResult = parser.parseRegion(*body, entryArgs, false);
  if (bodyParseResult) {
    return bodyParseResult;
  }

  return success();
}

void BDChainOp::print(OpAsmPrinter &printer) {
  auto taskName =
      (*this)
          ->getAttrOfType<StringAttr>(SymbolTable::getSymbolAttrName())
          .getValue();
  printer << ' ';
  printer.printSymbolName(taskName);

  Region &body = getRegion();
  auto argsIter = body.getArguments();
  printer << '(';
  for (auto it = argsIter.begin(); it != argsIter.end(); ++it) {
    if (it != argsIter.begin()) {
      printer << ", ";
    }
    printer.printRegionArgument(*it);
  }
  printer << ')';

  printer << ' ';
  printer.printRegion(body, false, true);
}

//===----------------------------------------------------------------------===//
// ShimDMAAllocationOp
//===----------------------------------------------------------------------===//

ShimDMAAllocationOp ShimDMAAllocationOp::getForSymbol(DeviceOp device,
                                                      llvm::StringRef symbol) {
  Operation *maybeOp = device.lookupSymbol(symbol);
  if (maybeOp) {
    if (ShimDMAAllocationOp op = dyn_cast<ShimDMAAllocationOp>(maybeOp)) {
      return op;
    }
  }
  return nullptr;
}

//===----------------------------------------------------------------------===//
// RuntimeSequenceOp
//===----------------------------------------------------------------------===//

ParseResult RuntimeSequenceOp::parse(OpAsmParser &parser,
                                     OperationState &result) {

  // Name of this runtime sequence
  StringAttr nameAttr;
  (void)parser.parseOptionalSymbolName(
      nameAttr, mlir::SymbolTable::getSymbolAttrName(), result.attributes);

  SmallVector<OpAsmParser::Argument> entryArgs;

  // Entry arguments,  e.g. (%addr: memref<1xi32>)
  ParseResult argParseResult = parser.parseCommaSeparatedList(
      OpAsmParser::Delimiter::Paren, [&]() -> ParseResult {
        OpAsmParser::Argument argument;
        if (parser.parseArgument(argument, true, true)) {
          return failure();
        }
        entryArgs.push_back(argument);
        return success();
      });
  if (argParseResult) {
    return argParseResult;
  }

  // Body
  auto *body = result.addRegion();
  ParseResult bodyParseResult = parser.parseRegion(*body, entryArgs, false);
  if (bodyParseResult) {
    return bodyParseResult;
  }

  return success();
}

void RuntimeSequenceOp::print(OpAsmPrinter &printer) {
  Region &body = getRegion();

  auto nameAttr = (*this)->getAttrOfType<StringAttr>(
      mlir::SymbolTable::getSymbolAttrName());
  if (nameAttr &&
      nameAttr != ::mlir::OpBuilder((*this)->getContext())
                      .getStringAttr(getDefaultRuntimeSequenceName())) {
    printer << ' ';
    printer.printSymbolName(nameAttr);
  }

  printer << '(';
  for (unsigned i = 0, n = body.getNumArguments(); i < n; i++) {
    if (i > 0) {
      printer << ", ";
    }
    printer.printRegionArgument(body.getArgument(i));
  }
  printer << ')';

  printer << ' ';
  printer.printRegion(body, false, true);
}

LogicalResult RuntimeSequenceOp::verify() {
  DeviceOp device = (*this)->getParentOfType<DeviceOp>();
  if (!device) {
    // this check is redudnant with the HasParent trait, but can't hurt
    (*this)->emitOpError() << "must be inside AIE device operation.";
    return failure();
  }
  return success();
}

RuntimeSequenceOp
RuntimeSequenceOp::getForSymbolInDevice(DeviceOp deviceOp,
                                        llvm::StringRef symbol) {
  RuntimeSequenceOp runtimeSequenceOp;
  if (!symbol.size()) {
    runtimeSequenceOp = *deviceOp.getOps<RuntimeSequenceOp>().begin();
  } else {
    Operation *maybeRuntimeSequenceOp =
        mlir::SymbolTable::lookupSymbolIn(deviceOp, symbol);
    if (!maybeRuntimeSequenceOp) {
      return nullptr;
    }
    runtimeSequenceOp =
        llvm::dyn_cast<RuntimeSequenceOp>(maybeRuntimeSequenceOp);
  }
  return runtimeSequenceOp;
}

RuntimeSequenceOp
RuntimeSequenceOp::getForSymbolInDeviceOrError(DeviceOp deviceOp,
                                               llvm::StringRef symbol) {
  RuntimeSequenceOp runtimeSequenceOp = getForSymbolInDevice(deviceOp, symbol);
  if (!runtimeSequenceOp) {
    if (!symbol.empty()) {
      deviceOp.emitError("No such runtime sequence: ") << symbol;
    } else {
      deviceOp.emitError("No runtime sequence in device");
    }
  }
  return runtimeSequenceOp;
}

// Include implementations for custom attributes
#define GET_ATTRDEF_CLASSES
#include "aie/Dialect/AIE/IR/AIEAttrs.cpp.inc"<|MERGE_RESOLUTION|>--- conflicted
+++ resolved
@@ -392,17 +392,10 @@
       return emitError("`init_values` does not initialize all objects");
   }
 
-<<<<<<< HEAD
-  if (getBdChainIterCount().has_value()) {
-    int iterCount = getBdChainIterCount().value();
-    if (iterCount < 1 || iterCount > 256)
-      return emitError("`bd_chain_iter_count` must be between 1 and 256");
-=======
   if (getIterCount().has_value()) {
     int iterCount = getIterCount().value();
     if (iterCount < 1 || iterCount > 256)
       return emitError("`iter_count` must be between 1 and 256");
->>>>>>> e8978a29
 
     // Check that either producer or at least one consumer is a MemTile
     bool hasMemTile = getProducerTileOp().isMemTile();
@@ -415,12 +408,7 @@
       }
     }
     if (!hasMemTile)
-<<<<<<< HEAD
-      return emitError(
-          "`bd_chain_iter_count` is currently only supported on MemTiles");
-=======
       return emitError("`iter_count` is currently only supported on MemTiles");
->>>>>>> e8978a29
   }
 
   return success();
