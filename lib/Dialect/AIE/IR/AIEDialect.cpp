//===- AIEDialect.cpp -------------------------------------------*- C++ -*-===//
//
// This file is licensed under the Apache License v2.0 with LLVM Exceptions.
// See https://llvm.org/LICENSE.txt for license information.
// SPDX-License-Identifier: Apache-2.0 WITH LLVM-exception
//
// (c) Copyright 2019 Xilinx Inc.
//
//===----------------------------------------------------------------------===//

#include "aie/Dialect/AIE/IR/AIEDialect.h"

#include "mlir/Dialect/Func/IR/FuncOps.h"
#include "mlir/IR/DialectImplementation.h"
#include "mlir/IR/OpDefinition.h"
#include "mlir/Interfaces/FoldInterfaces.h"
#include "mlir/Transforms/InliningUtils.h"

#include "llvm/ADT/DenseSet.h"
#include "llvm/ADT/SmallSet.h"
#include "llvm/ADT/TypeSwitch.h"

using namespace mlir;
using namespace xilinx::AIE;

// Add TableGen'erated dialect definitions (including constructor)
// We implement the initialize() function further below
#include "aie/Dialect/AIE/IR/AIEDialect.cpp.inc"

namespace {

struct AIEInlinerInterface : DialectInlinerInterface {
  using DialectInlinerInterface::DialectInlinerInterface;
  // We don't have any special restrictions on what can be inlined into
  // destination regions. Always allow it.
  bool isLegalToInline(Region *dest, Region *src, bool wouldBeCloned,
                       IRMapping &valueMapping) const final override {
    return true;
  }

  // Operations in aie dialect are always legal to inline since they are
  // pure.
  bool isLegalToInline(Operation *op, Region *, bool wouldBeCloned,
                       IRMapping &) const final override {
    return true;
  }

  // Handle the given inlined terminator by replacing it with a new operation
  // as necessary. Required when the inlined region has more than one block.
  void handleTerminator(Operation *op, Block *newDest) const final override {}

  // Handle the given inlined terminator by replacing it with a new operation
  // as necessary. Required when the region has only one block.
  void handleTerminator(Operation *op,
                        ValueRange valuesToRepl) const final override {}
};

struct AIEDialectFoldInterface : DialectFoldInterface {
  using DialectFoldInterface::DialectFoldInterface;

  /// Registered hook to check if the given region, which is attached to an
  /// operation that is *not* isolated from above, should be used when
  /// materializing constants.
  bool shouldMaterializeInto(Region *region) const final override {
    // If this is an AIE::CoreOp region, then insert into it.
    return isa<CoreOp>(region->getParentOp());
  }
};

} // end anonymous namespace

namespace xilinx::AIE {

LogicalResult myVerifyOffsetSizeAndStrideOp(OffsetSizeAndStrideOpInterface op) {
  std::array<unsigned, 3> maxRanks = op.getArrayAttrMaxRanks();
  if (!(op.getMixedOffsets().size() == 1 && maxRanks[0] == 1) && // NOLINT
      op.getMixedOffsets().size() != op.getMixedSizes().size())
    return op->emitError(
               "expected mixed offsets rank to match mixed sizes rank (")
           << op.getMixedOffsets().size() << " vs " << op.getMixedSizes().size()
           << ") so the rank of the result type is well-formed.";
  if (failed(verifyListOfOperandsOrIntegers(
          op, "offset", maxRanks[0], op.getStaticOffsets(), op.getOffsets())))
    return failure();
  if (failed(verifyListOfOperandsOrIntegers(
          op, "size", maxRanks[1], op.getStaticSizes(), op.getSizes())))
    return failure();
  if (failed(verifyListOfOperandsOrIntegers(
          op, "stride", maxRanks[2], op.getStaticStrides(), op.getStrides())))
    return failure();
  for (int64_t offset : op.getStaticOffsets())
    if (offset < 0 && !ShapedType::isDynamic(offset))
      return op->emitError("expected offsets to be non-negative, but got ")
             << offset;
  for (int64_t size : op.getStaticSizes())
    if (size < 0 && !ShapedType::isDynamic(size))
      return op->emitError("expected sizes to be non-negative, but got ")
             << size;

  return success();
}

static VC1902TargetModel VC1902model;
static VE2302TargetModel VE2302model;
static VE2802TargetModel VE2802model;
static IPUTargetModel IPUmodel;

const AIETargetModel &getTargetModel(Operation *op) {
  if (auto t = dyn_cast<AIETarget>(op))
    return t.getTargetModel();
  if (auto t = op->getParentOfType<AIETarget>())
    return t.getTargetModel();

  // For backward compatibility, return a basic device model compatible with
  // the VCK190
  return VC1902model;
}

// Walk the operation hierarchy until we find a containing TileElement.
// If no parent is a TileElement, then return null.
static TileElement getParentTileElement(Operation *op) {
  auto *parent = op->getParentOp();
  while (!llvm::isa_and_nonnull<DeviceOp, ModuleOp>(parent)) {
    if (auto element = llvm::dyn_cast<TileElement>(parent))
      return element;
    parent = parent->getParentOp();
  }
  return llvm::dyn_cast<TileElement>(parent);
}

struct UsesAreAccessable {
  static LogicalResult verifyTrait(Operation *op) {
    auto thisElement = cast<TileElement>(op);
    auto thisID = thisElement.getTileID();
    auto users = op->getResult(0).getUsers();
    const auto &targetModel = getTargetModel(op);
    for (auto *user : users) {
      // AIE.useLock may be used in a device to set the lock's default value
      // Allow in a toplevel module for backward compatibility
      if (llvm::isa_and_nonnull<DeviceOp, ModuleOp>(user->getParentOp()))
        return success();
      if (auto element = getParentTileElement(user)) {

        auto tileID = element.getTileID();
        if (!targetModel.isLegalMemAffinity(tileID.col, tileID.row, thisID.col,
                                            thisID.row))
          return (op->emitOpError("in Column ")
                  << thisID.col << " and Row " << thisID.row
                  << " is accessed from an unreachable tile in Column "
                  << tileID.col << " and Row " << tileID.row)
                     .attachNote(user->getLoc())
                 << "user";
      } else {
        // This should probably be caught elsewhere as well.
        return op->emitOpError("is accessed outside of a tile")
                   .attachNote(user->getLoc())
               << "user";
      }
    }
    return success();
  }
};

namespace detail {
/// This class represents the internal storage of the AIE `ObjectFifoType`.
struct AIEObjectFifoTypeStorage : TypeStorage {
  /// The `KeyTy` is a required type that provides an interface for the storage
  /// instance. This type will be used when uniquing an instance of the type
  /// storage.
  using KeyTy = MemRefType;

  /// A constructor for the objectFifo type storage instance.
  AIEObjectFifoTypeStorage(MemRefType elementType) : elementType(elementType) {}

  /// Define the comparison function for the key type with the current storage
  /// instance. This is used when constructing a new instance to ensure that we
  /// haven't already uniqued an instance of the given key.
  bool operator==(const KeyTy &key) const { return key == KeyTy(elementType); }

  /// Define a construction method for creating a new instance of this storage.
  /// This method takes an instance of a storage allocator, and an instance of a
  /// `KeyTy`.
  static AIEObjectFifoTypeStorage *construct(TypeStorageAllocator &allocator,
                                             const KeyTy &key) {
    // Allocate the storage instance and construct it.
    return new (allocator.allocate<AIEObjectFifoTypeStorage>())
        AIEObjectFifoTypeStorage(key);
  }

  MemRefType elementType;
};
} // namespace detail

AIEObjectFifoType AIEObjectFifoType::get(MemRefType elementType) {
  // Call into a helper 'get' method in 'TypeBase' to get an uniqued instance
  // of this type.
  MLIRContext *ctx = elementType.getContext();
  return Base::get(ctx, elementType);
}

LogicalResult
AIEObjectFifoType::verify(function_ref<InFlightDiagnostic()> emitError,
                          MemRefType elementType) {
  return success();
}

mlir::MemRefType AIEObjectFifoType::getElementType() {
  // 'getImpl' returns a pointer to the internal storage instance.
  return getImpl()->elementType;
}

namespace detail {
/// This class represents the internal storage of the AIE
/// `ObjectFifoSubviewType`.
struct AIEObjectFifoSubviewTypeStorage : TypeStorage {
  /// The `KeyTy` is a required type that provides an interface for the storage
  /// instance. This type will be used when uniquing an instance of the type
  /// storage.
  using KeyTy = MemRefType;

  /// A constructor for the subview type storage instance.
  AIEObjectFifoSubviewTypeStorage(MemRefType elementType)
      : elementType(elementType) {}

  /// Define the comparison function for the key type with the current storage
  /// instance. This is used when constructing a new instance to ensure that we
  /// haven't already uniqued an instance of the given key.
  bool operator==(const KeyTy &key) const { return key == elementType; }

  /// Define a construction method for creating a new instance of this storage.
  /// This method takes an instance of a storage allocator, and an instance of a
  /// `KeyTy`.
  static AIEObjectFifoSubviewTypeStorage *
  construct(TypeStorageAllocator &allocator, const KeyTy &key) {
    // Allocate the storage instance and construct it.
    return new (allocator.allocate<AIEObjectFifoSubviewTypeStorage>())
        AIEObjectFifoSubviewTypeStorage(key);
  }

  MemRefType elementType;
};
} // namespace detail

AIEObjectFifoSubviewType AIEObjectFifoSubviewType::get(MemRefType elementType) {
  // Call into a helper 'get' method in 'TypeBase' to get a uniqued instance
  // of this type.
  MLIRContext *ctx = elementType.getContext();
  return Base::get(ctx, elementType);
}

/// This method is used to verify the construction invariants.
LogicalResult
AIEObjectFifoSubviewType::verify(function_ref<InFlightDiagnostic()> emitError,
                                 MemRefType elementType) {
  return success();
}

MemRefType AIEObjectFifoSubviewType::getElementType() {
  return getImpl()->elementType;
}

/// Parse an instance of a type registered to the AIE dialect.
/// Parse an AIE type in the following forms:
///   AIE-type
///         ::= `objectfifo` `<` type `>`
///         ::= `objectfifosubview` `<` type `>`
static OptionalParseResult aieTypeParser(DialectAsmParser &parser,
                                         StringRef name, Type &result) {
  if (name.equals("objectfifo")) {
    MemRefType elementType;
    SMLoc typeLoc = parser.getCurrentLocation();
    if (parser.parseLess() || parser.parseType(elementType) ||
        parser.parseGreater())
      return failure();

    // Check that the type is a MemRef type.
    if (!elementType.isa<MemRefType>()) {
      parser.emitError(typeLoc, "element type for an objectFifo must be "
                                "a MemRefType, got: ")
          << elementType;
      return failure();
    }

    return result = AIEObjectFifoType::get(elementType), success();
  }

  if (name.equals("objectfifosubview")) {
    if (parser.parseLess())
      return failure();

    // Parse the element type of the struct.
    MemRefType elementType;
    // Parse the current element type.
    SMLoc typeLoc = parser.getCurrentLocation();
    if (parser.parseType(elementType))
      return failure();

    // Check that the type is a MemRefType.
    if (!elementType.isa<MemRefType>()) {
      parser.emitError(typeLoc, "element type for a subview must be "
                                "a MemRefType, got: ")
          << elementType;
      return failure();
    }

    // Parse: `>`
    if (parser.parseGreater())
      return failure();

    return result = AIEObjectFifoSubviewType::get(elementType), success();
  }

  return {};
}

/// Parse a type defined by this dialect.
/// Emits an error and returns failure if `name` does not
/// refer to a type defined in this dialect.
static ParseResult parse(Type &result, StringRef name,
                         DialectAsmParser &parser) {

  if (OptionalParseResult parseResult = aieTypeParser(parser, name, result);
      parseResult.has_value())
    return parseResult.value();

  parser.emitError(parser.getNameLoc(), "unknown AIE dialect type: \"")
      << name << "\"";
  return failure();
}

/// Parse an instance of a type registered to the AIE dialect.
Type AIEDialect::parseType(DialectAsmParser &parser) const {
  StringRef name;
  Type result;
  if (parser.parseKeyword(&name) || parse(result, name, parser))
    return {};
  return result;
}

/// Print an instance of a type registered to the AIE dialect.
void AIEDialect::printType(Type type, DialectAsmPrinter &printer) const {
  if (type.isa<AIEObjectFifoType>()) {
    auto objectFifoType = type.cast<AIEObjectFifoType>();
    printer << "objectfifo<";
    printer << objectFifoType.getElementType();
    printer << '>';

  } else if (type.isa<AIEObjectFifoSubviewType>()) {
    auto subviewType = type.cast<AIEObjectFifoSubviewType>();
    printer << "objectfifosubview<";
    printer << subviewType.getElementType();
    printer << '>';
  }
}

void AIEDialect::initialize() {
  addTypes<AIEObjectFifoType, AIEObjectFifoSubviewType>();
  addAttributes<
#define GET_ATTRDEF_LIST
#include "aie/Dialect/AIE/IR/AIEAttrs.cpp.inc"
      >();
  addOperations<
#define GET_OP_LIST
#include "aie/Dialect/AIE/IR/AIEOps.cpp.inc"
      >();
  addInterfaces<AIEInlinerInterface, AIEDialectFoldInterface>();
}

} // namespace xilinx::AIE

// Check that the operation only contains terminators in
// TerminatorOpTypes.
template <typename... TerminatorOpTypes>
struct HasSomeTerminator {
  static LogicalResult verifyTrait(Operation *op) {
    for (auto &region : op->getRegions()) {
      for (auto &block : region) {
        if (!block.empty()) {
          if (Operation *operation = &block.back();
              !llvm::isa_and_nonnull<TerminatorOpTypes...>(operation))
            return operation->emitOpError("is not an allowed terminator")
                .attachNote(op->getLoc())
                .append("in this context: ");
        }
      }
    }
    return success();
  }
};

// Check that the given DMA-like op (e.g. MemOp, ShimDMAOp)
// has valid BDs.
template <typename ConcreteType>
LogicalResult HasValidBDs<ConcreteType>::verifyTrait(Operation *op) {
  auto element = cast<ConcreteType>(op);
  const auto &targetModel = getTargetModel(op);
  int bdMax =
      targetModel.getNumBDs(element.getTileID().col, element.getTileID().row);

  int bdNum = 0;
  for (auto &block : element.getBody()) {
    if (!block.template getOps<DMABDOp>().empty()) {
      if (bdNum >= bdMax) {
        auto bd = *block.template getOps<DMABDOp>().begin();
        return (op->emitOpError("has more than ") << bdMax << " blocks")
            .attachNote(bd.getLoc())
            .append("no space for this bd: ");
      }
      bdNum++;
    }
  }
  return success();
}

// Check that the given DMA-like op (e.g. MemOp, ShimDMAOp)
// has valid DMA channels.
template <typename ConcreteType>
LogicalResult HasValidDMAChannels<ConcreteType>::verifyTrait(Operation *op) {
  auto element = cast<ConcreteType>(op);
  DenseSet<DMAChannel> usedChannels;
  for (auto &bodyOp : element.getBody().getOps()) {
    // check for duplicate DMA channels within the same MemTileDMAOp
    if (auto dmaStart = dyn_cast<DMAStartOp>(bodyOp)) {
      DMAChannel dmaChan = {dmaStart.getChannelDir(),
                            dmaStart.getChannelIndex()};
      if (usedChannels.count(dmaChan))
        return dmaStart.emitOpError()
               << "duplicate DMA channel "
               << stringifyDMAChannelDir(dmaChan.direction) << dmaChan.channel
               << " not allowed";
      usedChannels.insert(dmaChan);
    }
  }
  return success();
}

//===----------------------------------------------------------------------===//
// ObjectFifoCreateOp
//===----------------------------------------------------------------------===//

LogicalResult ObjectFifoCreateOp::verify() {
  if (isa<ArrayAttr>(getElemNumber())) {
    if (size_t numDepths = dyn_cast<ArrayAttr>(getElemNumber()).size();
        numDepths != getConsumerTiles().size() + 1) // +1 for producer depth
      return emitOpError("does not have enough depths specified for producer "
                         "and for each consumer.");
  }

  if (getProducerTileOp().isShimTile() && !getDimensionsToStream().empty()) {
    return emitError("`toStream` data layout transformations are not supported "
                     "on shim tile producers");
  }

  return success();
}

TileOp ObjectFifoCreateOp::getProducerTileOp() {
  return cast<TileOp>(getProducerTile().getDefiningOp());
}

namespace xilinx::AIE {

ParseResult parseObjectFifoProducerTile(OpAsmParser &parser,
                                        OpAsmParser::UnresolvedOperand &operand,
                                        BDDimLayoutArrayAttr &dimensions) {
  std::vector<BDDimLayoutAttr> emptyDims = {};
  if (parser.parseOperand(operand))
    return failure();
  if (succeeded(parser.parseOptionalKeyword("toStream"))) {
    if (parser.parseCustomAttributeWithFallback<BDDimLayoutArrayAttr>(
            dimensions)) {
      return failure();
    }
  } else {
    dimensions =
        BDDimLayoutArrayAttr::get(parser.getContext(), ArrayRef(emptyDims));
  }
  return success();
}

void printObjectFifoProducerTile(OpAsmPrinter &printer, Operation *op,
                                 Value operand,
                                 BDDimLayoutArrayAttr dimensions) {
  printer << operand;
  if (!dimensions.empty()) {
    printer << " toStream ";
    printer.printStrippedAttrOrType(dimensions);
  }
}

ParseResult parseObjectFifoConsumerTiles(
    OpAsmParser &parser, SmallVectorImpl<OpAsmParser::UnresolvedOperand> &tiles,
    BDDimLayoutArrayArrayAttr &dimensions) {
  // parseCommaSeparatedList doesn't handle the missing case for "none",
  // so we handle it custom here.
  std::vector<BDDimLayoutArrayAttr> tileDims = {};

  auto parseOneOperand = [&]() -> ParseResult {
    if (parser.parseOperand(tiles.emplace_back(), true)) {
      return failure();
    }
    // By default, create empty dimensions array for each consumer; this way,
    // we can be certain to have as many entries in the dimensions array as
    // there are customer
    BDDimLayoutArrayAttr dimAttr =
        BDDimLayoutArrayAttr::get(parser.getContext(), {});

    if (succeeded(parser.parseOptionalKeyword("fromStream"))) {
      // If specified, parse actual data layout transform dimensions
      if (parser.parseCustomAttributeWithFallback<BDDimLayoutArrayAttr>(
              dimAttr)) {
        return failure();
      }
    }
    tileDims.emplace_back(dimAttr);
    return success();
  };

  if (parser.parseCommaSeparatedList(AsmParser::Delimiter::None,
                                     parseOneOperand, " in operand list"))
    return failure();

  dimensions = BDDimLayoutArrayArrayAttr::get(parser.getContext(), tileDims);
  return success();
}

void printObjectFifoConsumerTiles(OpAsmPrinter &printer, Operation *op,
                                  OperandRange tiles,
                                  BDDimLayoutArrayArrayAttr dimsPerTileAttr) {
  size_t tileIdx = 0;
  for (auto tile : tiles) {
    printer << tile;
    if (dimsPerTileAttr && dimsPerTileAttr.size() == tiles.size() &&
        dimsPerTileAttr[tileIdx] && !dimsPerTileAttr[tileIdx].empty()) {
      printer << " fromStream ";
      printer.printStrippedAttrOrType(dimsPerTileAttr[tileIdx]);
    }
    if (tileIdx < tiles.size() - 1) {
      printer << ", ";
    }
    tileIdx++;
  }
}

} // namespace xilinx::AIE

//===----------------------------------------------------------------------===//
// ObjectFifoLinkOp
//===----------------------------------------------------------------------===//

LogicalResult ObjectFifoLinkOp::verify() {
  if (isJoin() && isDistribute())
    return emitError("ObjectFifoLinkOp does not support 'join' and "
                     "'distribute' at the same time");

  if (auto sharedTile = getOptionalSharedTile(); !sharedTile)
    return emitError("ObjectFifoLinkOp must have a link point, i.e., a "
                     "shared tile between objectFifos");

  if (isJoin()) {
    ObjectFifoCreateOp fifoOut = getOutputObjectFifos()[0];
    auto elemType =
        fifoOut.getElemType().cast<AIEObjectFifoType>().getElementType();
    int64_t outputSize = 1;
    for (auto dim : elemType.getShape())
      outputSize *= dim;

    int inputSize = 0;
    for (auto fifoIn : getInputObjectFifos()) {
      auto elemType =
          fifoIn.getElemType().cast<AIEObjectFifoType>().getElementType();
      int64_t nextInputSize = 1;
      for (int64_t dim : elemType.getShape())
        nextInputSize *= dim;
      inputSize += nextInputSize;
    }
    if (inputSize != outputSize)
      return emitError("Total size of input objFifos in ObjectFifoLinkOp must "
                       "be equal to size of output objFifo");

  } else if (isDistribute()) {
    ObjectFifoCreateOp fifoIn = getInputObjectFifos()[0];
    if (!fifoIn.getDimensionsToStream().empty()) {
      return emitOpError("currently does not support objectFifos with "
                         "dimensionsToStream.");
    }
    for (auto dims : fifoIn.getDimensionsFromStreamPerConsumer()) {
      if (!dims.empty())
        return emitOpError("currently does not support objectFifos with "
                           "dimensionsFromStreamPerConsumer.");
    }

    auto elemType =
        fifoIn.getElemType().cast<AIEObjectFifoType>().getElementType();
    int64_t inputSize = 1;
    for (auto dim : elemType.getShape())
      inputSize *= dim;

    int outputSize = 0;
    for (auto fifoOut : getOutputObjectFifos()) {
      if (!fifoOut.getDimensionsToStream().empty() &&
          fifoOut.getConsumerTiles().size() > 1) {
        return emitOpError("currently does not support objectFifos with "
                           "dimensionsToStream and multiple consumers.");
      }
      for (auto dims : fifoOut.getDimensionsFromStreamPerConsumer()) {
        if (!dims.empty())
          return emitOpError("currently does not support objectFifos with "
                             "dimensionsFromStreamPerConsumer.");
      }

      auto elemType =
          fifoOut.getElemType().cast<AIEObjectFifoType>().getElementType();
      int64_t nextOutputSize = 1;
      for (int64_t dim : elemType.getShape())
        nextOutputSize *= dim;
      outputSize += nextOutputSize;
    }
    if (outputSize != inputSize)
      return emitError("Total size of output objFifos in ObjectFifoLinkOp must "
                       "be equal to size of input objFifo");
  }

  return success();
}

std::optional<Value> ObjectFifoLinkOp::getOptionalSharedTile() {
  if (isJoin()) {
    auto fifoOut = getOutputObjectFifos()[0];
    for (auto fifoIn : getInputObjectFifos())
      if (fifoOut.getProducerTile() != fifoIn.getConsumerTiles()[0])
        return {};
    return {fifoOut.getProducerTile()};
  }

  if (isDistribute()) {
    auto fifoIn = getInputObjectFifos()[0];
    for (auto fifoOut : getOutputObjectFifos())
      if (fifoIn.getConsumerTiles()[0] != fifoOut.getProducerTile())
        return {};
    return {fifoIn.getConsumerTiles()[0]};
  }

  auto fifoIn = getInputObjectFifos();
  if (auto fifoOut = getOutputObjectFifos();
      !fifoIn.empty() && !fifoOut.empty())
    for (auto consumerIn : fifoIn[0].getConsumerTiles())
      if (consumerIn == fifoOut[0].getProducerTile())
        return {fifoOut[0].getProducerTile()};
  return {};
}

std::vector<ObjectFifoCreateOp> ObjectFifoLinkOp::getInputObjectFifos() {
  std::vector<ObjectFifoCreateOp> inputObjFifos;
  Operation *parent = getOperation();
  while ((parent = parent->getParentOp())) {
    if (parent->hasTrait<OpTrait::SymbolTable>()) {
      for (auto sym : getFifoIns()) {
        auto name = dyn_cast<FlatSymbolRefAttr>(sym);
        if (auto *st = SymbolTable::lookupSymbolIn(parent, name);
            isa_and_nonnull<ObjectFifoCreateOp>(st))
          inputObjFifos.push_back(dyn_cast<ObjectFifoCreateOp>(st));
      }
    }
  }
  return inputObjFifos;
}

std::vector<ObjectFifoCreateOp> ObjectFifoLinkOp::getOutputObjectFifos() {
  std::vector<ObjectFifoCreateOp> outputObjFifos;
  Operation *parent = getOperation();
  while ((parent = parent->getParentOp())) {
    if (parent->hasTrait<OpTrait::SymbolTable>()) {
      for (auto sym : getFifoOuts()) {
        auto name = dyn_cast<FlatSymbolRefAttr>(sym);
        if (auto *st = SymbolTable::lookupSymbolIn(parent, name);
            isa_and_nonnull<ObjectFifoCreateOp>(st))
          outputObjFifos.push_back(dyn_cast<ObjectFifoCreateOp>(st));
      }
    }
  }
  return outputObjFifos;
}

//===----------------------------------------------------------------------===//
// ObjectFifoRegisterExternalBuffersOp
//===----------------------------------------------------------------------===//

LogicalResult ObjectFifoRegisterExternalBuffersOp::verify() {
  if (!getTileOp().isShimTile())
    return emitOpError("tile is not a shim tile");

  return success();
}

TileOp ObjectFifoRegisterExternalBuffersOp::getTileOp() {
  return cast<TileOp>(getTile().getDefiningOp());
}

ObjectFifoCreateOp ObjectFifoRegisterExternalBuffersOp::getObjectFifo() {
  Operation *parent = getOperation();
  while ((parent = parent->getParentOp())) {
    if (parent->hasTrait<OpTrait::SymbolTable>()) {
      if (auto *st = SymbolTable::lookupSymbolIn(parent, getObjFifoName());
          isa_and_nonnull<ObjectFifoCreateOp>(st))
        return dyn_cast<ObjectFifoCreateOp>(st);
    }
  }
  return {};
}

//===----------------------------------------------------------------------===//
// ObjectFifoAcquireOp
//===----------------------------------------------------------------------===//

LogicalResult ObjectFifoAcquireOp::verify() {
  if (acqNumber() < 1)
    return emitOpError("must acquire at least one element");

  auto parent = getOperation()->getParentOfType<CoreOp>();
  if (parent == nullptr)
    return emitOpError("must be called from inside a CoreOp");

  auto coreTile = parent.getTile();
  auto objFifo = getObjectFifo();
  if (getPort() == ObjectFifoPort::Produce) {
    if (coreTile != objFifo.getProducerTile())
      return parent.emitOpError(
          "producer port of objectFifo accessed by core running "
          "on non-producer tile");
  } else if (getPort() == ObjectFifoPort::Consume) {
    bool found = false;
    for (auto consumerTile : objFifo.getConsumerTiles()) {
      if (coreTile == consumerTile) {
        found = true;
        break;
      }
    }
    if (!found)
      return parent.emitOpError(
          "consumer port of objectFifo accessed by core running "
          "on non-consumer tile");
  }

  auto objFifoElem =
      getObjectFifo().getElemType().cast<AIEObjectFifoType>().getElementType();
  auto objFifoSubviewElem =
      getResult().getType().cast<AIEObjectFifoSubviewType>().getElementType();
  if (objFifoElem != objFifoSubviewElem)
    return emitOpError(
        "ObjectFifo element and ObjectFifoSubview element must match.\n");

  return success();
}

ObjectFifoCreateOp ObjectFifoAcquireOp::getObjectFifo() {
  Operation *parent = getOperation();
  while ((parent = parent->getParentOp())) {
    if (parent->hasTrait<OpTrait::SymbolTable>()) {
      if (auto *st = SymbolTable::lookupSymbolIn(parent, getObjFifoName());
          isa_and_nonnull<ObjectFifoCreateOp>(st))
        return dyn_cast<ObjectFifoCreateOp>(st);
    }
  }
  return {};
}

//===----------------------------------------------------------------------===//
// ObjectFifoReleaseOp
//===----------------------------------------------------------------------===//

LogicalResult ObjectFifoReleaseOp::verify() {
  if (relNumber() < 1)
    return emitOpError("must release at least one element");

  auto parent = getOperation()->getParentOfType<CoreOp>();
  if (parent == nullptr)
    return emitOpError("must be called from inside a CoreOp");

  auto coreTile = parent.getTile();
  auto objFifo = getObjectFifo();
  if (getPort() == ObjectFifoPort::Produce) {
    if (coreTile != objFifo.getProducerTile())
      return parent.emitOpError(
          "producer port of objectFifo accessed by core running "
          "on non-producer tile");
  } else if (getPort() == ObjectFifoPort::Consume) {
    bool found = false;
    for (auto consumerTile : objFifo.getConsumerTiles()) {
      if (coreTile == consumerTile) {
        found = true;
        break;
      }
    }
    if (!found)
      return parent.emitOpError(
          "consumer port of objectFifo accessed by core running "
          "on non-consumer tile");
  }

  return success();
}

ObjectFifoCreateOp ObjectFifoReleaseOp::getObjectFifo() {
  Operation *parent = getOperation();
  while ((parent = parent->getParentOp())) {
    if (parent->hasTrait<OpTrait::SymbolTable>()) {
      if (auto *st = SymbolTable::lookupSymbolIn(parent, getObjFifoName());
          isa_and_nonnull<ObjectFifoCreateOp>(st))
        return dyn_cast<ObjectFifoCreateOp>(st);
    }
  }
  return {};
}

//===----------------------------------------------------------------------===//
// ObjectFifoSubviewAccessOp
//===----------------------------------------------------------------------===//

LogicalResult ObjectFifoSubviewAccessOp::verify() {
  if (auto parent = getOperation()->getParentOfType<CoreOp>();
      parent == nullptr)
    return emitOpError("must be called from inside a CoreOp");

  if (auto acqOp = getSubview().getDefiningOp<ObjectFifoAcquireOp>();
      getIndex() >= acqOp.acqNumber())
    return emitOpError("accessed farther than number of acquired elements "
                       "(index out of bounds).");

  return success();
}

//===----------------------------------------------------------------------===//
// ObjectFifoRegisterProcessOp
//===----------------------------------------------------------------------===//

LogicalResult ObjectFifoRegisterProcessOp::verify() {
  if (getProcessLength() < 1)
    return emitOpError("process length must be >= 1");

  if (getAcquirePattern().size() != getReleasePattern().size()) {
    // acquire pattern size = process length (i.e., release pattern will be
    // duplicated by process length times) OR the other way around
    if (getAcquirePattern().size() != getProcessLength() &&
        getProcessLength() != getReleasePattern().size())
      return emitOpError(
          "Acquire and Release patterns must be of equal length, or "
          "longest length of one must be equal to process "
          "length of the other");
  }

  return success();
}

ObjectFifoCreateOp ObjectFifoRegisterProcessOp::getObjectFifo() {
  Operation *parent = getOperation();
  while ((parent = parent->getParentOp())) {
    if (parent->hasTrait<OpTrait::SymbolTable>()) {
      if (auto *st = SymbolTable::lookupSymbolIn(parent, getObjFifoName());
          isa_and_nonnull<ObjectFifoCreateOp>(st))
        return dyn_cast<ObjectFifoCreateOp>(st);
    }
  }
  return {};
}

//===----------------------------------------------------------------------===//
// CascadeFlowOp
//===----------------------------------------------------------------------===//

LogicalResult CascadeFlowOp::verify() {
  TileOp src = getSourceTileOp();
  TileOp dst = getDestTileOp();
  const auto &t = getTargetModel(src);
  if (!t.isSouth(src.getCol(), src.getRow(), dst.getCol(), dst.getRow()) &&
      !t.isWest(src.getCol(), src.getRow(), dst.getCol(), dst.getRow()) &&
      !t.isNorth(src.getCol(), src.getRow(), dst.getCol(), dst.getRow()) &&
      !t.isEast(src.getCol(), src.getRow(), dst.getCol(), dst.getRow())) {
<<<<<<< HEAD
        return emitOpError("tiles must be adjacent");
=======
    return emitOpError("tiles must be adjacent");
>>>>>>> 42253806
  }
  return success();
}

TileOp CascadeFlowOp::getSourceTileOp() {
  return cast<TileOp>(getSourceTile().getDefiningOp());
}

TileOp CascadeFlowOp::getDestTileOp() {
  return cast<TileOp>(getDestTile().getDefiningOp());
}

//===----------------------------------------------------------------------===//
// CascadeSwitchboxOp
//===----------------------------------------------------------------------===//

LogicalResult CascadeSwitchboxOp::verify() {
  Region &body = getConnections();
  if (body.empty())
    return emitOpError("should have non-empty body");

  int numOp = 0;
  for (auto &ops : body.front()) {
    if (auto connectOp = dyn_cast<ConnectOp>(ops)) {
      numOp++;
      WireBundle inDir = connectOp.getSourceBundle();
      if (inDir != WireBundle::West && inDir != WireBundle::North) {
        return connectOp.emitOpError(
            "source port of ConnectOp in CascadeSwitchboxOp must be West or "
            "North");
      }
      WireBundle outDir = connectOp.getDestBundle();
      if (outDir != WireBundle::East && outDir != WireBundle::South) {
        return connectOp.emitOpError(
            "dest port of ConnectOp in CascadeSwitchboxOp must be East or "
            "South");
      }
      if (connectOp.sourceIndex() != 0 || connectOp.destIndex() != 0) {
        return connectOp.emitOpError("portIndex of ConnectOp is out-of-bounds");
      }
    } else if (isa<EndOp>(ops)) {
      // continue;
    } else {
      return ops.emitOpError("cannot be contained in a CascadeSwitchboxOp");
    }
  }
  if (numOp > 1) {
    return emitOpError(
        "cannot have more than one ConnectOp in CascadeSwitchboxOp");
  }
  return success();
}

int CascadeSwitchboxOp::colIndex() {
  return getTileOp().colIndex();
}

int CascadeSwitchboxOp::rowIndex() {
  return getTileOp().rowIndex();
}

TileOp CascadeSwitchboxOp::getTileOp() {
  return cast<TileOp>(getTile().getDefiningOp());
}

//===----------------------------------------------------------------------===//
// PutCascadeOp
//===----------------------------------------------------------------------===//

LogicalResult PutCascadeOp::verify() {
  const auto &targetModel = getTargetModel(*this);
  Type type = getCascadeValue().getType();
  DataLayout dataLayout = DataLayout::closest(*this);
  auto bits = dataLayout.getTypeSizeInBits(type);
  if (targetModel.getTargetArch() == AIEArch::AIE1) {
    if (bits != 384)
      return emitOpError("must be a 384-bit type");
  } else if (targetModel.getTargetArch() == AIEArch::AIE2) {
    if (bits != 512)
      return emitOpError("must be a 512-bit type");
  } else
    return emitOpError("cascade not supported in ")
           << stringifyAIEArch(targetModel.getTargetArch());
  return success();
}

//===----------------------------------------------------------------------===//
// GetCascadeOp
//===----------------------------------------------------------------------===//

LogicalResult GetCascadeOp::verify() {
  const auto &targetModel = getTargetModel(*this);
  Type type = getCascadeValue().getType();
  DataLayout dataLayout = DataLayout::closest(*this);
  auto bits = dataLayout.getTypeSizeInBits(type);
  if (targetModel.getTargetArch() == AIEArch::AIE1) {
    if (bits != 384)
      return emitOpError("must be a 384-bit type");
  } else if (targetModel.getTargetArch() == AIEArch::AIE2) {
    if (bits != 512)
      return emitOpError("must be a 512-bit type");
  } else
    return emitOpError("cascade not supported in ")
           << stringifyAIEArch(targetModel.getTargetArch());
  return success();
}

//===----------------------------------------------------------------------===//
// DeviceOp
//===----------------------------------------------------------------------===//

const AIETargetModel &DeviceOp::getTargetModel() {
  switch (getDevice()) {
  case AIEDevice::xcvc1902:
    return VC1902model;
  case AIEDevice::xcve2302:
    return VE2302model;
  case AIEDevice::xcve2802:
    return VE2802model;
  case AIEDevice::ipu:
    return IPUmodel;
  }
  return VC1902model;
}

LogicalResult DeviceOp::verify() { return success(); }

//===----------------------------------------------------------------------===//
// TileOp
//===----------------------------------------------------------------------===//

LogicalResult TileOp::verify() {
  const auto &targetModel = getTargetModel(*this);
  int columns = targetModel.columns();
  int rows = targetModel.rows();
  if (colIndex() >= columns)
    return emitOpError("column index (")
           << colIndex()
           << ") must be less than the number of columns in the device ("
           << columns << ")";
  if (rowIndex() >= rows)
    return emitOpError("row index (")
           << rowIndex()
           << ") must be less than the number of rows in the device (" << rows
           << ")";

  auto users = getResult().getUsers();
  bool found = false;
  for (auto *user : users) {
    if (llvm::isa<SwitchboxOp>(*user)) {
      if (found)
        return emitOpError("can only have one switchbox");
      found = true;
    }
  }

  return success();
}

int TileOp::getNumSourceConnections(WireBundle bundle) {
  const auto &targetModel = getTargetModel(*this);
  if (bundle == WireBundle::Core || bundle == WireBundle::DMA)
  // Note dest is correct here, since direction is reversed.
  {
    // Note dest is correct here, since direction is reversed.
    if (targetModel.isShimNOCTile(getCol(), getRow()) ||
        targetModel.isShimPLTile(getCol(), getRow()))
      return targetModel.getNumDestShimMuxConnections(getCol(), getRow(),
                                                      bundle);
    return targetModel.getNumDestSwitchboxConnections(getCol(), getRow(),
                                                      bundle);
  }
  return 0;
}

int TileOp::getNumDestConnections(WireBundle bundle) {
  const auto &targetModel = getTargetModel(*this);
  if (bundle == WireBundle::Core || bundle == WireBundle::DMA)
  // Note source is correct here, since direction is reversed.
  {
    // Note source is correct here, since direction is reversed.
    if (targetModel.isShimNOCTile(getCol(), getRow()) ||
        targetModel.isShimPLTile(getCol(), getRow()))
      return targetModel.getNumDestShimMuxConnections(getCol(), getRow(),
                                                      bundle);
    return targetModel.getNumSourceSwitchboxConnections(getCol(), getRow(),
                                                        bundle);
  }
  return 0;
}

bool TileOp::isMemTile() {
  const auto &targetModel = getTargetModel(*this);
  return targetModel.isMemTile(getCol(), getRow());
}

bool TileOp::isShimNOCTile() {
  const auto &targetModel = getTargetModel(*this);
  return targetModel.isShimNOCTile(getCol(), getRow());
}

bool TileOp::isShimPLTile() {
  const auto &targetModel = getTargetModel(*this);
  return targetModel.isShimPLTile(getCol(), getRow());
}

bool TileOp::isShimNOCorPLTile() {
  const auto &targetModel = getTargetModel(*this);
  return targetModel.isShimNOCorPLTile(getCol(), getRow());
}

bool isLegalMemtileConnection(const AIETargetModel &targetModel,
                              MasterSetOp masterOp, PacketRulesOp slaveOp) {
  auto srcBundle = masterOp.destPort().bundle;
  auto srcChan = masterOp.destPort().channel;
  auto dstBundle = slaveOp.sourcePort().bundle;
  auto dstChan = slaveOp.sourcePort().channel;
  return targetModel.isLegalMemtileConnection(srcBundle, srcChan, dstBundle,
                                              dstChan);
}

bool isLegalMemtileConnection(const AIETargetModel &targetModel,
                              ConnectOp connectOp) {
  auto srcBundle = connectOp.getSourceBundle();
  auto srcChan = connectOp.getSourceChannel();
  auto dstBundle = connectOp.getDestBundle();
  auto dstChan = connectOp.getDestChannel();
  return targetModel.isLegalMemtileConnection(srcBundle, srcChan, dstBundle,
                                              dstChan);
}

//===----------------------------------------------------------------------===//
// ShimSwitchboxOp
//===----------------------------------------------------------------------===//

LogicalResult ShimSwitchboxOp::verify() {
  Region &body = getConnections();
  DenseSet<Port> destset;
  if (body.empty())
    return emitOpError("should have non-empty body");

  for (auto &ops : body.front()) {
    if (auto connectOp = dyn_cast<ConnectOp>(ops)) {
      Port dest = {connectOp.getDestBundle(), connectOp.destIndex()};
      if (destset.count(dest))
        return connectOp.emitOpError("targets same destination ")
               << stringifyWireBundle(dest.bundle) << ": " << dest.channel
               << " as another connect operation";
      destset.insert(dest);
    } else if (isa<EndOp>(ops)) {
      // continue;
    } else {
      return ops.emitOpError("cannot be contained in a Switchbox op");
    }
  }

  return success();
}

//===----------------------------------------------------------------------===//
// ShimMuxOp
//===----------------------------------------------------------------------===//

LogicalResult ShimMuxOp::verify() {
  Region &body = getConnections();
  DenseSet<Port> destset;
  if (body.empty())
    return emitOpError("should have non-empty body");

  for (auto &ops : body.front()) {
    if (auto connectOp = dyn_cast<ConnectOp>(ops)) {
      Port dest = {connectOp.getDestBundle(), connectOp.destIndex()};
      if (destset.count(dest))
        return connectOp.emitOpError("targets same destination ")
               << stringifyWireBundle(dest.bundle) << ": " << dest.channel
               << " as another connect operation";
      destset.insert(dest);
    } else if (isa<EndOp>(ops)) {
      // continue;
    } else {
      return ops.emitOpError("cannot be contained in a Switchbox op");
    }
  }
  return success();
}

int ShimMuxOp::getNumSourceConnections(WireBundle bundle) {
  auto tile = getTileOp();
  const auto &targetModel = getTargetModel(*this);
  return targetModel.getNumSourceShimMuxConnections(tile.getCol(),
                                                    tile.getRow(), bundle);
}

int ShimMuxOp::getNumDestConnections(WireBundle bundle) {
  auto tile = getTileOp();
  const auto &targetModel = getTargetModel(*this);
  return targetModel.getNumDestShimMuxConnections(tile.getCol(), tile.getRow(),
                                                  bundle);
}

TileOp ShimMuxOp::getTileOp() {
  return cast<TileOp>(getTile().getDefiningOp());
}

int ShimMuxOp::colIndex() { return getTileOp().colIndex(); }

int ShimMuxOp::rowIndex() { return getTileOp().rowIndex(); }

//===----------------------------------------------------------------------===//
// ShimDMAOp
//===----------------------------------------------------------------------===//

LogicalResult ShimDMAOp::verify() {
  if (getBody().empty())
    return emitOpError("should have non-empty body");

  if (!getTileOp().isShimNOCTile())
    return emitOpError("must be in a ShimTile with a NOC connection");

  if (HasSomeTerminator<DMAStartOp, NextBDOp, EndOp>::verifyTrait(*this)
          .failed())
    return failure();

  return success();
}

TileOp ShimDMAOp::getTileOp() {
  return cast<TileOp>(getTile().getDefiningOp());
}

int ShimDMAOp::colIndex() { return getTileOp().colIndex(); }

int ShimDMAOp::rowIndex() { return getTileOp().rowIndex(); }

LogicalResult PacketRulesOp::verify() {
  if (Region &body = getRules(); body.empty())
    return emitOpError("should have non-empty body");
  return success();
}

LogicalResult PacketFlowOp::verify() {
  Region &body = getPorts();
  if (body.empty())
    return emitOpError("should have non-empty body");

  for (auto &ops : body.front()) {
    if (!isa<PacketSourceOp, PacketDestOp, EndOp>(ops))
      return ops.emitOpError("cannot be contained in a PacketFlow op");
  }

  return success();
}

//===----------------------------------------------------------------------===//
// CoreOp
//===----------------------------------------------------------------------===//

LogicalResult CoreOp::verify() {
  if (getBody().empty())
    return emitOpError("should have non-empty body");
  if (getTileOp().isShimTile())
    return emitOpError("CoreOp cannot be created on shim tile, i.e. row == 0");
  if (getTileOp().isMemTile())
    return emitOpError("CoreOp cannot be created on mem tile");
  return success();
}

int CoreOp::colIndex() { return getTileOp().colIndex(); }

int CoreOp::rowIndex() { return getTileOp().rowIndex(); }

TileOp CoreOp::getTileOp() { return cast<TileOp>(getTile().getDefiningOp()); }

//===----------------------------------------------------------------------===//
// BufferOp
//===----------------------------------------------------------------------===//

int64_t BufferOp::getAllocationSize() {
  auto type = getType().cast<MemRefType>();
  return type.getNumElements() * type.getElementTypeBitWidth() / 8;
}

TileOp BufferOp::getTileOp() { return cast<TileOp>(getTile().getDefiningOp()); }

LogicalResult BufferOp::verify() {
  if (UsesAreAccessable::verifyTrait(*this).failed())
    return failure();
  return success();
}

// FIXME: make address assignment for buffers explicit and move this function to
// an interface
int32_t xilinx::AIE::getBufferBaseAddress(Operation *bufOp) {
  if (auto buf = dyn_cast<BufferOp>(bufOp)) {
    assert(buf.getAddress().has_value() && "buffer must have address assigned");
    return buf.getAddress().value();
  }
  if (isa_and_nonnull<ExternalBufferOp>(bufOp))
    llvm::report_fatal_error(
        "External buffer addresses are assigned at runtime.");
  llvm::report_fatal_error("unknown buffer type");
}

void xilinx::AIE::collectTiles(DeviceOp &device,
                               DenseMap<TileID, Operation *> &tiles) {
  for (auto tile : device.getOps<TileOp>()) {
    int colIndex = tile.colIndex();
    int rowIndex = tile.rowIndex();
    tiles[{colIndex, rowIndex}] = tile;
  }
}

void xilinx::AIE::collectBuffers(
    DeviceOp &device,
    DenseMap<Operation *, SmallVector<BufferOp, 4>> &buffers) {

  for (auto buffer : device.getOps<BufferOp>()) {
    Operation *tileOp = buffer.getTile().getDefiningOp();
    buffers[tileOp].push_back(buffer);
  }
}

//===----------------------------------------------------------------------===//
// MemOp
//===----------------------------------------------------------------------===//

LogicalResult MemOp::verify() {
  Region &body = getBody();
  DenseSet<DMAChannel> usedChannels;
  if (body.empty())
    return emitOpError("should have non-empty body");

  if (HasSomeTerminator<DMAStartOp, NextBDOp, EndOp>::verifyTrait(*this)
          .failed())
    return failure();

  for (auto &bodyOp : body.getOps()) {
    // check for duplicate DMA channels within the same MemOp
    if (auto dmaStart = dyn_cast<DMAStartOp>(bodyOp)) {
      DMAChannel dmaChan = {dmaStart.getChannelDir(),
                            dmaStart.getChannelIndex()};
      if (usedChannels.count(dmaChan))
        return dmaStart.emitOpError()
               << "duplicate DMA channel "
               << stringifyDMAChannelDir(dmaChan.direction) << dmaChan.channel
               << " in MemOp";
      usedChannels.insert(dmaChan);
    }

    if (auto allocOp = dyn_cast<memref::AllocOp>(bodyOp))
      if (!allocOp->getAttr("id"))
        return allocOp.emitOpError()
               << "allocOp in MemOp region should have an id attribute";
  }

  return success();
}

TileOp MemOp::getTileOp() { return cast<TileOp>(getTile().getDefiningOp()); }

int MemOp::colIndex() { return getTileOp().colIndex(); }

int MemOp::rowIndex() { return getTileOp().rowIndex(); }

/// Returns the region on the current operation that is callable. This may
/// return nullptr in the case of an external callable object, e.g. an external
/// function.
Region *MemOp::getCallableRegion() { return &getBody(); }

//===----------------------------------------------------------------------===//
// MemTileDMAOp
//===----------------------------------------------------------------------===//

LogicalResult MemTileDMAOp::verify() {
  assert(getOperation()->getNumRegions() == 1 &&
         "MemTileDMAOp has zero region!");
  assert(!getBody().empty() && "MemTileDMAOp should have non-empty body");

  if (HasSomeTerminator<DMAStartOp, NextBDOp, EndOp>::verifyTrait(*this)
          .failed())
    return failure();

  for (auto &bodyOp : getBody().getOps()) {
    if (auto allocOp = dyn_cast<memref::AllocOp>(bodyOp)) {
      if (!allocOp->getAttr("id"))
        return allocOp.emitOpError()
               << "allocOp in MemTileDMAOp region should have an id attribute";
    }
    if (auto startOp = dyn_cast<DMAStartOp>(bodyOp)) {
      if (startOp.getChannelIndex() > 3) {
        // Channels 4 and 5 in a memtile are restricted to only access local
        // buffers and locks.

        // TODO: Move this code to the dialect
        // Set of blocks found to be reachable within a given region.
        llvm::SmallSet<Block *, 16> reachable;
        SmallVector<Block *, 16> worklist;
        Block *firstBD = startOp.getSuccessor(0);
        reachable.insert(firstBD);
        worklist.push_back(firstBD);
        while (!worklist.empty()) {
          Block *block = worklist.pop_back_val();
          if (block->empty())
            continue;
          auto successors = block->getTerminator()->getSuccessors();
          for (auto *i : successors) {
            if (!reachable.contains(i)) {
              reachable.insert(i);
              worklist.push_back(i);
            }
          }
        }
        for (Block *b : reachable) {
          for (DMABDOp bd : b->getOps<DMABDOp>()) {
            if (auto bufferOp = bd.getBufferOp();
                bufferOp.getTileOp().colIndex() != colIndex() ||
                bufferOp.getTileOp().rowIndex() != rowIndex()) {
              InFlightDiagnostic err =
                  bd.emitOpError()
                  << "is reachable from DMA channel "
                  << startOp.getChannelIndex()
                  << " and attempts to access a non-local buffer\n";
              err.attachNote(startOp->getLoc()) << "channel";
              err.attachNote(bufferOp->getLoc()) << "buffer";
              return err;
            }
          }
          for (auto useLock : b->getOps<UseLockOp>()) {
            if (auto lockOp = useLock.getLockOp();
                lockOp.getTileOp().colIndex() != colIndex() ||
                lockOp.getTileOp().rowIndex() != rowIndex()) {
              InFlightDiagnostic err =
                  useLock.emitOpError()
                  << "is reachable from DMA channel "
                  << startOp.getChannelIndex()
                  << " and attempts to access a non-local lock\n";
              err.attachNote(startOp->getLoc()) << "channel";
              err.attachNote(lockOp->getLoc()) << "lock";
              return err;
            }
          }
        }
      }
    }
  }

  return success();
}

//===----------------------------------------------------------------------===//
// DMAOp
//===----------------------------------------------------------------------===//

LogicalResult DMAOp::verify() {
  auto *parentOp = getOperation()->getParentOp();
  if (parentOp->getRegion(0).getBlocks().size() > 1)
    return emitOpError("DMA op can only appear in single block region");
  if (!parentOp->getRegion(0).getOps<DMAStartOp>().empty())
    return emitOpError("DMA op is not compatible with DMAStart ops");
  return success();
}

//===----------------------------------------------------------------------===//
// DMABDOp
//===----------------------------------------------------------------------===//

BufferOp DMABDOp::getBufferOp() {
  return cast<BufferOp>(getBuffer().getDefiningOp());
}

LogicalResult DMABDOp::verify() {
  if (!isa<BufferOp, ExternalBufferOp>(getBuffer().getDefiningOp()))
    return emitOpError(
        "BDs only support BufferOp or ExternalBufferOp operands.");
  if (auto memOp = getOperation()->getParentOfType<MemOp>()) {
    if (auto bufferOp = getBufferOp();
        bufferOp.getTileOp().colIndex() != memOp.colIndex() ||
        bufferOp.getTileOp().rowIndex() != memOp.rowIndex())
      return emitOpError("can only access a buffer in the same tile.");
  }

  // The following checks only apply if non-default strides/wraps are defined.
  if (getDimensions()) {
    MemRefType buffer = getBuffer().getType();
    // We are not restrictive about the type of the memref used as the input
    // to the DMABD when used with multi-dimensional strides/wraps. Since the
    // BD will use the memref as a base address and copy from it in 32 bit
    // chunks, while assuming the layout of the memref is contiguous. We
    // assume the user/compiler understands and accounts for this.
    uint64_t memrefSize = 1; // in bytes
    uint64_t maxIdx = 0;
    for (int64_t memrefDim : buffer.getShape())
      memrefSize *= 4 * memrefDim;

    ArrayRef<BDDimLayoutAttr> dims = *getDimensions();
    size_t maxNDims = 3;
    if (isa_and_nonnull<MemTileDMAOp>(getOperation()->getParentOp()))
      maxNDims = 4;

    if (dims.size() > maxNDims)
      return emitOpError() << "Cannot give more than "
                           << std::to_string(maxNDims)
                           << " dimensions for step sizes and wraps in this "
                              " tile (got "
                           << std::to_string(dims.size()) << " dimensions).";

    for (BDDimLayoutAttr dim : dims) {
      maxIdx += dim.getStride() * (dim.getSize() - 1);
      if (0 == dim.getStride())
        return emitOpError()
               << "Invalid step size; must be a positive integer.";
      if (dim.getStride() > memrefSize)
        return emitOpError()
               << "Step size " << std::to_string(dim.getStride() * 4) << " "
               << "bytes exceeds memref size " << std::to_string(memrefSize);
      if (dim.getSize() >= (1UL << 9) + 1)
        return emitOpError() << "Size may not exceed 1023.";
      if (dim.getStride() >= (1UL << 19))
        return emitOpError() << "Stride may not exceed " << (1 << 20);
    }

    if (memrefSize <= 4 * maxIdx)
      return emitOpError() << "Specified stride(s) and size(s) result in out "
                              "of bounds access in buffer, for index "
                           << std::to_string(maxIdx) << ", accessing at "
                           << std::to_string(4 * maxIdx)
                           << " byte offset in memref of length "
                           << std::to_string(memrefSize) << ".";
  }

  if (!getLen() && !getBuffer().getType().hasStaticShape())
    return emitOpError() << "buffer with dynamic shape requires static length.";

  return success();
}

TileOp MemTileDMAOp::getTileOp() {
  return cast<TileOp>(getTile().getDefiningOp());
}

int MemTileDMAOp::colIndex() { return getTileOp().colIndex(); }

int MemTileDMAOp::rowIndex() { return getTileOp().rowIndex(); }

/// Returns the region on the current operation that is callable. This may
/// return nullptr in the case of an external callable object, e.g. an external
/// function.
Region *MemTileDMAOp::getCallableRegion() { return &getBody(); }

//===----------------------------------------------------------------------===//
// SwitchboxOp
//===----------------------------------------------------------------------===//

LogicalResult SwitchboxOp::verify() {
  Region &body = getConnections();
  DenseSet<Port> sourceset;
  DenseSet<Port> destset;
  auto tile = getTileOp();
  const auto &targetModel = getTargetModel(tile);
  if (body.empty())
    return emitOpError("should have non-empty body");
  for (auto &ops : body.front()) {
    // Would be simpler if this could be templatized.
    auto checkBound = [&ops](StringRef dir, WireBundle bundle, int index,
                             int bound) -> LogicalResult {
      if (index >= bound) {
        if (bound > 0)
          return ops.emitOpError("index ")
                 << index << " for " << dir << " bundle "
                 << stringifyWireBundle(bundle) << " must be less than "
                 << bound;
        return ops.emitOpError()
               << dir << " bundle " << stringifyWireBundle(bundle)
               << " not supported; index: " << index << ", bound: " << bound;
      }
      return success();
    };

    if (auto connectOp = dyn_cast<ConnectOp>(ops)) {
      Port source = {connectOp.getSourceBundle(), connectOp.sourceIndex()};
      sourceset.insert(source);

      Port dest = {connectOp.getDestBundle(), connectOp.destIndex()};
      if (destset.count(dest)) {
        return connectOp.emitOpError()
               << "; connecting " << to_string(source) << " to "
               << to_string(dest) << " on "
               << to_string(this->getTileOp().getTileID())
               << " targets same dst as another connect op; existing "
                  "destinations: "
               << llvm::join(llvm::map_range(
                                 destset, [](auto &p) { return to_string(p); }),
                             ", ");
      }
      destset.insert(dest);

      if (connectOp.sourceIndex() < 0)
        return connectOp.emitOpError("source index cannot be less than zero");

      if (checkBound("source", connectOp.getSourceBundle(),
                     connectOp.sourceIndex(),
                     getNumSourceConnections(connectOp.getSourceBundle()))
              .failed())
        return failure();

      if (connectOp.destIndex() < 0)
        return connectOp.emitOpError("dest index cannot be less than zero");

      if (checkBound("dest", connectOp.getDestBundle(), connectOp.destIndex(),
                     getNumDestConnections(connectOp.getDestBundle()))
              .failed())
        return failure();

      // Memtile stream switch connection constraints
      if (tile.isMemTile() && !isLegalMemtileConnection(targetModel, connectOp))
        return connectOp.emitOpError(
            "illegal memtile stream switch connection");

      // Trace stream switch connection constraints
      if (connectOp.getDestBundle() == WireBundle::Trace)
        return connectOp.emitOpError("Trace port cannot be a destination");

      if (connectOp.getSourceBundle() == WireBundle::Trace &&
          !targetModel.isValidTraceMaster(tile.getCol(), tile.getRow(),
                                          connectOp.getDestBundle(),
                                          connectOp.getDestChannel()))
        return connectOp.emitOpError("illegal Trace destination");

    } else if (auto connectOp = dyn_cast<MasterSetOp>(ops)) {
      Port dest = {connectOp.getDestBundle(), connectOp.destIndex()};
      if (destset.count(dest))
        return connectOp.emitOpError("targets same destination ")
               << stringifyWireBundle(dest.bundle) << ": " << dest.channel
               << " as another connect or masterset operation";
      destset.insert(dest);

      if (connectOp.destIndex() < 0)
        return connectOp.emitOpError("dest index cannot be less than zero");

      if (checkBound("dest", connectOp.getDestBundle(), connectOp.destIndex(),
                     getNumDestConnections(connectOp.getDestBundle()))
              .failed())
        return failure();

      int arbiter = -1;
      for (auto val : connectOp.getAmsels()) {
        auto amsel = dyn_cast<AMSelOp>(val.getDefiningOp());
        if (arbiter != -1 && arbiter != amsel.arbiterIndex())
          return connectOp.emitOpError(
              "a master port can only be tied to one arbiter");
        arbiter = amsel.arbiterIndex();
      }
    } else if (auto connectOp = dyn_cast<PacketRulesOp>(ops)) {
      Port source = {connectOp.getSourceBundle(), connectOp.sourceIndex()};
      if (sourceset.count(source))
        return connectOp.emitOpError("packet switched source ")
               << stringifyWireBundle(source.bundle) << source.channel
               << " cannot match another connect or masterset operation";
      sourceset.insert(source);

    } else if (auto amselOp = dyn_cast<AMSelOp>(ops)) {
      std::vector<MasterSetOp> mstrs;
      std::vector<PacketRulesOp> slvs;
      for (auto *user : amselOp.getResult().getUsers()) {
        if (auto s = dyn_cast<PacketRuleOp>(user)) {
          auto pktRules = dyn_cast<PacketRulesOp>(s->getParentOp());
          slvs.push_back(pktRules);
        } else if (auto m = dyn_cast<MasterSetOp>(user))
          mstrs.push_back(m);
      }
      for (auto m : mstrs) {
        // Trace stream switch connection constraints
        if (m.destPort().bundle == WireBundle::Trace)
          return connectOp.emitOpError("Trace port cannot be a destination");
        for (auto s : slvs) {
          if (s.sourcePort().bundle == WireBundle::Trace &&
              !targetModel.isValidTraceMaster(tile.getCol(), tile.getRow(),
                                              m.destPort().bundle,
                                              m.destPort().channel))
            return amselOp.emitOpError("illegal Trace destination");

          // Memtile stream switch connection constraints
          if (tile.isMemTile() && !isLegalMemtileConnection(targetModel, m, s))
            return amselOp->emitOpError(
                "illegal memtile stream switch connection");
        }
      }
    } else if (isa<EndOp>(ops)) {
      // continue;
    } else {
      return ops.emitOpError("cannot be contained in a Switchbox op");
    }
  }

  return success();
}

TileOp SwitchboxOp::getTileOp() {
  return cast<TileOp>(getTile().getDefiningOp());
}

int SwitchboxOp::colIndex() { return getTileOp().colIndex(); }

int SwitchboxOp::rowIndex() { return getTileOp().rowIndex(); }

template <typename... ParentOpTypes>
struct HasSomeParent {
  static LogicalResult verifyTrait(Operation *op) {
    Operation *operation = op->getParentOp();
    while (operation) {
      if (llvm::isa_and_nonnull<ParentOpTypes...>(operation))
        return success();
      operation = operation->getParentOp();
    }
    return failure();
  }
};

TileOp LockOp::getTileOp() { return cast<TileOp>(getTile().getDefiningOp()); }

int LockOp::colIndex() { return getTileOp().colIndex(); }

int LockOp::rowIndex() { return getTileOp().rowIndex(); }

LogicalResult LockOp::verify() {
  if (auto result = UsesAreAccessable::verifyTrait(*this); result.failed())
    return result;

  if (getLockID().has_value()) {
    const auto &targetModel = getTargetModel(getTileOp());
    auto tileOp = getTileOp();
    if (int numLocks =
            targetModel.getNumLocks(tileOp.getCol(), tileOp.getRow());
        getLockID().value() >= numLocks)
      return emitOpError("lock assigned invalid id (maximum is ")
             << numLocks - 1 << ")";
  }

  return success();
}

struct UsesOneLockInDMABlock {
  static LogicalResult verifyTrait(Operation *op) {
    auto *block = op->getBlock();
    int lockID = -1;
    for (auto op : block->getOps<UseLockOp>()) {
      if (auto lock = dyn_cast<LockOp>(op.getLock().getDefiningOp());
          lock.getLockID().has_value()) {
        if (lockID != -1 && lockID != lock.getLockIDValue())
          return failure();
        lockID = lock.getLockIDValue();
      }
    }
    return success();
  }
};

struct AcquireReleaseOneStateInDMABlock {
  static LogicalResult verifyTrait(Operation *op) {
    auto *block = op->getBlock();
    int acqValue = -1, relValue = -1;
    for (auto op : block->getOps<UseLockOp>()) {
      if (op.acquire() || op.acquireGE()) {
        if (acqValue != -1 && acqValue != op.getLockValue()) {
          return failure();
        }
        acqValue = op.getLockValue();
      } else if (op.release()) {
        if (relValue != -1 && relValue != op.getLockValue()) {
          return failure();
        }
        relValue = op.getLockValue();
      }
    }
    return success();
  }
};

struct AccessesLocalLocks {
  static LogicalResult verifyTrait(Operation *op) {
    if (auto memOp = op->getParentOfType<MemOp>()) {
      auto useLock = dyn_cast<UseLockOp>(op);
      if (auto lock = useLock.getLockOp();
          lock.getTileOp().colIndex() != memOp.colIndex() ||
          lock.getTileOp().rowIndex() != memOp.rowIndex())
        return failure();
    }
    return success();
  }
};

LogicalResult UseLockOp::verify() {
  // AIE.useLock cannot be used at the top level
  if (llvm::isa_and_nonnull<DeviceOp, ModuleOp>((*this)->getParentOp()))
    return (*this)->emitOpError("must be used in a core or memory operation.");

  const auto &targetModel = getTargetModel(*this);
  if (targetModel.getTargetArch() == AIEArch::AIE1 && acquireGE())
    return (*this)->emitOpError(
        "AcquireGreaterEqual is not supported in AIE1.");

  // Otherwise, AIE.useLock should be inside MemOp, MemTileDMAOp, or ShimDMAOp,
  if (HasSomeParent<MemOp, MemTileDMAOp, ShimDMAOp>::verifyTrait(*this)
          .succeeded()) {
    if (!(*this)->getBlock())
      return (*this)->emitOpError("is not in a block.");

    if (targetModel.getTargetArch() == AIEArch::AIE1 &&
        UsesOneLockInDMABlock::verifyTrait(*this).failed())
      return (*this)->emitOpError(
          "used in a DMA block that have multiple locks.");

    if (AcquireReleaseOneStateInDMABlock::verifyTrait(*this).failed())
      return (*this)->emitOpError(
          "acquires/releases the lock in a DMA block from/to multiple states.");

    if (HasSomeParent<MemOp>::verifyTrait(*this).succeeded() &&
        AccessesLocalLocks::verifyTrait(*this).failed())
      return (*this)->emitOpError("can only access a lock in the same tile");
    return success();

    // Or it can be in a CoreOp, or some FuncOp called from a CoreOp
  }
  if (HasSomeParent<CoreOp, func::FuncOp>::verifyTrait(*this).succeeded()) {
    return success();
  }
  return (*this)->emitOpError()
         << "expects some parent op to be one of "
         << "AIE::device, AIE::core, func::func, AIE::mem, or AIE::shimDMA";
}

#include "aie/Dialect/AIE/IR/AIEEnums.cpp.inc"
#include "aie/Dialect/AIE/IR/AIEInterfaces.cpp.inc"

#define GET_OP_CLASSES
#include "aie/Dialect/AIE/IR/AIEOps.cpp.inc"

namespace xilinx::AIE {

int SwitchboxOp::getNumSourceConnections(WireBundle bundle) {
  auto tile = getTileOp();
  const auto &targetModel = getTargetModel(*this);
  return targetModel.getNumSourceSwitchboxConnections(tile.getCol(),
                                                      tile.getRow(), bundle);
}

int SwitchboxOp::getNumDestConnections(WireBundle bundle) {
  auto tile = getTileOp();
  const auto &targetModel = getTargetModel(*this);
  return targetModel.getNumDestSwitchboxConnections(tile.getCol(),
                                                    tile.getRow(), bundle);
}

WireBundle getConnectingBundle(WireBundle dir) {
  switch (dir) {
  case WireBundle::North:
    return WireBundle::South;
  case WireBundle::South:
    return WireBundle::North;
  case WireBundle::East:
    return WireBundle::West;
  case WireBundle::West:
    return WireBundle::East;
  default:
    return dir;
  }
}

} // namespace xilinx::AIE

// Include implementations for custom attributes
#define GET_ATTRDEF_CLASSES
#include "aie/Dialect/AIE/IR/AIEAttrs.cpp.inc"<|MERGE_RESOLUTION|>--- conflicted
+++ resolved
@@ -876,11 +876,7 @@
       !t.isWest(src.getCol(), src.getRow(), dst.getCol(), dst.getRow()) &&
       !t.isNorth(src.getCol(), src.getRow(), dst.getCol(), dst.getRow()) &&
       !t.isEast(src.getCol(), src.getRow(), dst.getCol(), dst.getRow())) {
-<<<<<<< HEAD
-        return emitOpError("tiles must be adjacent");
-=======
     return emitOpError("tiles must be adjacent");
->>>>>>> 42253806
   }
   return success();
 }
