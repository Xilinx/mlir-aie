--- conflicted
+++ resolved
@@ -419,20 +419,6 @@
         "on shim tile producers");
   }
 
-<<<<<<< HEAD
-  if (getMemtileRepeat().has_value()) {
-    if (!getProducerTileOp().isMemTile())
-      return emitError("`memtile_repeat` can only be used with a mem tile "
-                       "producer");
-=======
-  if (getViaSharedMem().has_value()) {
-    if (getConsumerTiles().size() > 1)
-      return emitError(
-          "`via_shared_mem` can only be used in 1-to-1 object FIFOs");
-    if (getVia_DMA())
-      return emitError("`via_shared_mem` and `via_DMA` cannot occur together");
-  }
-
   if (getRepeatCount().has_value()) {
     if (getProducerTileOp().isShimTile())
       return emitError("`repeat_count` unavailable for shim tiles");
@@ -446,7 +432,6 @@
   if (getInitValues().has_value()) {
     if ((int)getInitValues().value().size() != size())
       return emitError("`init_values` does not initialize all objects");
->>>>>>> ab587ede
   }
 
   return success();
@@ -602,6 +587,17 @@
   if (objFifo.getConsumerTiles().size() != 1)
     return emitError("can only be used in 1-to-1 object FIFOs");
   return success();
+  if (objFifo.getVia_DMA())
+    return emitError("cannot allocate a shared memory module to objectfifo "
+                     "with set `via_DMA` attribute");
+  if (objFifo.getRepeatCount().has_value())
+    return emitError("cannot allocate a shared memory module to objectfifo "
+                     "with set `repeat_count` attribute");
+  if (!(objFifo.getDimensionsToStream().empty()
+      && objFifo.getDimensionsFromStreamPerConsumer().empty()
+      && objFifo.getPadDimensions().empty()))
+    return emitError("cannot allocate a shared memory module to objectfifo "
+                     "with set dimensions attributes");
 }
 
 TileOp ObjectFifoAllocateOp::getDelegateTileOp() {
