//===- AIEDialect.cpp -------------------------------------------*- C++ -*-===//
//
// This file is licensed under the Apache License v2.0 with LLVM Exceptions.
// See https://llvm.org/LICENSE.txt for license information.
// SPDX-License-Identifier: Apache-2.0 WITH LLVM-exception
//
// (c) Copyright 2019 Xilinx Inc.
//
//===----------------------------------------------------------------------===//

#include "aie/Dialect/AIE/IR/AIEDialect.h"

#include "mlir/Dialect/Func/IR/FuncOps.h"
#include "mlir/Dialect/MemRef/IR/MemRef.h"
#include "mlir/IR/DialectImplementation.h"
#include "mlir/IR/OpDefinition.h"
#include "mlir/Interfaces/FoldInterfaces.h"
#include "mlir/Transforms/InliningUtils.h"

#include "llvm/ADT/DenseSet.h"
#include "llvm/ADT/SmallSet.h"
#include "llvm/ADT/TypeSwitch.h"

using namespace mlir;
using namespace xilinx::AIE;

// Add TableGen'erated dialect definitions (including constructor)
// We implement the initialize() function further below
#include "aie/Dialect/AIE/IR/AIEDialect.cpp.inc"

namespace {

struct AIEInlinerInterface : DialectInlinerInterface {
  using DialectInlinerInterface::DialectInlinerInterface;
  // We don't have any special restrictions on what can be inlined into
  // destination regions. Always allow it.
  bool isLegalToInline(Region *dest, Region *src, bool wouldBeCloned,
                       IRMapping &valueMapping) const final override {
    return true;
  }

  // Operations in aie dialect are always legal to inline since they are
  // pure.
  bool isLegalToInline(Operation *op, Region *, bool wouldBeCloned,
                       IRMapping &) const final override {
    return true;
  }

  // Handle the given inlined terminator by replacing it with a new operation
  // as necessary. Required when the inlined region has more than one block.
  void handleTerminator(Operation *op, Block *newDest) const final override {}

  // Handle the given inlined terminator by replacing it with a new operation
  // as necessary. Required when the region has only one block.
  void handleTerminator(Operation *op,
                        ValueRange valuesToRepl) const final override {}
};

struct AIEDialectFoldInterface : DialectFoldInterface {
  using DialectFoldInterface::DialectFoldInterface;

  /// Registered hook to check if the given region, which is attached to an
  /// operation that is *not* isolated from above, should be used when
  /// materializing constants.
  bool shouldMaterializeInto(Region *region) const final override {
    // If this is an AIE::CoreOp region, then insert into it.
    return isa<CoreOp>(region->getParentOp());
  }
};

} // end anonymous namespace

namespace xilinx::AIE {

LogicalResult myVerifyOffsetSizeAndStrideOp(OffsetSizeAndStrideOpInterface op) {
  std::array<unsigned, 3> maxRanks = op.getArrayAttrMaxRanks();
  if (!(op.getMixedOffsets().size() == 1 && maxRanks[0] == 1) && // NOLINT
      op.getMixedOffsets().size() != op.getMixedSizes().size())
    return op->emitError(
               "expected mixed offsets rank to match mixed sizes rank (")
           << op.getMixedOffsets().size() << " vs " << op.getMixedSizes().size()
           << ") so the rank of the result type is well-formed.";
  if (failed(verifyListOfOperandsOrIntegers(
          op, "offset", maxRanks[0], op.getStaticOffsets(), op.getOffsets())))
    return failure();
  if (failed(verifyListOfOperandsOrIntegers(
          op, "size", maxRanks[1], op.getStaticSizes(), op.getSizes())))
    return failure();
  if (failed(verifyListOfOperandsOrIntegers(
          op, "stride", maxRanks[2], op.getStaticStrides(), op.getStrides())))
    return failure();
  for (int64_t offset : op.getStaticOffsets())
    if (offset < 0 && !ShapedType::isDynamic(offset))
      return op->emitError("expected offsets to be non-negative, but got ")
             << offset;
  for (int64_t size : op.getStaticSizes())
    if (size < 0 && !ShapedType::isDynamic(size))
      return op->emitError("expected sizes to be non-negative, but got ")
             << size;

  return success();
}

static VC1902TargetModel VC1902model;
static VE2302TargetModel VE2302model;
static VE2802TargetModel VE2802model;
static NPUTargetModel NPUmodel;
static VirtualizedNPUTargetModel NPUmodel1col(1);
static VirtualizedNPUTargetModel NPUmodel2col(2);
static VirtualizedNPUTargetModel NPUmodel3col(3);
static VirtualizedNPUTargetModel NPUmodel4col(4);

const AIETargetModel &getTargetModel(Operation *op) {
  if (auto t = dyn_cast<AIETarget>(op))
    return t.getTargetModel();
  if (auto t = op->getParentOfType<AIETarget>())
    return t.getTargetModel();

  // For backward compatibility, return a basic device model compatible with
  // the VCK190
  return VC1902model;
}

const AIETargetModel &getTargetModel(AIEDevice device) {
  switch (device) {
  case AIEDevice::xcvc1902:
    return VC1902model;
  case AIEDevice::xcve2302:
    return VE2302model;
  case AIEDevice::xcve2802:
    return VE2802model;
  case AIEDevice::npu1:
    return NPUmodel;
  case AIEDevice::npu1_1col:
    return NPUmodel1col;
  case AIEDevice::npu1_2col:
    return NPUmodel2col;
  case AIEDevice::npu1_3col:
    return NPUmodel3col;
  case AIEDevice::npu1_4col:
    return NPUmodel4col;
  }
  return VC1902model;
}

// Walk the operation hierarchy until we find a containing TileElement.
// If no parent is a TileElement, then return null.
static TileElement getParentTileElement(Operation *op) {
  auto *parent = op->getParentOp();
  while (!llvm::isa_and_nonnull<DeviceOp, ModuleOp>(parent)) {
    if (auto element = llvm::dyn_cast<TileElement>(parent))
      return element;
    parent = parent->getParentOp();
  }
  return llvm::dyn_cast<TileElement>(parent);
}

struct UsesAreAccessable {
  static LogicalResult verifyTrait(Operation *op) {
    auto thisElement = cast<TileElement>(op);
    auto thisID = thisElement.getTileID();
    auto users = op->getResult(0).getUsers();
    const auto &targetModel = getTargetModel(op);
    for (auto *user : users) {
      // AIE.useLock may be used in a device to set the lock's default value
      // Allow in a toplevel module for backward compatibility
      if (llvm::isa_and_nonnull<DeviceOp, ModuleOp>(user->getParentOp()))
        return success();
      if (auto element = getParentTileElement(user)) {

        auto tileID = element.getTileID();
        if (!targetModel.isLegalMemAffinity(tileID.col, tileID.row, thisID.col,
                                            thisID.row))
          return (op->emitOpError("in Column ")
                  << thisID.col << " and Row " << thisID.row
                  << " is accessed from an unreachable tile in Column "
                  << tileID.col << " and Row " << tileID.row)
                     .attachNote(user->getLoc())
                 << "user";
      } else {
        // This should probably be caught elsewhere as well.
        return op->emitOpError("is accessed outside of a tile")
                   .attachNote(user->getLoc())
               << "user";
      }
    }
    return success();
  }
};

namespace detail {
/// This class represents the internal storage of the AIE `ObjectFifoType`.
struct AIEObjectFifoTypeStorage : TypeStorage {
  /// The `KeyTy` is a required type that provides an interface for the storage
  /// instance. This type will be used when uniquing an instance of the type
  /// storage.
  using KeyTy = MemRefType;

  /// A constructor for the objectFifo type storage instance.
  AIEObjectFifoTypeStorage(MemRefType elementType) : elementType(elementType) {}

  /// Define the comparison function for the key type with the current storage
  /// instance. This is used when constructing a new instance to ensure that we
  /// haven't already uniqued an instance of the given key.
  bool operator==(const KeyTy &key) const { return key == KeyTy(elementType); }

  /// Define a construction method for creating a new instance of this storage.
  /// This method takes an instance of a storage allocator, and an instance of a
  /// `KeyTy`.
  static AIEObjectFifoTypeStorage *construct(TypeStorageAllocator &allocator,
                                             const KeyTy &key) {
    // Allocate the storage instance and construct it.
    return new (allocator.allocate<AIEObjectFifoTypeStorage>())
        AIEObjectFifoTypeStorage(key);
  }

  MemRefType elementType;
};
} // namespace detail

AIEObjectFifoType AIEObjectFifoType::get(MemRefType elementType) {
  // Call into a helper 'get' method in 'TypeBase' to get an uniqued instance
  // of this type.
  MLIRContext *ctx = elementType.getContext();
  return Base::get(ctx, elementType);
}

LogicalResult
AIEObjectFifoType::verify(function_ref<InFlightDiagnostic()> emitError,
                          MemRefType elementType) {
  return success();
}

mlir::MemRefType AIEObjectFifoType::getElementType() {
  // 'getImpl' returns a pointer to the internal storage instance.
  return getImpl()->elementType;
}

namespace detail {
/// This class represents the internal storage of the AIE
/// `ObjectFifoSubviewType`.
struct AIEObjectFifoSubviewTypeStorage : TypeStorage {
  /// The `KeyTy` is a required type that provides an interface for the storage
  /// instance. This type will be used when uniquing an instance of the type
  /// storage.
  using KeyTy = MemRefType;

  /// A constructor for the subview type storage instance.
  AIEObjectFifoSubviewTypeStorage(MemRefType elementType)
      : elementType(elementType) {}

  /// Define the comparison function for the key type with the current storage
  /// instance. This is used when constructing a new instance to ensure that we
  /// haven't already uniqued an instance of the given key.
  bool operator==(const KeyTy &key) const { return key == elementType; }

  /// Define a construction method for creating a new instance of this storage.
  /// This method takes an instance of a storage allocator, and an instance of a
  /// `KeyTy`.
  static AIEObjectFifoSubviewTypeStorage *
  construct(TypeStorageAllocator &allocator, const KeyTy &key) {
    // Allocate the storage instance and construct it.
    return new (allocator.allocate<AIEObjectFifoSubviewTypeStorage>())
        AIEObjectFifoSubviewTypeStorage(key);
  }

  MemRefType elementType;
};
} // namespace detail

AIEObjectFifoSubviewType AIEObjectFifoSubviewType::get(MemRefType elementType) {
  // Call into a helper 'get' method in 'TypeBase' to get a uniqued instance
  // of this type.
  MLIRContext *ctx = elementType.getContext();
  return Base::get(ctx, elementType);
}

/// This method is used to verify the construction invariants.
LogicalResult
AIEObjectFifoSubviewType::verify(function_ref<InFlightDiagnostic()> emitError,
                                 MemRefType elementType) {
  return success();
}

MemRefType AIEObjectFifoSubviewType::getElementType() {
  return getImpl()->elementType;
}

/// Parse an instance of a type registered to the AIE dialect.
/// Parse an AIE type in the following forms:
///   AIE-type
///         ::= `objectfifo` `<` type `>`
///         ::= `objectfifosubview` `<` type `>`
static OptionalParseResult aieTypeParser(DialectAsmParser &parser,
                                         StringRef name, Type &result) {
  if (name == "objectfifo") {
    MemRefType elementType;
    SMLoc typeLoc = parser.getCurrentLocation();
    if (parser.parseLess() || parser.parseType(elementType) ||
        parser.parseGreater())
      return failure();

    // Check that the type is a MemRef type.
    if (!llvm::isa<MemRefType>(elementType)) {
      parser.emitError(typeLoc, "element type for an objectFifo must be "
                                "a MemRefType, got: ")
          << elementType;
      return failure();
    }

    return result = AIEObjectFifoType::get(elementType), success();
  }

  if (name == "objectfifosubview") {
    if (parser.parseLess())
      return failure();

    // Parse the element type of the struct.
    MemRefType elementType;
    // Parse the current element type.
    SMLoc typeLoc = parser.getCurrentLocation();
    if (parser.parseType(elementType))
      return failure();

    // Check that the type is a MemRefType.
    if (!llvm::isa<MemRefType>(elementType)) {
      parser.emitError(typeLoc, "element type for a subview must be "
                                "a MemRefType, got: ")
          << elementType;
      return failure();
    }

    // Parse: `>`
    if (parser.parseGreater())
      return failure();

    return result = AIEObjectFifoSubviewType::get(elementType), success();
  }

  return {};
}

/// Parse a type defined by this dialect.
/// Emits an error and returns failure if `name` does not
/// refer to a type defined in this dialect.
static ParseResult parse(Type &result, StringRef name,
                         DialectAsmParser &parser) {

  if (OptionalParseResult parseResult = aieTypeParser(parser, name, result);
      parseResult.has_value())
    return parseResult.value();

  parser.emitError(parser.getNameLoc(), "unknown AIE dialect type: \"")
      << name << "\"";
  return failure();
}

/// Parse an instance of a type registered to the AIE dialect.
Type AIEDialect::parseType(DialectAsmParser &parser) const {
  StringRef name;
  Type result;
  if (parser.parseKeyword(&name) || parse(result, name, parser))
    return {};
  return result;
}

/// Print an instance of a type registered to the AIE dialect.
void AIEDialect::printType(Type type, DialectAsmPrinter &printer) const {
  if (llvm::isa<AIEObjectFifoType>(type)) {
    auto objectFifoType = llvm::cast<AIEObjectFifoType>(type);
    printer << "objectfifo<";
    printer << objectFifoType.getElementType();
    printer << '>';

  } else if (llvm::isa<AIEObjectFifoSubviewType>(type)) {
    auto subviewType = llvm::cast<AIEObjectFifoSubviewType>(type);
    printer << "objectfifosubview<";
    printer << subviewType.getElementType();
    printer << '>';
  }
}

void AIEDialect::initialize() {
  addTypes<AIEObjectFifoType, AIEObjectFifoSubviewType>();
  addAttributes<
#define GET_ATTRDEF_LIST
#include "aie/Dialect/AIE/IR/AIEAttrs.cpp.inc"
      >();
  addOperations<
#define GET_OP_LIST
#include "aie/Dialect/AIE/IR/AIEOps.cpp.inc"
      >();
  addInterfaces<AIEInlinerInterface, AIEDialectFoldInterface>();
}

} // namespace xilinx::AIE

// Check that the operation only contains terminators in
// TerminatorOpTypes.
template <typename... TerminatorOpTypes>
struct HasSomeTerminator {
  static LogicalResult verifyTrait(Operation *op) {
    for (auto &region : op->getRegions()) {
      for (auto &block : region) {
        if (!block.empty()) {
          if (Operation *operation = &block.back();
              !llvm::isa_and_nonnull<TerminatorOpTypes...>(operation))
            return operation->emitOpError("is not an allowed terminator")
                .attachNote(op->getLoc())
                .append("in this context: ");
        }
      }
    }
    return success();
  }
};

// Check that the given DMA-like op (e.g. MemOp, ShimDMAOp)
// has valid BDs.
template <typename ConcreteType>
LogicalResult HasValidBDs<ConcreteType>::verifyTrait(Operation *op) {
  auto element = cast<ConcreteType>(op);
  const auto &targetModel = getTargetModel(op);
  int bdMax =
      targetModel.getNumBDs(element.getTileID().col, element.getTileID().row);

  int bdNum = 0;
  for (auto &block : element.getBody()) {
    if (!block.template getOps<DMABDOp>().empty()) {
      if (bdNum >= bdMax) {
        auto bd = *block.template getOps<DMABDOp>().begin();
        return (op->emitOpError("has more than ") << bdMax << " blocks")
            .attachNote(bd.getLoc())
            .append("no space for this bd: ");
      }
      bdNum++;
    }
  }
  return success();
}

// Check that the given DMA-like op (e.g. MemOp, ShimDMAOp)
// has valid DMA channels.
template <typename ConcreteType>
LogicalResult HasValidDMAChannels<ConcreteType>::verifyTrait(Operation *op) {
  auto element = cast<ConcreteType>(op);
  DenseSet<DMAChannel> usedChannels;
  for (auto &bodyOp : element.getBody().getOps()) {
    // check for duplicate DMA channels within the same MemTileDMAOp
    if (auto dmaStart = dyn_cast<DMAStartOp>(bodyOp)) {
      DMAChannel dmaChan = {dmaStart.getChannelDir(),
                            dmaStart.getChannelIndex()};
      if (usedChannels.count(dmaChan))
        return dmaStart.emitOpError()
               << "duplicate DMA channel "
               << stringifyDMAChannelDir(dmaChan.direction) << dmaChan.channel
               << " not allowed";
      usedChannels.insert(dmaChan);
    }
  }
  return success();
}

//===----------------------------------------------------------------------===//
// ObjectFifoCreateOp
//===----------------------------------------------------------------------===//

LogicalResult ObjectFifoCreateOp::verify() {
  if (isa<ArrayAttr>(getElemNumber())) {
    if (size_t numDepths = dyn_cast<ArrayAttr>(getElemNumber()).size();
        numDepths != getConsumerTiles().size() + 1) // +1 for producer depth
      return emitOpError("does not have enough depths specified for producer "
                         "and for each consumer.");
  }

  if (getProducerTileOp().isShimTile() && !getDimensionsToStream().empty()) {
    return emitError("`toStream` data layout transformations are not supported "
                     "on shim tile producers");
  }

  return success();
}

TileOp ObjectFifoCreateOp::getProducerTileOp() {
  return cast<TileOp>(getProducerTile().getDefiningOp());
}

namespace xilinx::AIE {

ParseResult parseObjectFifoProducerTile(OpAsmParser &parser,
                                        OpAsmParser::UnresolvedOperand &operand,
                                        BDDimLayoutArrayAttr &dimensions) {
  std::vector<BDDimLayoutAttr> emptyDims = {};
  if (parser.parseOperand(operand))
    return failure();
  if (succeeded(parser.parseOptionalKeyword("toStream"))) {
    if (parser.parseCustomAttributeWithFallback<BDDimLayoutArrayAttr>(
            dimensions)) {
      return failure();
    }
  } else {
    dimensions =
        BDDimLayoutArrayAttr::get(parser.getContext(), ArrayRef(emptyDims));
  }
  return success();
}

void printObjectFifoProducerTile(OpAsmPrinter &printer, Operation *op,
                                 Value operand,
                                 BDDimLayoutArrayAttr dimensions) {
  printer << operand;
  if (!dimensions.empty()) {
    printer << " toStream ";
    printer.printStrippedAttrOrType(dimensions);
  }
}

ParseResult parseObjectFifoConsumerTiles(
    OpAsmParser &parser, SmallVectorImpl<OpAsmParser::UnresolvedOperand> &tiles,
    BDDimLayoutArrayArrayAttr &dimensions) {
  // parseCommaSeparatedList doesn't handle the missing case for "none",
  // so we handle it custom here.
  std::vector<BDDimLayoutArrayAttr> tileDims = {};

  auto parseOneOperand = [&]() -> ParseResult {
    if (parser.parseOperand(tiles.emplace_back(), true)) {
      return failure();
    }
    // By default, create empty dimensions array for each consumer; this way,
    // we can be certain to have as many entries in the dimensions array as
    // there are customer
    BDDimLayoutArrayAttr dimAttr =
        BDDimLayoutArrayAttr::get(parser.getContext(), {});

    if (succeeded(parser.parseOptionalKeyword("fromStream"))) {
      // If specified, parse actual data layout transform dimensions
      if (parser.parseCustomAttributeWithFallback<BDDimLayoutArrayAttr>(
              dimAttr)) {
        return failure();
      }
    }
    tileDims.emplace_back(dimAttr);
    return success();
  };

  if (parser.parseCommaSeparatedList(AsmParser::Delimiter::None,
                                     parseOneOperand, " in operand list"))
    return failure();

  dimensions = BDDimLayoutArrayArrayAttr::get(parser.getContext(), tileDims);
  return success();
}

void printObjectFifoConsumerTiles(OpAsmPrinter &printer, Operation *op,
                                  OperandRange tiles,
                                  BDDimLayoutArrayArrayAttr dimsPerTileAttr) {
  size_t tileIdx = 0;
  for (auto tile : tiles) {
    printer << tile;
    if (dimsPerTileAttr && tileIdx < dimsPerTileAttr.size() &&
        dimsPerTileAttr[tileIdx] && !dimsPerTileAttr[tileIdx].empty()) {
      printer << " fromStream ";
      printer.printStrippedAttrOrType(dimsPerTileAttr[tileIdx]);
    }
    if (tileIdx < tiles.size() - 1) {
      printer << ", ";
    }
    tileIdx++;
  }
}

} // namespace xilinx::AIE

//===----------------------------------------------------------------------===//
// ObjectFifoLinkOp
//===----------------------------------------------------------------------===//

LogicalResult ObjectFifoLinkOp::verify() {
  if (isJoin() && isDistribute())
    return emitError("ObjectFifoLinkOp does not support 'join' and "
                     "'distribute' at the same time");

  if (auto sharedTile = getOptionalSharedTile(); !sharedTile)
    return emitError("ObjectFifoLinkOp must have a link point, i.e., a "
                     "shared tile between objectFifos");

  if (isJoin()) {
    if (getFifoIns().size() != getSrcOffsets().size())
      return emitOpError("number of provided src offsets must be equal "
                         "to the number of input objectFifos");

    if (!getDstOffsets().empty())
      return emitOpError("dst offsets should be empty for join");

  } else if (isDistribute()) {
    if (getFifoOuts().size() != getDstOffsets().size())
      return emitOpError("number of provided dst offsets must be equal "
                         "to the number of output objectFifos");

    if (!getSrcOffsets().empty())
      return emitOpError("src offsets should be empty for distribute");

    ObjectFifoCreateOp fifoIn = getInputObjectFifos()[0];
    if (!fifoIn.getDimensionsToStream().empty()) {
      return emitOpError("currently does not support objectFifos with "
                         "dimensionsToStream.");
    }
    for (auto dims : fifoIn.getDimensionsFromStreamPerConsumer()) {
      if (!dims.empty())
        return emitOpError("currently does not support objectFifos with "
                           "dimensionsFromStreamPerConsumer.");
    }
<<<<<<< HEAD
  } else {
    if (!getSrcOffsets().empty() && !getDstOffsets().empty())
      return emitOpError("all offsets should be empty if there is no "
                         "join or distribute");
=======

    auto elemType =
        llvm::cast<AIEObjectFifoType>(fifoIn.getElemType()).getElementType();
    int64_t inputSize = 1;
    for (auto dim : elemType.getShape())
      inputSize *= dim;

    int outputSize = 0;
    for (auto fifoOut : getOutputObjectFifos()) {
      for (auto dims : fifoOut.getDimensionsFromStreamPerConsumer()) {
        if (!dims.empty())
          return emitOpError("currently does not support objectFifos with "
                             "dimensionsFromStreamPerConsumer.");
      }

      auto elemType =
          llvm::cast<AIEObjectFifoType>(fifoOut.getElemType()).getElementType();
      int64_t nextOutputSize = 1;
      for (int64_t dim : elemType.getShape())
        nextOutputSize *= dim;
      outputSize += nextOutputSize;
    }
    if (outputSize != inputSize)
      return emitError("Total size of output objFifos in ObjectFifoLinkOp must "
                       "be equal to size of input objFifo");
>>>>>>> dce83552
  }

  return success();
}

std::optional<Value> ObjectFifoLinkOp::getOptionalSharedTile() {
  if (isJoin()) {
    auto fifoOut = getOutputObjectFifos()[0];
    for (auto fifoIn : getInputObjectFifos())
      if (fifoOut.getProducerTile() != fifoIn.getConsumerTiles()[0])
        return {};
    return {fifoOut.getProducerTile()};
  }

  if (isDistribute()) {
    auto fifoIn = getInputObjectFifos()[0];
    for (auto fifoOut : getOutputObjectFifos())
      if (fifoIn.getConsumerTiles()[0] != fifoOut.getProducerTile())
        return {};
    return {fifoIn.getConsumerTiles()[0]};
  }

  auto fifoIn = getInputObjectFifos();
  if (auto fifoOut = getOutputObjectFifos();
      !fifoIn.empty() && !fifoOut.empty())
    for (auto consumerIn : fifoIn[0].getConsumerTiles())
      if (consumerIn == fifoOut[0].getProducerTile())
        return {fifoOut[0].getProducerTile()};
  return {};
}

std::vector<ObjectFifoCreateOp> ObjectFifoLinkOp::getInputObjectFifos() {
  std::vector<ObjectFifoCreateOp> inputObjFifos;
  Operation *parent = getOperation();
  while ((parent = parent->getParentOp())) {
    if (parent->hasTrait<OpTrait::SymbolTable>()) {
      for (auto sym : getFifoIns()) {
        auto name = dyn_cast<FlatSymbolRefAttr>(sym);
        if (auto *st = SymbolTable::lookupSymbolIn(parent, name);
            isa_and_nonnull<ObjectFifoCreateOp>(st))
          inputObjFifos.push_back(dyn_cast<ObjectFifoCreateOp>(st));
      }
    }
  }
  return inputObjFifos;
}

std::vector<ObjectFifoCreateOp> ObjectFifoLinkOp::getOutputObjectFifos() {
  std::vector<ObjectFifoCreateOp> outputObjFifos;
  Operation *parent = getOperation();
  while ((parent = parent->getParentOp())) {
    if (parent->hasTrait<OpTrait::SymbolTable>()) {
      for (auto sym : getFifoOuts()) {
        auto name = dyn_cast<FlatSymbolRefAttr>(sym);
        if (auto *st = SymbolTable::lookupSymbolIn(parent, name);
            isa_and_nonnull<ObjectFifoCreateOp>(st))
          outputObjFifos.push_back(dyn_cast<ObjectFifoCreateOp>(st));
      }
    }
  }
  return outputObjFifos;
}

std::vector<int> ObjectFifoLinkOp::getJoinTranferLengths() {
  std::vector<int> lengths;
  if (isJoin()) {
    auto fifoOut =
        llvm::cast<AIEObjectFifoType>(getOutputObjectFifos()[0].getElemType());
    auto elemTypeOut = llvm::cast<MemRefType>(fifoOut.getElementType());
    int lenOut = elemTypeOut.getNumElements();
    for (size_t i = 0; i < getFifoIns().size(); i++) {
      int len = 0;
      int offset = *getConstantIntValue(getSrcOffsets()[i]);
      if (i == getFifoIns().size() - 1)
        len = lenOut - *getConstantIntValue(getSrcOffsets()[i]);
      else
        len = *getConstantIntValue(getSrcOffsets()[i + 1]) - offset;
      lengths.push_back(len);
    }
  }
  return lengths;
}

std::vector<int> ObjectFifoLinkOp::getDistributeTranferLengths() {
  std::vector<int> lengths;
  if (isDistribute()) {
    auto fifoIn =
        llvm::cast<AIEObjectFifoType>(getInputObjectFifos()[0].getElemType());
    auto elemTypeIn = llvm::cast<MemRefType>(fifoIn.getElementType());
    int lenIn = elemTypeIn.getNumElements();
    for (size_t i = 0; i < getFifoOuts().size(); i++) {
      int offset = *getConstantIntValue(getDstOffsets()[i]);
      int len = 0;
      if (i == getFifoOuts().size() - 1)
        len = lenIn - *getConstantIntValue(getDstOffsets()[i]);
      else
        len = *getConstantIntValue(getDstOffsets()[i + 1]) - offset;
      lengths.push_back(len);
    }
  }
  return lengths;
}

//===----------------------------------------------------------------------===//
// ObjectFifoRegisterExternalBuffersOp
//===----------------------------------------------------------------------===//

LogicalResult ObjectFifoRegisterExternalBuffersOp::verify() {
  if (!getTileOp().isShimTile())
    return emitOpError("tile is not a shim tile");

  return success();
}

TileOp ObjectFifoRegisterExternalBuffersOp::getTileOp() {
  return cast<TileOp>(getTile().getDefiningOp());
}

ObjectFifoCreateOp ObjectFifoRegisterExternalBuffersOp::getObjectFifo() {
  Operation *parent = getOperation();
  while ((parent = parent->getParentOp())) {
    if (parent->hasTrait<OpTrait::SymbolTable>()) {
      if (auto *st = SymbolTable::lookupSymbolIn(parent, getObjFifoName());
          isa_and_nonnull<ObjectFifoCreateOp>(st))
        return dyn_cast<ObjectFifoCreateOp>(st);
    }
  }
  return {};
}

//===----------------------------------------------------------------------===//
// ObjectFifoAcquireOp
//===----------------------------------------------------------------------===//

LogicalResult ObjectFifoAcquireOp::verify() {
  if (acqNumber() < 1)
    return emitOpError("must acquire at least one element");

  auto parent = getOperation()->getParentOfType<CoreOp>();
  if (parent == nullptr)
    return emitOpError("must be called from inside a CoreOp");

  auto coreTile = parent.getTile();
  auto objFifo = getObjectFifo();
  if (getPort() == ObjectFifoPort::Produce) {
    if (coreTile != objFifo.getProducerTile())
      return parent.emitOpError(
          "producer port of objectFifo accessed by core running "
          "on non-producer tile");
  } else if (getPort() == ObjectFifoPort::Consume) {
    bool found = false;
    for (auto consumerTile : objFifo.getConsumerTiles()) {
      if (coreTile == consumerTile) {
        found = true;
        break;
      }
    }
    if (!found)
      return parent.emitOpError(
          "consumer port of objectFifo accessed by core running "
          "on non-consumer tile");
  }

  auto objFifoElem =
      llvm::cast<AIEObjectFifoType>(getObjectFifo().getElemType())
          .getElementType();
  auto objFifoSubviewElem =
      llvm::cast<AIEObjectFifoSubviewType>(getResult().getType())
          .getElementType();
  if (objFifoElem != objFifoSubviewElem)
    return emitOpError(
        "ObjectFifo element and ObjectFifoSubview element must match.\n");

  return success();
}

ObjectFifoCreateOp ObjectFifoAcquireOp::getObjectFifo() {
  Operation *parent = getOperation();
  while ((parent = parent->getParentOp())) {
    if (parent->hasTrait<OpTrait::SymbolTable>()) {
      if (auto *st = SymbolTable::lookupSymbolIn(parent, getObjFifoName());
          isa_and_nonnull<ObjectFifoCreateOp>(st))
        return dyn_cast<ObjectFifoCreateOp>(st);
    }
  }
  return {};
}

//===----------------------------------------------------------------------===//
// ObjectFifoReleaseOp
//===----------------------------------------------------------------------===//

LogicalResult ObjectFifoReleaseOp::verify() {
  if (relNumber() < 1)
    return emitOpError("must release at least one element");

  auto parent = getOperation()->getParentOfType<CoreOp>();
  if (parent == nullptr)
    return emitOpError("must be called from inside a CoreOp");

  auto coreTile = parent.getTile();
  auto objFifo = getObjectFifo();
  if (getPort() == ObjectFifoPort::Produce) {
    if (coreTile != objFifo.getProducerTile())
      return parent.emitOpError(
          "producer port of objectFifo accessed by core running "
          "on non-producer tile");
  } else if (getPort() == ObjectFifoPort::Consume) {
    bool found = false;
    for (auto consumerTile : objFifo.getConsumerTiles()) {
      if (coreTile == consumerTile) {
        found = true;
        break;
      }
    }
    if (!found)
      return parent.emitOpError(
          "consumer port of objectFifo accessed by core running "
          "on non-consumer tile");
  }

  return success();
}

ObjectFifoCreateOp ObjectFifoReleaseOp::getObjectFifo() {
  Operation *parent = getOperation();
  while ((parent = parent->getParentOp())) {
    if (parent->hasTrait<OpTrait::SymbolTable>()) {
      if (auto *st = SymbolTable::lookupSymbolIn(parent, getObjFifoName());
          isa_and_nonnull<ObjectFifoCreateOp>(st))
        return dyn_cast<ObjectFifoCreateOp>(st);
    }
  }
  return {};
}

//===----------------------------------------------------------------------===//
// ObjectFifoSubviewAccessOp
//===----------------------------------------------------------------------===//

LogicalResult ObjectFifoSubviewAccessOp::verify() {
  if (auto parent = getOperation()->getParentOfType<CoreOp>();
      parent == nullptr)
    return emitOpError("must be called from inside a CoreOp");

  if (auto acqOp = getSubview().getDefiningOp<ObjectFifoAcquireOp>();
      getIndex() >= acqOp.acqNumber())
    return emitOpError("accessed farther than number of acquired elements "
                       "(index out of bounds).");

  return success();
}

//===----------------------------------------------------------------------===//
// ObjectFifoRegisterProcessOp
//===----------------------------------------------------------------------===//

LogicalResult ObjectFifoRegisterProcessOp::verify() {
  if (getProcessLength() < 1)
    return emitOpError("process length must be >= 1");

  if (getAcquirePattern().size() != getReleasePattern().size()) {
    // acquire pattern size = process length (i.e., release pattern will be
    // duplicated by process length times) OR the other way around
    if (getAcquirePattern().size() != getProcessLength() &&
        getProcessLength() != getReleasePattern().size())
      return emitOpError(
          "Acquire and Release patterns must be of equal length, or "
          "longest length of one must be equal to process "
          "length of the other");
  }

  return success();
}

ObjectFifoCreateOp ObjectFifoRegisterProcessOp::getObjectFifo() {
  Operation *parent = getOperation();
  while ((parent = parent->getParentOp())) {
    if (parent->hasTrait<OpTrait::SymbolTable>()) {
      if (auto *st = SymbolTable::lookupSymbolIn(parent, getObjFifoName());
          isa_and_nonnull<ObjectFifoCreateOp>(st))
        return dyn_cast<ObjectFifoCreateOp>(st);
    }
  }
  return {};
}

//===----------------------------------------------------------------------===//
// CascadeFlowOp
//===----------------------------------------------------------------------===//

LogicalResult CascadeFlowOp::verify() {
  TileOp src = getSourceTileOp();
  TileOp dst = getDestTileOp();
  const auto &t = getTargetModel(src);

  if (src.isShimTile() || dst.isShimTile())
    return emitOpError("shimTile row has no cascade stream interface");
  if (t.isMemTile(src.colIndex(), src.rowIndex()) ||
      t.isMemTile(dst.colIndex(), dst.rowIndex()))
    return emitOpError("memTile row has no cascade stream interface");

  if (!t.isSouth(src.getCol(), src.getRow(), dst.getCol(), dst.getRow()) &&
      !t.isWest(src.getCol(), src.getRow(), dst.getCol(), dst.getRow()) &&
      !t.isNorth(src.getCol(), src.getRow(), dst.getCol(), dst.getRow()) &&
      !t.isEast(src.getCol(), src.getRow(), dst.getCol(), dst.getRow())) {
    return emitOpError("tiles must be adjacent");
  }
  return success();
}

TileOp CascadeFlowOp::getSourceTileOp() {
  return cast<TileOp>(getSourceTile().getDefiningOp());
}

TileOp CascadeFlowOp::getDestTileOp() {
  return cast<TileOp>(getDestTile().getDefiningOp());
}

//===----------------------------------------------------------------------===//
// ConfigureCascadeOp
//===----------------------------------------------------------------------===//

LogicalResult ConfigureCascadeOp::verify() {
  const auto &t = getTargetModel(*this);
  TileOp tile = cast<TileOp>(getTile().getDefiningOp());
  CascadeDir inputDir = getInputDir();
  CascadeDir outputDir = getOutputDir();

  if (tile.isShimTile())
    return emitOpError("shimTile row has no cascade stream interface");
  if (t.isMemTile(tile.colIndex(), tile.rowIndex()))
    return emitOpError("memTile row has no cascade stream interface");

  if (t.getTargetArch() == AIEArch::AIE2) {
    if (inputDir == CascadeDir::South || inputDir == CascadeDir::East) {
      return emitOpError("input direction of cascade must be North or West on ")
             << stringifyAIEArch(t.getTargetArch());
    }
    if (outputDir == CascadeDir::North || outputDir == CascadeDir::West) {
      return emitOpError(
                 "output direction of cascade must be South or East on ")
             << stringifyAIEArch(t.getTargetArch());
    }
  } else {
    return emitOpError("cascade not supported in ")
           << stringifyAIEArch(t.getTargetArch());
  }
  return success();
}

//===----------------------------------------------------------------------===//
// PutCascadeOp
//===----------------------------------------------------------------------===//

LogicalResult PutCascadeOp::verify() {
  const auto &targetModel = getTargetModel(*this);
  Type type = getCascadeValue().getType();
  DataLayout dataLayout = DataLayout::closest(*this);
  auto bits = dataLayout.getTypeSizeInBits(type);
  auto archbits = targetModel.getAccumulatorCascadeSize();
  if (bits != archbits)
    return emitOpError("type must match architecture cascade width (")
           << archbits << " bits in "
           << stringifyAIEArch(targetModel.getTargetArch()) << ")";
  return success();
}

//===----------------------------------------------------------------------===//
// GetCascadeOp
//===----------------------------------------------------------------------===//

LogicalResult GetCascadeOp::verify() {
  const auto &targetModel = getTargetModel(*this);
  Type type = getCascadeValue().getType();
  DataLayout dataLayout = DataLayout::closest(*this);
  auto bits = dataLayout.getTypeSizeInBits(type);
  if (targetModel.getTargetArch() == AIEArch::AIE1) {
    if (bits != 384)
      return emitOpError("must be a 384-bit type");
  } else if (targetModel.getTargetArch() == AIEArch::AIE2) {
    if (bits != 512)
      return emitOpError("must be a 512-bit type");
  } else
    return emitOpError("cascade not supported in ")
           << stringifyAIEArch(targetModel.getTargetArch());
  return success();
}

//===----------------------------------------------------------------------===//
// DeviceOp
//===----------------------------------------------------------------------===//

const AIETargetModel &DeviceOp::getTargetModel() {
  return xilinx::AIE::getTargetModel(getDevice());
}

LogicalResult DeviceOp::verify() { return success(); }

//===----------------------------------------------------------------------===//
// TileOp
//===----------------------------------------------------------------------===//

LogicalResult TileOp::verify() {
  const auto &targetModel = getTargetModel(*this);
  int columns = targetModel.columns();
  int rows = targetModel.rows();
  if (colIndex() >= columns)
    return emitOpError("column index (")
           << colIndex()
           << ") must be less than the number of columns in the device ("
           << columns << ")";
  if (rowIndex() >= rows)
    return emitOpError("row index (")
           << rowIndex()
           << ") must be less than the number of rows in the device (" << rows
           << ")";

  auto users = getResult().getUsers();
  bool found = false;
  for (auto *user : users) {
    if (llvm::isa<SwitchboxOp>(*user)) {
      if (found)
        return emitOpError("can only have one switchbox");
      found = true;
    }
  }

  return success();
}

size_t TileOp::getNumSourceConnections(WireBundle bundle) {
  const auto &targetModel = getTargetModel(*this);
  if (bundle == WireBundle::Core || bundle == WireBundle::DMA)
  // Note dest is correct here, since direction is reversed.
  {
    // Note dest is correct here, since direction is reversed.
    if (targetModel.isShimNOCTile(getCol(), getRow()) ||
        targetModel.isShimPLTile(getCol(), getRow()))
      return targetModel.getNumDestShimMuxConnections(getCol(), getRow(),
                                                      bundle);
    return targetModel.getNumDestSwitchboxConnections(getCol(), getRow(),
                                                      bundle);
  }
  return 0;
}

size_t TileOp::getNumDestConnections(WireBundle bundle) {
  const auto &targetModel = getTargetModel(*this);
  if (bundle == WireBundle::Core || bundle == WireBundle::DMA)
  // Note source is correct here, since direction is reversed.
  {
    // Note source is correct here, since direction is reversed.
    if (targetModel.isShimNOCTile(getCol(), getRow()) ||
        targetModel.isShimPLTile(getCol(), getRow()))
      return targetModel.getNumDestShimMuxConnections(getCol(), getRow(),
                                                      bundle);
    return targetModel.getNumSourceSwitchboxConnections(getCol(), getRow(),
                                                        bundle);
  }
  return 0;
}

bool TileOp::isMemTile() {
  const auto &targetModel = getTargetModel(*this);
  return targetModel.isMemTile(getCol(), getRow());
}

bool TileOp::isShimNOCTile() {
  const auto &targetModel = getTargetModel(*this);
  return targetModel.isShimNOCTile(getCol(), getRow());
}

bool TileOp::isShimPLTile() {
  const auto &targetModel = getTargetModel(*this);
  return targetModel.isShimPLTile(getCol(), getRow());
}

bool TileOp::isShimNOCorPLTile() {
  const auto &targetModel = getTargetModel(*this);
  return targetModel.isShimNOCorPLTile(getCol(), getRow());
}

bool isLegalMemtileConnection(const AIETargetModel &targetModel,
                              MasterSetOp masterOp, PacketRulesOp slaveOp) {
  auto srcBundle = slaveOp.sourcePort().bundle;
  auto srcChan = slaveOp.sourcePort().channel;
  auto dstBundle = masterOp.destPort().bundle;
  auto dstChan = masterOp.destPort().channel;
  return targetModel.isLegalMemtileConnection(srcBundle, srcChan, dstBundle,
                                              dstChan);
}

bool isLegalMemtileConnection(const AIETargetModel &targetModel,
                              ConnectOp connectOp) {
  auto srcBundle = connectOp.getSourceBundle();
  auto srcChan = connectOp.getSourceChannel();
  auto dstBundle = connectOp.getDestBundle();
  auto dstChan = connectOp.getDestChannel();
  return targetModel.isLegalMemtileConnection(srcBundle, srcChan, dstBundle,
                                              dstChan);
}

//===----------------------------------------------------------------------===//
// ShimSwitchboxOp
//===----------------------------------------------------------------------===//

LogicalResult ShimSwitchboxOp::verify() {
  Region &body = getConnections();
  DenseSet<Port> destset;
  if (body.empty())
    return emitOpError("should have non-empty body");

  for (auto &ops : body.front()) {
    if (auto connectOp = dyn_cast<ConnectOp>(ops)) {
      Port dest = {connectOp.getDestBundle(), connectOp.destIndex()};
      if (destset.count(dest))
        return connectOp.emitOpError("targets same destination ")
               << stringifyWireBundle(dest.bundle) << ": " << dest.channel
               << " as another connect operation";
      destset.insert(dest);
    } else if (isa<EndOp>(ops)) {
      // continue;
    } else {
      return ops.emitOpError("cannot be contained in a Switchbox op");
    }
  }

  return success();
}

//===----------------------------------------------------------------------===//
// ShimMuxOp
//===----------------------------------------------------------------------===//

LogicalResult ShimMuxOp::verify() {
  Region &body = getConnections();
  DenseSet<Port> destset;
  if (body.empty())
    return emitOpError("should have non-empty body");

  for (auto &ops : body.front()) {
    if (auto connectOp = dyn_cast<ConnectOp>(ops)) {
      Port dest = {connectOp.getDestBundle(), connectOp.destIndex()};
      if (destset.count(dest))
        return connectOp.emitOpError("targets same destination ")
               << stringifyWireBundle(dest.bundle) << ": " << dest.channel
               << " as another connect operation";
      destset.insert(dest);
    } else if (isa<EndOp>(ops)) {
      // continue;
    } else {
      return ops.emitOpError("cannot be contained in a Switchbox op");
    }
  }
  return success();
}

size_t ShimMuxOp::getNumSourceConnections(WireBundle bundle) {
  auto tile = getTileOp();
  const auto &targetModel = getTargetModel(*this);
  return targetModel.getNumSourceShimMuxConnections(tile.getCol(),
                                                    tile.getRow(), bundle);
}

size_t ShimMuxOp::getNumDestConnections(WireBundle bundle) {
  auto tile = getTileOp();
  const auto &targetModel = getTargetModel(*this);
  return targetModel.getNumDestShimMuxConnections(tile.getCol(), tile.getRow(),
                                                  bundle);
}

TileOp ShimMuxOp::getTileOp() {
  return cast<TileOp>(getTile().getDefiningOp());
}

int ShimMuxOp::colIndex() { return getTileOp().colIndex(); }

int ShimMuxOp::rowIndex() { return getTileOp().rowIndex(); }

//===----------------------------------------------------------------------===//
// ShimDMAOp
//===----------------------------------------------------------------------===//

LogicalResult ShimDMAOp::verify() {
  Region &body = getBody();
  DenseSet<DMAChannel> usedChannels;
  std::vector<DMAChannel> inputChannels;
  std::vector<DMAChannel> outputChannels;

  if (getBody().empty())
    return emitOpError("should have non-empty body");

  if (!getTileOp().isShimNOCTile())
    return emitOpError("must be in a ShimTile with a NOC connection");

  if (HasSomeTerminator<DMAStartOp, NextBDOp, EndOp>::verifyTrait(*this)
          .failed())
    return failure();

  for (auto &bodyOp : body.getOps()) {
    // check for duplicate DMA channels within the same ShimDMAOp
    if (auto dmaStart = dyn_cast<DMAStartOp>(bodyOp)) {
      DMAChannel dmaChan = {dmaStart.getChannelDir(),
                            dmaStart.getChannelIndex()};
      if (usedChannels.count(dmaChan))
        return dmaStart.emitOpError()
               << "duplicate DMA channel "
               << stringifyDMAChannelDir(dmaChan.direction) << dmaChan.channel
               << " in MemOp";
      usedChannels.insert(dmaChan);
      // check if number of input and output channels is more than available
      // hardware
      if (dmaChan.direction == DMAChannelDir::S2MM)
        inputChannels.push_back(dmaChan);
      else
        outputChannels.push_back(dmaChan);
    }
  }

  if (inputChannels.size() >
      getTileOp().getNumSourceConnections(WireBundle::DMA))
    return emitOpError("uses more input channels than available on this tile");

  if (outputChannels.size() >
      getTileOp().getNumDestConnections(WireBundle::DMA))
    return emitOpError("uses more output channels than available on this tile");

  return success();
}

TileOp ShimDMAOp::getTileOp() {
  return cast<TileOp>(getTile().getDefiningOp());
}

int ShimDMAOp::colIndex() { return getTileOp().colIndex(); }

int ShimDMAOp::rowIndex() { return getTileOp().rowIndex(); }

LogicalResult PacketRulesOp::verify() {
  if (Region &body = getRules(); body.empty())
    return emitOpError("should have non-empty body");
  return success();
}

LogicalResult PacketFlowOp::verify() {
  Region &body = getPorts();
  if (body.empty())
    return emitOpError("should have non-empty body");

  for (auto &ops : body.front()) {
    if (!isa<PacketSourceOp, PacketDestOp, EndOp>(ops))
      return ops.emitOpError("cannot be contained in a PacketFlow op");
  }

  return success();
}

//===----------------------------------------------------------------------===//
// CoreOp
//===----------------------------------------------------------------------===//

LogicalResult CoreOp::verify() {
  if (getBody().empty())
    return emitOpError("should have non-empty body");
  if (getTileOp().isShimTile())
    return emitOpError("CoreOp cannot be created on shim tile, i.e. row == 0");
  if (getTileOp().isMemTile())
    return emitOpError("CoreOp cannot be created on mem tile");
  return success();
}

int CoreOp::colIndex() { return getTileOp().colIndex(); }

int CoreOp::rowIndex() { return getTileOp().rowIndex(); }

TileOp CoreOp::getTileOp() { return cast<TileOp>(getTile().getDefiningOp()); }

//===----------------------------------------------------------------------===//
// BufferOp
//===----------------------------------------------------------------------===//

int64_t BufferOp::getAllocationSize() {
  auto type = llvm::cast<MemRefType>(getType());
  return type.getNumElements() * type.getElementTypeBitWidth() / 8;
}

TileOp BufferOp::getTileOp() { return cast<TileOp>(getTile().getDefiningOp()); }

LogicalResult BufferOp::verify() {
  if (UsesAreAccessable::verifyTrait(*this).failed())
    return failure();
  return success();
}

// FIXME: make address assignment for buffers explicit and move this function to
// an interface
int32_t xilinx::AIE::getBufferBaseAddress(Operation *bufOp) {
  if (auto buf = dyn_cast<BufferOp>(bufOp)) {
    assert(buf.getAddress().has_value() && "buffer must have address assigned");
    return buf.getAddress().value();
  }
  if (isa_and_nonnull<ExternalBufferOp>(bufOp))
    llvm::report_fatal_error(
        "External buffer addresses are assigned at runtime.");
  llvm::report_fatal_error("unknown buffer type");
}

void xilinx::AIE::collectTiles(DeviceOp &device,
                               DenseMap<TileID, Operation *> &tiles) {
  for (auto tile : device.getOps<TileOp>()) {
    int colIndex = tile.colIndex();
    int rowIndex = tile.rowIndex();
    tiles[{colIndex, rowIndex}] = tile;
  }
}

void xilinx::AIE::collectBuffers(
    DeviceOp &device,
    DenseMap<Operation *, SmallVector<BufferOp, 4>> &buffers) {
  for (BufferOp buffer : device.getOps<BufferOp>()) {
    Operation *tileOp = buffer.getTile().getDefiningOp();
    buffers[tileOp].push_back(buffer);
  }
}

static void printBufferInitialValue(OpAsmPrinter &p, BufferOp op, Type type,
                                    Attribute initialValue) {
  if (op.getInitialValue()) {
    p << "= ";
    p.printAttributeWithoutType(initialValue);
  }
}

static ParseResult parseBufferInitialValue(OpAsmParser &parser, Type &type,
                                           Attribute &initialValue) {
  auto memrefType = llvm::cast<MemRefType>(type);
  if (!memrefType.hasStaticShape())
    return parser.emitError(parser.getNameLoc())
           << "type should be static shaped memref, but got " << type;

  if (parser.parseOptionalEqual())
    return success();

  Type tensorType = mlir::memref::getTensorTypeFromMemRefType(memrefType);
  if (parser.parseAttribute(initialValue, tensorType))
    return failure();
  if (!llvm::isa<ElementsAttr>(initialValue))
    return parser.emitError(parser.getNameLoc())
           << "initial value should be an elements attribute";
  return success();
}

//===----------------------------------------------------------------------===//
// MemOp
//===----------------------------------------------------------------------===//

LogicalResult MemOp::verify() {
  Region &body = getBody();
  DenseSet<DMAChannel> usedChannels;
  std::vector<DMAChannel> inputChannels;
  std::vector<DMAChannel> outputChannels;
  if (body.empty())
    return emitOpError("should have non-empty body");

  if (HasSomeTerminator<DMAStartOp, NextBDOp, EndOp>::verifyTrait(*this)
          .failed())
    return failure();

  for (auto &bodyOp : body.getOps()) {
    // check for duplicate DMA channels within the same MemOp
    if (auto dmaStart = dyn_cast<DMAStartOp>(bodyOp)) {
      DMAChannel dmaChan = {dmaStart.getChannelDir(),
                            dmaStart.getChannelIndex()};
      if (usedChannels.count(dmaChan))
        return dmaStart.emitOpError()
               << "duplicate DMA channel "
               << stringifyDMAChannelDir(dmaChan.direction) << dmaChan.channel
               << " in MemOp";
      usedChannels.insert(dmaChan);
      // check if number of input and output channels is more than available
      // hardware
      if (dmaChan.direction == DMAChannelDir::S2MM)
        inputChannels.push_back(dmaChan);
      else
        outputChannels.push_back(dmaChan);
    }

    if (auto allocOp = dyn_cast<memref::AllocOp>(bodyOp))
      if (!allocOp->getAttr("id"))
        return allocOp.emitOpError()
               << "allocOp in MemOp region should have an id attribute";
  }

  if (inputChannels.size() >
      getTileOp().getNumSourceConnections(WireBundle::DMA))
    return emitOpError("uses more input channels than available on this tile");

  if (outputChannels.size() >
      getTileOp().getNumDestConnections(WireBundle::DMA))
    return emitOpError("uses more output channels than available on this tile");

  return success();
}

TileOp MemOp::getTileOp() { return cast<TileOp>(getTile().getDefiningOp()); }

int MemOp::colIndex() { return getTileOp().colIndex(); }

int MemOp::rowIndex() { return getTileOp().rowIndex(); }

/// Returns the region on the current operation that is callable. This may
/// return nullptr in the case of an external callable object, e.g. an external
/// function.
Region *MemOp::getCallableRegion() { return &getBody(); }

//===----------------------------------------------------------------------===//
// MemTileDMAOp
//===----------------------------------------------------------------------===//

LogicalResult MemTileDMAOp::verify() {
  std::vector<DMAChannel> inputChannels;
  std::vector<DMAChannel> outputChannels;

  assert(getOperation()->getNumRegions() == 1 &&
         "MemTileDMAOp has zero region!");
  assert(!getBody().empty() && "MemTileDMAOp should have non-empty body");

  if (HasSomeTerminator<DMAStartOp, NextBDOp, EndOp>::verifyTrait(*this)
          .failed())
    return failure();

  for (auto &bodyOp : getBody().getOps()) {
    if (auto allocOp = dyn_cast<memref::AllocOp>(bodyOp)) {
      if (!allocOp->getAttr("id"))
        return allocOp.emitOpError()
               << "allocOp in MemTileDMAOp region should have an id attribute";
    }
    if (auto startOp = dyn_cast<DMAStartOp>(bodyOp)) {
      // check if number of input and output channels is more than available
      // hardware
      DMAChannel dmaChan = {startOp.getChannelDir(), startOp.getChannelIndex()};
      if (dmaChan.direction == DMAChannelDir::S2MM)
        inputChannels.push_back(dmaChan);
      else
        outputChannels.push_back(dmaChan);

      if (startOp.getChannelIndex() > 3) {
        // Channels 4 and 5 in a memtile are restricted to only access local
        // buffers and locks.

        // TODO: Move this code to the dialect
        // Set of blocks found to be reachable within a given region.
        llvm::SmallSet<Block *, 16> reachable;
        SmallVector<Block *, 16> worklist;
        Block *firstBD = startOp.getSuccessor(0);
        reachable.insert(firstBD);
        worklist.push_back(firstBD);
        while (!worklist.empty()) {
          Block *block = worklist.pop_back_val();
          if (block->empty())
            continue;
          auto successors = block->getTerminator()->getSuccessors();
          for (auto *i : successors) {
            if (!reachable.contains(i)) {
              reachable.insert(i);
              worklist.push_back(i);
            }
          }
        }
        for (Block *b : reachable) {
          for (DMABDOp bd : b->getOps<DMABDOp>()) {
            if (auto bufferOp = bd.getBufferOp();
                bufferOp.getTileOp().colIndex() != colIndex() ||
                bufferOp.getTileOp().rowIndex() != rowIndex()) {
              InFlightDiagnostic err =
                  bd.emitOpError()
                  << "is reachable from DMA channel "
                  << startOp.getChannelIndex()
                  << " and attempts to access a non-local buffer\n";
              err.attachNote(startOp->getLoc()) << "channel";
              err.attachNote(bufferOp->getLoc()) << "buffer";
              return err;
            }
          }
          for (auto useLock : b->getOps<UseLockOp>()) {
            if (auto lockOp = useLock.getLockOp();
                lockOp.getTileOp().colIndex() != colIndex() ||
                lockOp.getTileOp().rowIndex() != rowIndex()) {
              InFlightDiagnostic err =
                  useLock.emitOpError()
                  << "is reachable from DMA channel "
                  << startOp.getChannelIndex()
                  << " and attempts to access a non-local lock\n";
              err.attachNote(startOp->getLoc()) << "channel";
              err.attachNote(lockOp->getLoc()) << "lock";
              return err;
            }
          }
        }
      }
    }
  }

  if (inputChannels.size() >
      getTileOp().getNumSourceConnections(WireBundle::DMA))
    return emitOpError("uses more input channels than available on this tile");

  if (outputChannels.size() >
      getTileOp().getNumDestConnections(WireBundle::DMA))
    return emitOpError("uses more output channels than available on this tile");

  return success();
}

//===----------------------------------------------------------------------===//
// DMAOp
//===----------------------------------------------------------------------===//

LogicalResult DMAOp::verify() {
  auto *parentOp = getOperation()->getParentOp();
  if (parentOp->getRegion(0).getBlocks().size() > 1)
    return emitOpError("DMAOp can only appear in single block region");
  if (!parentOp->getRegion(0).getOps<DMAStartOp>().empty())
    return emitOpError("DMAOp is not compatible with DMAStart ops");
  auto bdRegions = getBds();
  for (auto &bdRegion : bdRegions) {
    if (!bdRegion.hasOneBlock())
      return emitOpError("DMAOp regions must have only one block");
    auto bds = llvm::to_vector_of<DMABDOp>(bdRegion.front().getOps<DMABDOp>());
    if (bds.size() != 1)
      return emitOpError("DMAOp regions/blocks must have exactly one DMABDOp");
    auto useLocks =
        llvm::to_vector_of<UseLockOp>(bdRegion.front().getOps<UseLockOp>());
    if (useLocks.size() != 2)
      return emitOpError(
          "DMAOp regions/blocks must have exactly two UseLock ops");
  }
  return success();
}

//===----------------------------------------------------------------------===//
// DMABDOp
//===----------------------------------------------------------------------===//

BufferOp DMABDOp::getBufferOp() {
  return cast<BufferOp>(getBuffer().getDefiningOp());
}

LogicalResult DMABDOp::verify() {
  if (!isa<BufferOp, ExternalBufferOp>(getBuffer().getDefiningOp()))
    return emitOpError(
        "BDs only support BufferOp or ExternalBufferOp operands.");

  if (getLenInBytes() % 4)
    return emitOpError("transfer length must be multiple of 4 (i.e., represent "
                       "4 byte aligned address)");

  TileID parentTileId = getParentTileElement(getOperation()).getTileID();

  if (getOperation()->getParentOfType<MemOp>() &&
      (getBufferOp().getTileOp().colIndex() != parentTileId.col ||
       getBufferOp().getTileOp().rowIndex() != parentTileId.row))
    return emitOpError(
        "Core tile DMAs can only access a buffer in the same tile.");

  const AIETargetModel &targetModel = getTargetModel(getOperation());

  uint32_t maxBds = targetModel.getNumBDs(parentTileId.col, parentTileId.row);
  if (std::optional<int32_t> bdId = getBdId();
      bdId.has_value() && static_cast<uint32_t>(*bdId) >= maxBds)
    return emitOpError("bdId attribute exceeds max: ") << maxBds - 1;
  if (std::optional<int32_t> nextBdId = getNextBdId();
      nextBdId.has_value() && static_cast<uint32_t>(*nextBdId) >= maxBds)
    return emitOpError("nextBdId attribute exceeds max: ") << maxBds - 1;
  if (auto dims = getDimensions(); dims.has_value()) {
    size_t maxNDims = 3;
    if (isa_and_nonnull<MemTileDMAOp>(getOperation()->getParentOp()))
      maxNDims = 4;
    if (dims->size() > maxNDims)
      return emitOpError() << "Cannot give more than "
                           << std::to_string(maxNDims)
                           << " dimensions for step sizes and wraps in this "
                              " tile (got "
                           << std::to_string(dims->size()) << " dimensions).";

    MemRefType buffer = getBuffer().getType();
    int64_t maxIdx = 0;
    for (BDDimLayoutAttr dim : *dims) {
      maxIdx += dim.getStride() * (dim.getSize() - 1);
      if (0 == dim.getStride())
        return emitOpError()
               << "Invalid step size; must be a positive integer.";
      if (dim.getStride() > buffer.getNumElements())
        return emitOpError()
               << "Step size " << std::to_string(dim.getStride()) << " "
               << "exceeds memref size "
               << std::to_string(buffer.getNumElements());
      if (dim.getSize() >= (1UL << 9) + 1)
        return emitOpError() << "Size may not exceed 1023.";
      if (dim.getStride() >= (1UL << 19))
        return emitOpError() << "Stride may not exceed " << (1 << 20);
    }

    if (buffer.getNumElements() <= maxIdx)
      return emitOpError() << "Specified stride(s) and size(s) result in out "
                              "of bounds access in buffer, for index "
                           << std::to_string(maxIdx) << " in memref of length "
                           << std::to_string(buffer.getNumElements()) << ".";

    // Since streams read 32b words, there's no way to read eg 16b with stride
    // of 2 (ie lower halfs of each 32b). So force it to be 1 (and then in
    // CDODirect/XAIEV2 scale the size by 4/getBufferElementTypeWidthInBytes).
    if (getBufferElementTypeWidthInBytes() < 4 && dims->back().getStride() != 1)
      return emitOpError(
          "For <32b width datatypes, inner-most dim stride must be 1");
  }
  if (targetModel.isMemTile(parentTileId.col, parentTileId.row) ||
      targetModel.isCoreTile(parentTileId.col, parentTileId.row)) {
    if (auto baseAddr = getBufferOp().getAddress(); baseAddr.has_value()) {
      int offsetInBytes = *baseAddr + getOffsetInBytes();
      if (offsetInBytes % 4)
        return emitOpError(
                   "bd address must be 4 byte (32b) aligned; got base+offset: ")
               << offsetInBytes << " (bytes)";
    }
  }

  if (!getLen() && !getBuffer().getType().hasStaticShape())
    return emitOpError() << "buffer with dynamic shape requires static length.";

  return success();
}

TileOp MemTileDMAOp::getTileOp() {
  return cast<TileOp>(getTile().getDefiningOp());
}

int MemTileDMAOp::colIndex() { return getTileOp().colIndex(); }

int MemTileDMAOp::rowIndex() { return getTileOp().rowIndex(); }

/// Returns the region on the current operation that is callable. This may
/// return nullptr in the case of an external callable object, e.g. an external
/// function.
Region *MemTileDMAOp::getCallableRegion() { return &getBody(); }

//===----------------------------------------------------------------------===//
// SwitchboxOp
//===----------------------------------------------------------------------===//

LogicalResult SwitchboxOp::verify() {
  Region &body = getConnections();
  DenseSet<Port> sourceset;
  DenseSet<Port> destset;
  auto tile = getTileOp();
  const auto &targetModel = getTargetModel(tile);
  if (body.empty())
    return emitOpError("should have non-empty body");
  for (auto &ops : body.front()) {
    // Would be simpler if this could be templatized.
    auto checkBound = [&ops](StringRef dir, WireBundle bundle, int index,
                             int bound) -> LogicalResult {
      if (index >= bound) {
        if (bound > 0)
          return ops.emitOpError("index ")
                 << index << " for " << dir << " bundle "
                 << stringifyWireBundle(bundle) << " must be less than "
                 << bound;
        return ops.emitOpError()
               << dir << " bundle " << stringifyWireBundle(bundle)
               << " not supported; index: " << index << ", bound: " << bound;
      }
      return success();
    };

    if (auto connectOp = dyn_cast<ConnectOp>(ops)) {
      Port source = {connectOp.getSourceBundle(), connectOp.sourceIndex()};
      sourceset.insert(source);

      Port dest = {connectOp.getDestBundle(), connectOp.destIndex()};
      if (destset.count(dest)) {
        return connectOp.emitOpError()
               << "; connecting " << to_string(source) << " to "
               << to_string(dest) << " on "
               << to_string(this->getTileOp().getTileID())
               << " targets same dst as another connect op; existing "
                  "destinations: "
               << llvm::join(llvm::map_range(
                                 destset, [](auto &p) { return to_string(p); }),
                             ", ");
      }
      destset.insert(dest);

      if (connectOp.sourceIndex() < 0)
        return connectOp.emitOpError("source index cannot be less than zero");

      if (checkBound("source", connectOp.getSourceBundle(),
                     connectOp.sourceIndex(),
                     getNumSourceConnections(connectOp.getSourceBundle()))
              .failed())
        return failure();

      if (connectOp.destIndex() < 0)
        return connectOp.emitOpError("dest index cannot be less than zero");

      if (checkBound("dest", connectOp.getDestBundle(), connectOp.destIndex(),
                     getNumDestConnections(connectOp.getDestBundle()))
              .failed())
        return failure();

      // Memtile stream switch connection constraints
      if (tile.isMemTile() && !isLegalMemtileConnection(targetModel, connectOp))
        return connectOp.emitOpError(
            "illegal memtile stream switch connection");

      // Trace stream switch connection constraints
      if (connectOp.getDestBundle() == WireBundle::Trace)
        return connectOp.emitOpError("Trace port cannot be a destination");

      if (connectOp.getSourceBundle() == WireBundle::Trace &&
          !targetModel.isValidTraceMaster(tile.getCol(), tile.getRow(),
                                          connectOp.getDestBundle(),
                                          connectOp.getDestChannel()))
        return connectOp.emitOpError("illegal Trace destination");

    } else if (auto connectOp = dyn_cast<MasterSetOp>(ops)) {
      Port dest = {connectOp.getDestBundle(), connectOp.destIndex()};
      if (destset.count(dest))
        return connectOp.emitOpError("targets same destination ")
               << stringifyWireBundle(dest.bundle) << ": " << dest.channel
               << " as another connect or masterset operation";
      destset.insert(dest);

      if (connectOp.destIndex() < 0)
        return connectOp.emitOpError("dest index cannot be less than zero");

      if (checkBound("dest", connectOp.getDestBundle(), connectOp.destIndex(),
                     getNumDestConnections(connectOp.getDestBundle()))
              .failed())
        return failure();

      int arbiter = -1;
      for (auto val : connectOp.getAmsels()) {
        auto amsel = dyn_cast<AMSelOp>(val.getDefiningOp());
        if (arbiter != -1 && arbiter != amsel.arbiterIndex())
          return connectOp.emitOpError(
              "a master port can only be tied to one arbiter");
        arbiter = amsel.arbiterIndex();
      }
    } else if (auto connectOp = dyn_cast<PacketRulesOp>(ops)) {
      Port source = {connectOp.getSourceBundle(), connectOp.sourceIndex()};
      if (sourceset.count(source))
        return connectOp.emitOpError("packet switched source ")
               << stringifyWireBundle(source.bundle) << source.channel
               << " cannot match another connect or masterset operation";
      sourceset.insert(source);

    } else if (auto amselOp = dyn_cast<AMSelOp>(ops)) {
      std::vector<MasterSetOp> mstrs;
      std::vector<PacketRulesOp> slvs;
      for (auto *user : amselOp.getResult().getUsers()) {
        if (auto s = dyn_cast<PacketRuleOp>(user)) {
          auto pktRules = dyn_cast<PacketRulesOp>(s->getParentOp());
          slvs.push_back(pktRules);
        } else if (auto m = dyn_cast<MasterSetOp>(user))
          mstrs.push_back(m);
      }
      for (auto m : mstrs) {
        // Trace stream switch connection constraints
        if (m.destPort().bundle == WireBundle::Trace)
          return connectOp.emitOpError("Trace port cannot be a destination");
        for (auto s : slvs) {
          if (s.sourcePort().bundle == WireBundle::Trace &&
              !targetModel.isValidTraceMaster(tile.getCol(), tile.getRow(),
                                              m.destPort().bundle,
                                              m.destPort().channel))
            return amselOp.emitOpError("illegal Trace destination");

          // Memtile stream switch connection constraints
          if (tile.isMemTile() && !isLegalMemtileConnection(targetModel, m, s))
            return amselOp->emitOpError(
                "illegal memtile stream switch connection");
        }
      }
    } else if (isa<EndOp>(ops)) {
      // continue;
    } else {
      return ops.emitOpError("cannot be contained in a Switchbox op");
    }
  }

  return success();
}

TileOp SwitchboxOp::getTileOp() {
  return cast<TileOp>(getTile().getDefiningOp());
}

int SwitchboxOp::colIndex() { return getTileOp().colIndex(); }

int SwitchboxOp::rowIndex() { return getTileOp().rowIndex(); }

template <typename... ParentOpTypes>
struct HasSomeParent {
  static LogicalResult verifyTrait(Operation *op) {
    Operation *operation = op->getParentOp();
    while (operation) {
      if (llvm::isa_and_nonnull<ParentOpTypes...>(operation))
        return success();
      operation = operation->getParentOp();
    }
    return failure();
  }
};

TileOp LockOp::getTileOp() { return cast<TileOp>(getTile().getDefiningOp()); }

int LockOp::colIndex() { return getTileOp().colIndex(); }

int LockOp::rowIndex() { return getTileOp().rowIndex(); }

LogicalResult LockOp::verify() {
  if (auto result = UsesAreAccessable::verifyTrait(*this); result.failed())
    return result;

  if (getLockID().has_value()) {
    const auto &targetModel = getTargetModel(getTileOp());
    auto tileOp = getTileOp();
    if (int numLocks =
            targetModel.getNumLocks(tileOp.getCol(), tileOp.getRow());
        getLockID().value() >= numLocks)
      return emitOpError("lock assigned invalid id (maximum is ")
             << numLocks - 1 << ")";
  }

  return success();
}

struct UsesOneLockInDMABlock {
  static LogicalResult verifyTrait(Operation *op) {
    auto *block = op->getBlock();
    int lockID = -1;
    for (auto op : block->getOps<UseLockOp>()) {
      if (auto lock = dyn_cast<LockOp>(op.getLock().getDefiningOp());
          lock.getLockID().has_value()) {
        if (lockID != -1 && lockID != lock.getLockIDValue())
          return failure();
        lockID = lock.getLockIDValue();
      }
    }
    return success();
  }
};

struct AcquireReleaseOneStateInDMABlock {
  static LogicalResult verifyTrait(Operation *op) {
    auto *block = op->getBlock();
    int acqValue = -1, relValue = -1;
    for (auto op : block->getOps<UseLockOp>()) {
      if (op.acquire() || op.acquireGE()) {
        if (acqValue != -1 && acqValue != op.getLockValue()) {
          return failure();
        }
        acqValue = op.getLockValue();
      } else if (op.release()) {
        if (relValue != -1 && relValue != op.getLockValue()) {
          return failure();
        }
        relValue = op.getLockValue();
      }
    }
    return success();
  }
};

struct AccessesLocalLocks {
  static LogicalResult verifyTrait(Operation *op) {
    if (auto memOp = op->getParentOfType<MemOp>()) {
      auto useLock = dyn_cast<UseLockOp>(op);
      if (auto lock = useLock.getLockOp();
          lock.getTileOp().colIndex() != memOp.colIndex() ||
          lock.getTileOp().rowIndex() != memOp.rowIndex())
        return failure();
    }
    return success();
  }
};

LogicalResult UseLockOp::verify() {
  // AIE.useLock cannot be used at the top level
  if (llvm::isa_and_nonnull<DeviceOp, ModuleOp>((*this)->getParentOp()))
    return (*this)->emitOpError("must be used in a core or memory operation.");

  const auto &targetModel = getTargetModel(*this);
  if (targetModel.getTargetArch() == AIEArch::AIE1 && acquireGE())
    return (*this)->emitOpError(
        "AcquireGreaterEqual is not supported in AIE1.");

  // Otherwise, AIE.useLock should be inside MemOp, MemTileDMAOp, or ShimDMAOp,
  if (HasSomeParent<MemOp, MemTileDMAOp, ShimDMAOp>::verifyTrait(*this)
          .succeeded()) {
    if (!(*this)->getBlock())
      return (*this)->emitOpError("is not in a block.");

    if (targetModel.getTargetArch() == AIEArch::AIE1 &&
        UsesOneLockInDMABlock::verifyTrait(*this).failed())
      return (*this)->emitOpError(
          "used in a DMA block that have multiple locks.");

    if (AcquireReleaseOneStateInDMABlock::verifyTrait(*this).failed())
      return (*this)->emitOpError(
          "acquires/releases the lock in a DMA block from/to multiple states.");

    if (HasSomeParent<MemOp>::verifyTrait(*this).succeeded() &&
        AccessesLocalLocks::verifyTrait(*this).failed())
      return (*this)->emitOpError("can only access a lock in the same tile");
    return success();

    // Or it can be in a CoreOp, or some FuncOp called from a CoreOp
  }
  if (HasSomeParent<CoreOp, func::FuncOp>::verifyTrait(*this).succeeded()) {
    return success();
  }
  return (*this)->emitOpError()
         << "expects some parent op to be one of "
         << "AIE::device, AIE::core, func::func, AIE::mem, or AIE::shimDMA";
}

#include "aie/Dialect/AIE/IR/AIEEnums.cpp.inc"
#include "aie/Dialect/AIE/IR/AIEInterfaces.cpp.inc"

#define GET_OP_CLASSES
#include "aie/Dialect/AIE/IR/AIEOps.cpp.inc"

namespace xilinx::AIE {

size_t SwitchboxOp::getNumSourceConnections(WireBundle bundle) {
  auto tile = getTileOp();
  const auto &targetModel = getTargetModel(*this);
  return targetModel.getNumSourceSwitchboxConnections(tile.getCol(),
                                                      tile.getRow(), bundle);
}

size_t SwitchboxOp::getNumDestConnections(WireBundle bundle) {
  auto tile = getTileOp();
  const auto &targetModel = getTargetModel(*this);
  return targetModel.getNumDestSwitchboxConnections(tile.getCol(),
                                                    tile.getRow(), bundle);
}

WireBundle getConnectingBundle(WireBundle dir) {
  switch (dir) {
  case WireBundle::North:
    return WireBundle::South;
  case WireBundle::South:
    return WireBundle::North;
  case WireBundle::East:
    return WireBundle::West;
  case WireBundle::West:
    return WireBundle::East;
  default:
    return dir;
  }
}

} // namespace xilinx::AIE

// Include implementations for custom attributes
#define GET_ATTRDEF_CLASSES
#include "aie/Dialect/AIE/IR/AIEAttrs.cpp.inc"<|MERGE_RESOLUTION|>--- conflicted
+++ resolved
@@ -610,38 +610,10 @@
         return emitOpError("currently does not support objectFifos with "
                            "dimensionsFromStreamPerConsumer.");
     }
-<<<<<<< HEAD
   } else {
     if (!getSrcOffsets().empty() && !getDstOffsets().empty())
       return emitOpError("all offsets should be empty if there is no "
                          "join or distribute");
-=======
-
-    auto elemType =
-        llvm::cast<AIEObjectFifoType>(fifoIn.getElemType()).getElementType();
-    int64_t inputSize = 1;
-    for (auto dim : elemType.getShape())
-      inputSize *= dim;
-
-    int outputSize = 0;
-    for (auto fifoOut : getOutputObjectFifos()) {
-      for (auto dims : fifoOut.getDimensionsFromStreamPerConsumer()) {
-        if (!dims.empty())
-          return emitOpError("currently does not support objectFifos with "
-                             "dimensionsFromStreamPerConsumer.");
-      }
-
-      auto elemType =
-          llvm::cast<AIEObjectFifoType>(fifoOut.getElemType()).getElementType();
-      int64_t nextOutputSize = 1;
-      for (int64_t dim : elemType.getShape())
-        nextOutputSize *= dim;
-      outputSize += nextOutputSize;
-    }
-    if (outputSize != inputSize)
-      return emitError("Total size of output objFifos in ObjectFifoLinkOp must "
-                       "be equal to size of input objFifo");
->>>>>>> dce83552
   }
 
   return success();
