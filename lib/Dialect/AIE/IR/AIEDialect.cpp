//===- AIEDialect.cpp -------------------------------------------*- C++ -*-===//
//
// This file is licensed under the Apache License v2.0 with LLVM Exceptions.
// See https://llvm.org/LICENSE.txt for license information.
// SPDX-License-Identifier: Apache-2.0 WITH LLVM-exception
//
// (c) Copyright 2019 Xilinx Inc.
//
//===----------------------------------------------------------------------===//

#include "aie/Dialect/AIE/IR/AIEDialect.h"

#include "mlir/Dialect/Func/IR/FuncOps.h"
#include "mlir/Dialect/MemRef/IR/MemRef.h"
#include "mlir/IR/DialectImplementation.h"
#include "mlir/IR/OpDefinition.h"
#include "mlir/Interfaces/FoldInterfaces.h"
#include "mlir/Transforms/InliningUtils.h"

#include "llvm/ADT/DenseSet.h"
#include "llvm/ADT/SmallSet.h"
#include "llvm/ADT/TypeSwitch.h"

using namespace mlir;
using namespace xilinx::AIE;

// Add TableGen'erated dialect definitions (including constructor)
// We implement the initialize() function further below
#include "aie/Dialect/AIE/IR/AIEDialect.cpp.inc"

namespace {

struct AIEInlinerInterface : DialectInlinerInterface {
  using DialectInlinerInterface::DialectInlinerInterface;
  // We don't have any special restrictions on what can be inlined into
  // destination regions. Always allow it.
  bool isLegalToInline(Region *dest, Region *src, bool wouldBeCloned,
                       IRMapping &valueMapping) const final override {
    return true;
  }

  // Operations in aie dialect are always legal to inline since they are
  // pure.
  bool isLegalToInline(Operation *op, Region *, bool wouldBeCloned,
                       IRMapping &) const final override {
    return true;
  }

  // Handle the given inlined terminator by replacing it with a new operation
  // as necessary. Required when the inlined region has more than one block.
  void handleTerminator(Operation *op, Block *newDest) const final override {}

  // Handle the given inlined terminator by replacing it with a new operation
  // as necessary. Required when the region has only one block.
  void handleTerminator(Operation *op,
                        ValueRange valuesToRepl) const final override {}
};

struct AIEDialectFoldInterface : DialectFoldInterface {
  using DialectFoldInterface::DialectFoldInterface;

  /// Registered hook to check if the given region, which is attached to an
  /// operation that is *not* isolated from above, should be used when
  /// materializing constants.
  bool shouldMaterializeInto(Region *region) const final override {
    // If this is an AIE::CoreOp region, then insert into it.
    return isa<CoreOp>(region->getParentOp());
  }
};

} // end anonymous namespace

namespace xilinx::AIE {

LogicalResult myVerifyOffsetSizeAndStrideOp(OffsetSizeAndStrideOpInterface op) {
  std::array<unsigned, 3> maxRanks = op.getArrayAttrMaxRanks();
  if (!(op.getMixedOffsets().size() == 1 && maxRanks[0] == 1) && // NOLINT
      op.getMixedOffsets().size() != op.getMixedSizes().size())
    return op->emitError(
               "expected mixed offsets rank to match mixed sizes rank (")
           << op.getMixedOffsets().size() << " vs " << op.getMixedSizes().size()
           << ") so the rank of the result type is well-formed.";
  if (failed(verifyListOfOperandsOrIntegers(
          op, "offset", maxRanks[0], op.getStaticOffsets(), op.getOffsets())))
    return failure();
  if (failed(verifyListOfOperandsOrIntegers(
          op, "size", maxRanks[1], op.getStaticSizes(), op.getSizes())))
    return failure();
  if (failed(verifyListOfOperandsOrIntegers(
          op, "stride", maxRanks[2], op.getStaticStrides(), op.getStrides())))
    return failure();
  for (int64_t offset : op.getStaticOffsets())
    if (offset < 0 && !ShapedType::isDynamic(offset))
      return op->emitError("expected offsets to be non-negative, but got ")
             << offset;
  for (int64_t size : op.getStaticSizes())
    if (size < 0 && !ShapedType::isDynamic(size))
      return op->emitError("expected sizes to be non-negative, but got ")
             << size;

  return success();
}

static VC1902TargetModel VC1902model;
static VE2302TargetModel VE2302model;
static VE2802TargetModel VE2802model;
static NPUTargetModel NPUmodel;
static VirtualizedNPUTargetModel NPUmodel1col(1);
static VirtualizedNPUTargetModel NPUmodel2col(2);
static VirtualizedNPUTargetModel NPUmodel3col(3);
static VirtualizedNPUTargetModel NPUmodel4col(4);

const AIETargetModel &getTargetModel(Operation *op) {
  if (auto t = dyn_cast<AIETarget>(op))
    return t.getTargetModel();
  if (auto t = op->getParentOfType<AIETarget>())
    return t.getTargetModel();

  // For backward compatibility, return a basic device model compatible with
  // the VCK190
  return VC1902model;
}

const AIETargetModel &getTargetModel(AIEDevice device) {
  switch (device) {
  case AIEDevice::xcvc1902:
    return VC1902model;
  case AIEDevice::xcve2302:
    return VE2302model;
  case AIEDevice::xcve2802:
    return VE2802model;
  case AIEDevice::npu1:
    return NPUmodel;
  case AIEDevice::npu1_1col:
    return NPUmodel1col;
  case AIEDevice::npu1_2col:
    return NPUmodel2col;
  case AIEDevice::npu1_3col:
    return NPUmodel3col;
  case AIEDevice::npu1_4col:
    return NPUmodel4col;
  }
  return VC1902model;
}

// Walk the operation hierarchy until we find a containing TileElement.
// If no parent is a TileElement, then return null.
static TileElement getParentTileElement(Operation *op) {
  auto *parent = op->getParentOp();
  while (!llvm::isa_and_nonnull<DeviceOp, ModuleOp>(parent)) {
    if (auto element = llvm::dyn_cast<TileElement>(parent))
      return element;
    parent = parent->getParentOp();
  }
  return llvm::dyn_cast<TileElement>(parent);
}

struct UsesAreAccessable {
  static LogicalResult verifyTrait(Operation *op) {
    auto thisElement = cast<TileElement>(op);
    auto thisID = thisElement.getTileID();
    auto users = op->getResult(0).getUsers();
    const auto &targetModel = getTargetModel(op);
    for (auto *user : users) {
      // AIE.useLock may be used in a device to set the lock's default value
      // Allow in a toplevel module for backward compatibility
      if (llvm::isa_and_nonnull<DeviceOp, ModuleOp>(user->getParentOp()))
        return success();
      if (auto element = getParentTileElement(user)) {

        auto tileID = element.getTileID();
        if (!targetModel.isLegalMemAffinity(tileID.col, tileID.row, thisID.col,
                                            thisID.row))
          return (op->emitOpError("in Column ")
                  << thisID.col << " and Row " << thisID.row
                  << " is accessed from an unreachable tile in Column "
                  << tileID.col << " and Row " << tileID.row)
                     .attachNote(user->getLoc())
                 << "user";
      } else {
        // This should probably be caught elsewhere as well.
        return op->emitOpError("is accessed outside of a tile")
                   .attachNote(user->getLoc())
               << "user";
      }
    }
    return success();
  }
};

namespace detail {
/// This class represents the internal storage of the AIE `ObjectFifoType`.
struct AIEObjectFifoTypeStorage : TypeStorage {
  /// The `KeyTy` is a required type that provides an interface for the storage
  /// instance. This type will be used when uniquing an instance of the type
  /// storage.
  using KeyTy = MemRefType;

  /// A constructor for the objectFifo type storage instance.
  AIEObjectFifoTypeStorage(MemRefType elementType) : elementType(elementType) {}

  /// Define the comparison function for the key type with the current storage
  /// instance. This is used when constructing a new instance to ensure that we
  /// haven't already uniqued an instance of the given key.
  bool operator==(const KeyTy &key) const { return key == KeyTy(elementType); }

  /// Define a construction method for creating a new instance of this storage.
  /// This method takes an instance of a storage allocator, and an instance of a
  /// `KeyTy`.
  static AIEObjectFifoTypeStorage *construct(TypeStorageAllocator &allocator,
                                             const KeyTy &key) {
    // Allocate the storage instance and construct it.
    return new (allocator.allocate<AIEObjectFifoTypeStorage>())
        AIEObjectFifoTypeStorage(key);
  }

  MemRefType elementType;
};
} // namespace detail

AIEObjectFifoType AIEObjectFifoType::get(MemRefType elementType) {
  // Call into a helper 'get' method in 'TypeBase' to get an uniqued instance
  // of this type.
  MLIRContext *ctx = elementType.getContext();
  return Base::get(ctx, elementType);
}

LogicalResult
AIEObjectFifoType::verify(function_ref<InFlightDiagnostic()> emitError,
                          MemRefType elementType) {
  return success();
}

mlir::MemRefType AIEObjectFifoType::getElementType() {
  // 'getImpl' returns a pointer to the internal storage instance.
  return getImpl()->elementType;
}

namespace detail {
/// This class represents the internal storage of the AIE
/// `ObjectFifoSubviewType`.
struct AIEObjectFifoSubviewTypeStorage : TypeStorage {
  /// The `KeyTy` is a required type that provides an interface for the storage
  /// instance. This type will be used when uniquing an instance of the type
  /// storage.
  using KeyTy = MemRefType;

  /// A constructor for the subview type storage instance.
  AIEObjectFifoSubviewTypeStorage(MemRefType elementType)
      : elementType(elementType) {}

  /// Define the comparison function for the key type with the current storage
  /// instance. This is used when constructing a new instance to ensure that we
  /// haven't already uniqued an instance of the given key.
  bool operator==(const KeyTy &key) const { return key == elementType; }

  /// Define a construction method for creating a new instance of this storage.
  /// This method takes an instance of a storage allocator, and an instance of a
  /// `KeyTy`.
  static AIEObjectFifoSubviewTypeStorage *
  construct(TypeStorageAllocator &allocator, const KeyTy &key) {
    // Allocate the storage instance and construct it.
    return new (allocator.allocate<AIEObjectFifoSubviewTypeStorage>())
        AIEObjectFifoSubviewTypeStorage(key);
  }

  MemRefType elementType;
};
} // namespace detail

AIEObjectFifoSubviewType AIEObjectFifoSubviewType::get(MemRefType elementType) {
  // Call into a helper 'get' method in 'TypeBase' to get a uniqued instance
  // of this type.
  MLIRContext *ctx = elementType.getContext();
  return Base::get(ctx, elementType);
}

/// This method is used to verify the construction invariants.
LogicalResult
AIEObjectFifoSubviewType::verify(function_ref<InFlightDiagnostic()> emitError,
                                 MemRefType elementType) {
  return success();
}

MemRefType AIEObjectFifoSubviewType::getElementType() {
  return getImpl()->elementType;
}

/// Parse an instance of a type registered to the AIE dialect.
/// Parse an AIE type in the following forms:
///   AIE-type
///         ::= `objectfifo` `<` type `>`
///         ::= `objectfifosubview` `<` type `>`
static OptionalParseResult aieTypeParser(DialectAsmParser &parser,
                                         StringRef name, Type &result) {
  if (name == "objectfifo") {
    MemRefType elementType;
    SMLoc typeLoc = parser.getCurrentLocation();
    if (parser.parseLess() || parser.parseType(elementType) ||
        parser.parseGreater())
      return failure();

    // Check that the type is a MemRef type.
    if (!llvm::isa<MemRefType>(elementType)) {
      parser.emitError(typeLoc, "element type for an objectFifo must be "
                                "a MemRefType, got: ")
          << elementType;
      return failure();
    }

    return result = AIEObjectFifoType::get(elementType), success();
  }

  if (name == "objectfifosubview") {
    if (parser.parseLess())
      return failure();

    // Parse the element type of the struct.
    MemRefType elementType;
    // Parse the current element type.
    SMLoc typeLoc = parser.getCurrentLocation();
    if (parser.parseType(elementType))
      return failure();

    // Check that the type is a MemRefType.
    if (!llvm::isa<MemRefType>(elementType)) {
      parser.emitError(typeLoc, "element type for a subview must be "
                                "a MemRefType, got: ")
          << elementType;
      return failure();
    }

    // Parse: `>`
    if (parser.parseGreater())
      return failure();

    return result = AIEObjectFifoSubviewType::get(elementType), success();
  }

  return {};
}

/// Parse a type defined by this dialect.
/// Emits an error and returns failure if `name` does not
/// refer to a type defined in this dialect.
static ParseResult parse(Type &result, StringRef name,
                         DialectAsmParser &parser) {

  if (OptionalParseResult parseResult = aieTypeParser(parser, name, result);
      parseResult.has_value())
    return parseResult.value();

  parser.emitError(parser.getNameLoc(), "unknown AIE dialect type: \"")
      << name << "\"";
  return failure();
}

/// Parse an instance of a type registered to the AIE dialect.
Type AIEDialect::parseType(DialectAsmParser &parser) const {
  StringRef name;
  Type result;
  if (parser.parseKeyword(&name) || parse(result, name, parser))
    return {};
  return result;
}

/// Print an instance of a type registered to the AIE dialect.
void AIEDialect::printType(Type type, DialectAsmPrinter &printer) const {
  if (llvm::isa<AIEObjectFifoType>(type)) {
    auto objectFifoType = llvm::cast<AIEObjectFifoType>(type);
    printer << "objectfifo<";
    printer << objectFifoType.getElementType();
    printer << '>';

  } else if (llvm::isa<AIEObjectFifoSubviewType>(type)) {
    auto subviewType = llvm::cast<AIEObjectFifoSubviewType>(type);
    printer << "objectfifosubview<";
    printer << subviewType.getElementType();
    printer << '>';
  }
}

void AIEDialect::initialize() {
  addTypes<AIEObjectFifoType, AIEObjectFifoSubviewType>();
  addAttributes<
#define GET_ATTRDEF_LIST
#include "aie/Dialect/AIE/IR/AIEAttrs.cpp.inc"
      >();
  addOperations<
#define GET_OP_LIST
#include "aie/Dialect/AIE/IR/AIEOps.cpp.inc"
      >();
  addInterfaces<AIEInlinerInterface, AIEDialectFoldInterface>();
}

} // namespace xilinx::AIE

// Check that the operation only contains terminators in
// TerminatorOpTypes.
template <typename... TerminatorOpTypes>
struct HasSomeTerminator {
  static LogicalResult verifyTrait(Operation *op) {
    for (auto &region : op->getRegions()) {
      for (auto &block : region) {
        if (!block.empty()) {
          if (Operation *operation = &block.back();
              !llvm::isa_and_nonnull<TerminatorOpTypes...>(operation))
            return operation->emitOpError("is not an allowed terminator")
                .attachNote(op->getLoc())
                .append("in this context: ");
        }
      }
    }
    return success();
  }
};

// Check that the given DMA-like op (e.g. MemOp, ShimDMAOp)
// has valid BDs.
template <typename ConcreteType>
LogicalResult HasValidBDs<ConcreteType>::verifyTrait(Operation *op) {
  auto element = cast<ConcreteType>(op);
  const auto &targetModel = getTargetModel(op);
  int bdMax =
      targetModel.getNumBDs(element.getTileID().col, element.getTileID().row);

  int bdNum = 0;
  for (auto &block : element.getBody()) {
    if (!block.template getOps<DMABDOp>().empty()) {
      if (bdNum >= bdMax) {
        auto bd = *block.template getOps<DMABDOp>().begin();
        return (op->emitOpError("has more than ") << bdMax << " blocks")
            .attachNote(bd.getLoc())
            .append("no space for this bd: ");
      }
      bdNum++;
    }
  }
  return success();
}

// Check that the given DMA-like op (e.g. MemOp, ShimDMAOp)
// has valid DMA channels.
template <typename ConcreteType>
LogicalResult HasValidDMAChannels<ConcreteType>::verifyTrait(Operation *op) {
  auto element = cast<ConcreteType>(op);
  DenseSet<DMAChannel> usedChannels;
  for (auto &bodyOp : element.getBody().getOps()) {
    // check for duplicate DMA channels within the same MemTileDMAOp
    if (auto dmaStart = dyn_cast<DMAStartOp>(bodyOp)) {
      DMAChannel dmaChan = {dmaStart.getChannelDir(),
                            dmaStart.getChannelIndex()};
      if (usedChannels.count(dmaChan))
        return dmaStart.emitOpError()
               << "duplicate DMA channel "
               << stringifyDMAChannelDir(dmaChan.direction) << dmaChan.channel
               << " not allowed";
      usedChannels.insert(dmaChan);
    }
  }
  return success();
}

//===----------------------------------------------------------------------===//
// ObjectFifoCreateOp
//===----------------------------------------------------------------------===//

LogicalResult ObjectFifoCreateOp::verify() {
  if (isa<ArrayAttr>(getElemNumber())) {
    if (size_t numDepths = dyn_cast<ArrayAttr>(getElemNumber()).size();
        numDepths != getConsumerTiles().size() + 1) // +1 for producer depth
      return emitOpError("does not have enough depths specified for producer "
                         "and for each consumer.");
  }

  if (getProducerTileOp().isShimTile() && !getDimensionsToStream().empty()) {
    return emitError("`toStream` data layout transformations are not supported "
                     "on shim tile producers");
  }

  return success();
}

TileOp ObjectFifoCreateOp::getProducerTileOp() {
  return cast<TileOp>(getProducerTile().getDefiningOp());
}

namespace xilinx::AIE {

ParseResult parseObjectFifoProducerTile(OpAsmParser &parser,
                                        OpAsmParser::UnresolvedOperand &operand,
                                        BDDimLayoutArrayAttr &dimensions) {
  std::vector<BDDimLayoutAttr> emptyDims = {};
  if (parser.parseOperand(operand))
    return failure();
  if (succeeded(parser.parseOptionalKeyword("toStream"))) {
    if (parser.parseCustomAttributeWithFallback<BDDimLayoutArrayAttr>(
            dimensions)) {
      return failure();
    }
  } else {
    dimensions =
        BDDimLayoutArrayAttr::get(parser.getContext(), ArrayRef(emptyDims));
  }
  return success();
}

void printObjectFifoProducerTile(OpAsmPrinter &printer, Operation *op,
                                 Value operand,
                                 BDDimLayoutArrayAttr dimensions) {
  printer << operand;
  if (!dimensions.empty()) {
    printer << " toStream ";
    printer.printStrippedAttrOrType(dimensions);
  }
}

ParseResult parseObjectFifoConsumerTiles(
    OpAsmParser &parser, SmallVectorImpl<OpAsmParser::UnresolvedOperand> &tiles,
    BDDimLayoutArrayArrayAttr &dimensions) {
  // parseCommaSeparatedList doesn't handle the missing case for "none",
  // so we handle it custom here.
  std::vector<BDDimLayoutArrayAttr> tileDims = {};

  auto parseOneOperand = [&]() -> ParseResult {
    if (parser.parseOperand(tiles.emplace_back(), true)) {
      return failure();
    }
    // By default, create empty dimensions array for each consumer; this way,
    // we can be certain to have as many entries in the dimensions array as
    // there are customer
    BDDimLayoutArrayAttr dimAttr =
        BDDimLayoutArrayAttr::get(parser.getContext(), {});

    if (succeeded(parser.parseOptionalKeyword("fromStream"))) {
      // If specified, parse actual data layout transform dimensions
      if (parser.parseCustomAttributeWithFallback<BDDimLayoutArrayAttr>(
              dimAttr)) {
        return failure();
      }
    }
    tileDims.emplace_back(dimAttr);
    return success();
  };

  if (parser.parseCommaSeparatedList(AsmParser::Delimiter::None,
                                     parseOneOperand, " in operand list"))
    return failure();

  dimensions = BDDimLayoutArrayArrayAttr::get(parser.getContext(), tileDims);
  return success();
}

void printObjectFifoConsumerTiles(OpAsmPrinter &printer, Operation *op,
                                  OperandRange tiles,
                                  BDDimLayoutArrayArrayAttr dimsPerTileAttr) {
  size_t tileIdx = 0;
  for (auto tile : tiles) {
    printer << tile;
    if (dimsPerTileAttr && tileIdx < dimsPerTileAttr.size() &&
        dimsPerTileAttr[tileIdx] && !dimsPerTileAttr[tileIdx].empty()) {
      printer << " fromStream ";
      printer.printStrippedAttrOrType(dimsPerTileAttr[tileIdx]);
    }
    if (tileIdx < tiles.size() - 1) {
      printer << ", ";
    }
    tileIdx++;
  }
}

} // namespace xilinx::AIE

//===----------------------------------------------------------------------===//
// ObjectFifoLinkOp
//===----------------------------------------------------------------------===//

LogicalResult ObjectFifoLinkOp::verify() {
  if (isJoin() && isDistribute())
    return emitError("ObjectFifoLinkOp does not support 'join' and "
                     "'distribute' at the same time");

  if (auto sharedTile = getOptionalSharedTile(); !sharedTile)
    return emitError("ObjectFifoLinkOp must have a link point, i.e., a "
                     "shared tile between objectFifos");

  if (isJoin()) {
    ObjectFifoCreateOp fifoOut = getOutputObjectFifos()[0];
    auto elemType =
        llvm::cast<AIEObjectFifoType>(fifoOut.getElemType()).getElementType();
    int64_t outputSize = 1;
    for (auto dim : elemType.getShape())
      outputSize *= dim;

    int inputSize = 0;
    for (auto fifoIn : getInputObjectFifos()) {
      auto elemType =
          llvm::cast<AIEObjectFifoType>(fifoIn.getElemType()).getElementType();
      int64_t nextInputSize = 1;
      for (int64_t dim : elemType.getShape())
        nextInputSize *= dim;
      inputSize += nextInputSize;
    }
    if (inputSize != outputSize)
      return emitError("Total size of input objFifos in ObjectFifoLinkOp must "
                       "be equal to size of output objFifo");

  } else if (isDistribute()) {
    ObjectFifoCreateOp fifoIn = getInputObjectFifos()[0];
    if (!fifoIn.getDimensionsToStream().empty()) {
      return emitOpError("currently does not support objectFifos with "
                         "dimensionsToStream.");
    }
    for (auto dims : fifoIn.getDimensionsFromStreamPerConsumer()) {
      if (!dims.empty())
        return emitOpError("currently does not support objectFifos with "
                           "dimensionsFromStreamPerConsumer.");
    }

    auto elemType =
        llvm::cast<AIEObjectFifoType>(fifoIn.getElemType()).getElementType();
    int64_t inputSize = 1;
    for (auto dim : elemType.getShape())
      inputSize *= dim;

    int outputSize = 0;
    for (auto fifoOut : getOutputObjectFifos()) {
      for (auto dims : fifoOut.getDimensionsFromStreamPerConsumer()) {
        if (!dims.empty())
          return emitOpError("currently does not support objectFifos with "
                             "dimensionsFromStreamPerConsumer.");
      }

      auto elemType =
          llvm::cast<AIEObjectFifoType>(fifoOut.getElemType()).getElementType();
      int64_t nextOutputSize = 1;
      for (int64_t dim : elemType.getShape())
        nextOutputSize *= dim;
      outputSize += nextOutputSize;
    }
    if (outputSize != inputSize)
      return emitError("Total size of output objFifos in ObjectFifoLinkOp must "
                       "be equal to size of input objFifo");
  }

  return success();
}

std::optional<Value> ObjectFifoLinkOp::getOptionalSharedTile() {
  if (isJoin()) {
    auto fifoOut = getOutputObjectFifos()[0];
    for (auto fifoIn : getInputObjectFifos())
      if (fifoOut.getProducerTile() != fifoIn.getConsumerTiles()[0])
        return {};
    return {fifoOut.getProducerTile()};
  }

  if (isDistribute()) {
    auto fifoIn = getInputObjectFifos()[0];
    for (auto fifoOut : getOutputObjectFifos())
      if (fifoIn.getConsumerTiles()[0] != fifoOut.getProducerTile())
        return {};
    return {fifoIn.getConsumerTiles()[0]};
  }

  auto fifoIn = getInputObjectFifos();
  if (auto fifoOut = getOutputObjectFifos();
      !fifoIn.empty() && !fifoOut.empty())
    for (auto consumerIn : fifoIn[0].getConsumerTiles())
      if (consumerIn == fifoOut[0].getProducerTile())
        return {fifoOut[0].getProducerTile()};
  return {};
}

std::vector<ObjectFifoCreateOp> ObjectFifoLinkOp::getInputObjectFifos() {
  std::vector<ObjectFifoCreateOp> inputObjFifos;
  Operation *parent = getOperation();
  while ((parent = parent->getParentOp())) {
    if (parent->hasTrait<OpTrait::SymbolTable>()) {
      for (auto sym : getFifoIns()) {
        auto name = dyn_cast<FlatSymbolRefAttr>(sym);
        if (auto *st = SymbolTable::lookupSymbolIn(parent, name);
            isa_and_nonnull<ObjectFifoCreateOp>(st))
          inputObjFifos.push_back(dyn_cast<ObjectFifoCreateOp>(st));
      }
    }
  }
  return inputObjFifos;
}

std::vector<ObjectFifoCreateOp> ObjectFifoLinkOp::getOutputObjectFifos() {
  std::vector<ObjectFifoCreateOp> outputObjFifos;
  Operation *parent = getOperation();
  while ((parent = parent->getParentOp())) {
    if (parent->hasTrait<OpTrait::SymbolTable>()) {
      for (auto sym : getFifoOuts()) {
        auto name = dyn_cast<FlatSymbolRefAttr>(sym);
        if (auto *st = SymbolTable::lookupSymbolIn(parent, name);
            isa_and_nonnull<ObjectFifoCreateOp>(st))
          outputObjFifos.push_back(dyn_cast<ObjectFifoCreateOp>(st));
      }
    }
  }
  return outputObjFifos;
}

//===----------------------------------------------------------------------===//
// ObjectFifoRegisterExternalBuffersOp
//===----------------------------------------------------------------------===//

LogicalResult ObjectFifoRegisterExternalBuffersOp::verify() {
  if (!getTileOp().isShimTile())
    return emitOpError("tile is not a shim tile");

  return success();
}

TileOp ObjectFifoRegisterExternalBuffersOp::getTileOp() {
  return cast<TileOp>(getTile().getDefiningOp());
}

ObjectFifoCreateOp ObjectFifoRegisterExternalBuffersOp::getObjectFifo() {
  Operation *parent = getOperation();
  while ((parent = parent->getParentOp())) {
    if (parent->hasTrait<OpTrait::SymbolTable>()) {
      if (auto *st = SymbolTable::lookupSymbolIn(parent, getObjFifoName());
          isa_and_nonnull<ObjectFifoCreateOp>(st))
        return dyn_cast<ObjectFifoCreateOp>(st);
    }
  }
  return {};
}

//===----------------------------------------------------------------------===//
// ObjectFifoAcquireOp
//===----------------------------------------------------------------------===//

LogicalResult ObjectFifoAcquireOp::verify() {
  if (acqNumber() < 1)
    return emitOpError("must acquire at least one element");

  auto parent = getOperation()->getParentOfType<CoreOp>();
  if (parent == nullptr)
    return emitOpError("must be called from inside a CoreOp");

  auto coreTile = parent.getTile();
  auto objFifo = getObjectFifo();
  if (getPort() == ObjectFifoPort::Produce) {
    if (coreTile != objFifo.getProducerTile())
      return parent.emitOpError(
          "producer port of objectFifo accessed by core running "
          "on non-producer tile");
  } else if (getPort() == ObjectFifoPort::Consume) {
    bool found = false;
    for (auto consumerTile : objFifo.getConsumerTiles()) {
      if (coreTile == consumerTile) {
        found = true;
        break;
      }
    }
    if (!found)
      return parent.emitOpError(
          "consumer port of objectFifo accessed by core running "
          "on non-consumer tile");
  }

  auto objFifoElem =
      llvm::cast<AIEObjectFifoType>(getObjectFifo().getElemType())
          .getElementType();
  auto objFifoSubviewElem =
      llvm::cast<AIEObjectFifoSubviewType>(getResult().getType())
          .getElementType();
  if (objFifoElem != objFifoSubviewElem)
    return emitOpError(
        "ObjectFifo element and ObjectFifoSubview element must match.\n");

  return success();
}

ObjectFifoCreateOp ObjectFifoAcquireOp::getObjectFifo() {
  Operation *parent = getOperation();
  while ((parent = parent->getParentOp())) {
    if (parent->hasTrait<OpTrait::SymbolTable>()) {
      if (auto *st = SymbolTable::lookupSymbolIn(parent, getObjFifoName());
          isa_and_nonnull<ObjectFifoCreateOp>(st))
        return dyn_cast<ObjectFifoCreateOp>(st);
    }
  }
  return {};
}

//===----------------------------------------------------------------------===//
// ObjectFifoReleaseOp
//===----------------------------------------------------------------------===//

LogicalResult ObjectFifoReleaseOp::verify() {
  if (relNumber() < 1)
    return emitOpError("must release at least one element");

  auto parent = getOperation()->getParentOfType<CoreOp>();
  if (parent == nullptr)
    return emitOpError("must be called from inside a CoreOp");

  auto coreTile = parent.getTile();
  auto objFifo = getObjectFifo();
  if (getPort() == ObjectFifoPort::Produce) {
    if (coreTile != objFifo.getProducerTile())
      return parent.emitOpError(
          "producer port of objectFifo accessed by core running "
          "on non-producer tile");
  } else if (getPort() == ObjectFifoPort::Consume) {
    bool found = false;
    for (auto consumerTile : objFifo.getConsumerTiles()) {
      if (coreTile == consumerTile) {
        found = true;
        break;
      }
    }
    if (!found)
      return parent.emitOpError(
          "consumer port of objectFifo accessed by core running "
          "on non-consumer tile");
  }

  return success();
}

ObjectFifoCreateOp ObjectFifoReleaseOp::getObjectFifo() {
  Operation *parent = getOperation();
  while ((parent = parent->getParentOp())) {
    if (parent->hasTrait<OpTrait::SymbolTable>()) {
      if (auto *st = SymbolTable::lookupSymbolIn(parent, getObjFifoName());
          isa_and_nonnull<ObjectFifoCreateOp>(st))
        return dyn_cast<ObjectFifoCreateOp>(st);
    }
  }
  return {};
}

//===----------------------------------------------------------------------===//
// ObjectFifoSubviewAccessOp
//===----------------------------------------------------------------------===//

LogicalResult ObjectFifoSubviewAccessOp::verify() {
  if (auto parent = getOperation()->getParentOfType<CoreOp>();
      parent == nullptr)
    return emitOpError("must be called from inside a CoreOp");

  if (auto acqOp = getSubview().getDefiningOp<ObjectFifoAcquireOp>();
      getIndex() >= acqOp.acqNumber())
    return emitOpError("accessed farther than number of acquired elements "
                       "(index out of bounds).");

  return success();
}

//===----------------------------------------------------------------------===//
// ObjectFifoRegisterProcessOp
//===----------------------------------------------------------------------===//

LogicalResult ObjectFifoRegisterProcessOp::verify() {
  if (getProcessLength() < 1)
    return emitOpError("process length must be >= 1");

  if (getAcquirePattern().size() != getReleasePattern().size()) {
    // acquire pattern size = process length (i.e., release pattern will be
    // duplicated by process length times) OR the other way around
    if (getAcquirePattern().size() != getProcessLength() &&
        getProcessLength() != getReleasePattern().size())
      return emitOpError(
          "Acquire and Release patterns must be of equal length, or "
          "longest length of one must be equal to process "
          "length of the other");
  }

  return success();
}

ObjectFifoCreateOp ObjectFifoRegisterProcessOp::getObjectFifo() {
  Operation *parent = getOperation();
  while ((parent = parent->getParentOp())) {
    if (parent->hasTrait<OpTrait::SymbolTable>()) {
      if (auto *st = SymbolTable::lookupSymbolIn(parent, getObjFifoName());
          isa_and_nonnull<ObjectFifoCreateOp>(st))
        return dyn_cast<ObjectFifoCreateOp>(st);
    }
  }
  return {};
}

//===----------------------------------------------------------------------===//
// CascadeFlowOp
//===----------------------------------------------------------------------===//

LogicalResult CascadeFlowOp::verify() {
  TileOp src = getSourceTileOp();
  TileOp dst = getDestTileOp();
  const auto &t = getTargetModel(src);

  if (src.isShimTile() || dst.isShimTile())
    return emitOpError("shimTile row has no cascade stream interface");
  if (t.isMemTile(src.colIndex(), src.rowIndex()) ||
      t.isMemTile(dst.colIndex(), dst.rowIndex()))
    return emitOpError("memTile row has no cascade stream interface");

  if (!t.isSouth(src.getCol(), src.getRow(), dst.getCol(), dst.getRow()) &&
      !t.isWest(src.getCol(), src.getRow(), dst.getCol(), dst.getRow()) &&
      !t.isNorth(src.getCol(), src.getRow(), dst.getCol(), dst.getRow()) &&
      !t.isEast(src.getCol(), src.getRow(), dst.getCol(), dst.getRow())) {
    return emitOpError("tiles must be adjacent");
  }
  return success();
}

TileOp CascadeFlowOp::getSourceTileOp() {
  return cast<TileOp>(getSourceTile().getDefiningOp());
}

TileOp CascadeFlowOp::getDestTileOp() {
  return cast<TileOp>(getDestTile().getDefiningOp());
}

//===----------------------------------------------------------------------===//
// ConfigureCascadeOp
//===----------------------------------------------------------------------===//

LogicalResult ConfigureCascadeOp::verify() {
  const auto &t = getTargetModel(*this);
  TileOp tile = cast<TileOp>(getTile().getDefiningOp());
  CascadeDir inputDir = getInputDir();
  CascadeDir outputDir = getOutputDir();

  if (tile.isShimTile())
    return emitOpError("shimTile row has no cascade stream interface");
  if (t.isMemTile(tile.colIndex(), tile.rowIndex()))
    return emitOpError("memTile row has no cascade stream interface");

  if (t.getTargetArch() == AIEArch::AIE2) {
    if (inputDir == CascadeDir::South || inputDir == CascadeDir::East) {
      return emitOpError("input direction of cascade must be North or West on ")
             << stringifyAIEArch(t.getTargetArch());
    }
    if (outputDir == CascadeDir::North || outputDir == CascadeDir::West) {
      return emitOpError(
                 "output direction of cascade must be South or East on ")
             << stringifyAIEArch(t.getTargetArch());
    }
  } else {
    return emitOpError("cascade not supported in ")
           << stringifyAIEArch(t.getTargetArch());
  }
  return success();
}

//===----------------------------------------------------------------------===//
// PutCascadeOp
//===----------------------------------------------------------------------===//

LogicalResult PutCascadeOp::verify() {
  const auto &targetModel = getTargetModel(*this);
  Type type = getCascadeValue().getType();
  DataLayout dataLayout = DataLayout::closest(*this);
  auto bits = dataLayout.getTypeSizeInBits(type);
  auto archbits = targetModel.getAccumulatorCascadeSize();
  if (bits != archbits)
    return emitOpError("type must match architecture cascade width (")
           << archbits << " bits in "
           << stringifyAIEArch(targetModel.getTargetArch()) << ")";
  return success();
}

//===----------------------------------------------------------------------===//
// GetCascadeOp
//===----------------------------------------------------------------------===//

LogicalResult GetCascadeOp::verify() {
  const auto &targetModel = getTargetModel(*this);
  Type type = getCascadeValue().getType();
  DataLayout dataLayout = DataLayout::closest(*this);
  auto bits = dataLayout.getTypeSizeInBits(type);
  if (targetModel.getTargetArch() == AIEArch::AIE1) {
    if (bits != 384)
      return emitOpError("must be a 384-bit type");
  } else if (targetModel.getTargetArch() == AIEArch::AIE2) {
    if (bits != 512)
      return emitOpError("must be a 512-bit type");
  } else
    return emitOpError("cascade not supported in ")
           << stringifyAIEArch(targetModel.getTargetArch());
  return success();
}

//===----------------------------------------------------------------------===//
// DeviceOp
//===----------------------------------------------------------------------===//

const AIETargetModel &DeviceOp::getTargetModel() {
  return xilinx::AIE::getTargetModel(getDevice());
}

LogicalResult DeviceOp::verify() { return success(); }

//===----------------------------------------------------------------------===//
// TileOp
//===----------------------------------------------------------------------===//

LogicalResult TileOp::verify() {
  const auto &targetModel = getTargetModel(*this);
  int columns = targetModel.columns();
  int rows = targetModel.rows();
  if (colIndex() >= columns)
    return emitOpError("column index (")
           << colIndex()
           << ") must be less than the number of columns in the device ("
           << columns << ")";
  if (rowIndex() >= rows)
    return emitOpError("row index (")
           << rowIndex()
           << ") must be less than the number of rows in the device (" << rows
           << ")";

  auto users = getResult().getUsers();
  bool found = false;
  for (auto *user : users) {
    if (llvm::isa<SwitchboxOp>(*user)) {
      if (found)
        return emitOpError("can only have one switchbox");
      found = true;
    }
  }

  return success();
}

size_t TileOp::getNumSourceConnections(WireBundle bundle) {
  const auto &targetModel = getTargetModel(*this);
  if (bundle == WireBundle::Core || bundle == WireBundle::DMA)
  // Note dest is correct here, since direction is reversed.
  {
    // Note dest is correct here, since direction is reversed.
    if (targetModel.isShimNOCTile(getCol(), getRow()) ||
        targetModel.isShimPLTile(getCol(), getRow()))
      return targetModel.getNumDestShimMuxConnections(getCol(), getRow(),
                                                      bundle);
    return targetModel.getNumDestSwitchboxConnections(getCol(), getRow(),
                                                      bundle);
  }
  return 0;
}

size_t TileOp::getNumDestConnections(WireBundle bundle) {
  const auto &targetModel = getTargetModel(*this);
  if (bundle == WireBundle::Core || bundle == WireBundle::DMA)
  // Note source is correct here, since direction is reversed.
  {
    // Note source is correct here, since direction is reversed.
    if (targetModel.isShimNOCTile(getCol(), getRow()) ||
        targetModel.isShimPLTile(getCol(), getRow()))
      return targetModel.getNumDestShimMuxConnections(getCol(), getRow(),
                                                      bundle);
    return targetModel.getNumSourceSwitchboxConnections(getCol(), getRow(),
                                                        bundle);
  }
  return 0;
}

bool TileOp::isMemTile() {
  const auto &targetModel = getTargetModel(*this);
  return targetModel.isMemTile(getCol(), getRow());
}

bool TileOp::isShimNOCTile() {
  const auto &targetModel = getTargetModel(*this);
  return targetModel.isShimNOCTile(getCol(), getRow());
}

bool TileOp::isShimPLTile() {
  const auto &targetModel = getTargetModel(*this);
  return targetModel.isShimPLTile(getCol(), getRow());
}

bool TileOp::isShimNOCorPLTile() {
  const auto &targetModel = getTargetModel(*this);
  return targetModel.isShimNOCorPLTile(getCol(), getRow());
}

bool isLegalTileConnection(TileOp tile, const AIETargetModel &targetModel,
                           MasterSetOp masterOp, PacketRulesOp slaveOp) {
  auto srcBundle = slaveOp.sourcePort().bundle;
  auto srcChan = slaveOp.sourcePort().channel;
  auto dstBundle = masterOp.destPort().bundle;
  auto dstChan = masterOp.destPort().channel;
  return targetModel.isLegalTileConnection(
      tile.colIndex(), tile.rowIndex(), srcBundle, srcChan, dstBundle, dstChan);
}

bool isLegalTileConnection(TileOp tile, const AIETargetModel &targetModel,
                           ConnectOp connectOp) {
  auto srcBundle = connectOp.getSourceBundle();
  auto srcChan = connectOp.getSourceChannel();
  auto dstBundle = connectOp.getDestBundle();
  auto dstChan = connectOp.getDestChannel();
  return targetModel.isLegalTileConnection(
      tile.colIndex(), tile.rowIndex(), srcBundle, srcChan, dstBundle, dstChan);
}

//===----------------------------------------------------------------------===//
// ShimSwitchboxOp
//===----------------------------------------------------------------------===//

LogicalResult ShimSwitchboxOp::verify() {
  Region &body = getConnections();
  DenseSet<Port> destset;
  if (body.empty())
    return emitOpError("should have non-empty body");

  for (auto &ops : body.front()) {
    if (auto connectOp = dyn_cast<ConnectOp>(ops)) {
      Port dest = {connectOp.getDestBundle(), connectOp.destIndex()};
      if (destset.count(dest))
        return connectOp.emitOpError("targets same destination ")
               << stringifyWireBundle(dest.bundle) << ": " << dest.channel
               << " as another connect operation";
      destset.insert(dest);
    } else if (isa<EndOp>(ops)) {
      // continue;
    } else {
      return ops.emitOpError("cannot be contained in a Switchbox op");
    }
  }

  return success();
}

//===----------------------------------------------------------------------===//
// ShimMuxOp
//===----------------------------------------------------------------------===//

LogicalResult ShimMuxOp::verify() {
  Region &body = getConnections();
  DenseSet<Port> destset;
  if (body.empty())
    return emitOpError("should have non-empty body");

  for (auto &ops : body.front()) {
    if (auto connectOp = dyn_cast<ConnectOp>(ops)) {
      Port dest = {connectOp.getDestBundle(), connectOp.destIndex()};
      if (destset.count(dest))
        return connectOp.emitOpError("targets same destination ")
               << stringifyWireBundle(dest.bundle) << ": " << dest.channel
               << " as another connect operation";
      destset.insert(dest);
    } else if (isa<EndOp>(ops)) {
      // continue;
    } else {
      return ops.emitOpError("cannot be contained in a Switchbox op");
    }
  }
  return success();
}

size_t ShimMuxOp::getNumSourceConnections(WireBundle bundle) {
  auto tile = getTileOp();
  const auto &targetModel = getTargetModel(*this);
  return targetModel.getNumSourceShimMuxConnections(tile.getCol(),
                                                    tile.getRow(), bundle);
}

size_t ShimMuxOp::getNumDestConnections(WireBundle bundle) {
  auto tile = getTileOp();
  const auto &targetModel = getTargetModel(*this);
  return targetModel.getNumDestShimMuxConnections(tile.getCol(), tile.getRow(),
                                                  bundle);
}

TileOp ShimMuxOp::getTileOp() {
  return cast<TileOp>(getTile().getDefiningOp());
}

int ShimMuxOp::colIndex() { return getTileOp().colIndex(); }

int ShimMuxOp::rowIndex() { return getTileOp().rowIndex(); }

//===----------------------------------------------------------------------===//
// ShimDMAOp
//===----------------------------------------------------------------------===//

LogicalResult ShimDMAOp::verify() {
  Region &body = getBody();
  DenseSet<DMAChannel> usedChannels;
  std::vector<DMAChannel> inputChannels;
  std::vector<DMAChannel> outputChannels;

  if (getBody().empty())
    return emitOpError("should have non-empty body");

  if (!getTileOp().isShimNOCTile())
    return emitOpError("must be in a ShimTile with a NOC connection");

  if (HasSomeTerminator<DMAStartOp, NextBDOp, EndOp>::verifyTrait(*this)
          .failed())
    return failure();

  for (auto &bodyOp : body.getOps()) {
    // check for duplicate DMA channels within the same ShimDMAOp
    if (auto dmaStart = dyn_cast<DMAStartOp>(bodyOp)) {
      DMAChannel dmaChan = {dmaStart.getChannelDir(),
                            dmaStart.getChannelIndex()};
      if (usedChannels.count(dmaChan))
        return dmaStart.emitOpError()
               << "duplicate DMA channel "
               << stringifyDMAChannelDir(dmaChan.direction) << dmaChan.channel
               << " in MemOp";
      usedChannels.insert(dmaChan);
      // check if number of input and output channels is more than available
      // hardware
      if (dmaChan.direction == DMAChannelDir::S2MM)
        inputChannels.push_back(dmaChan);
      else
        outputChannels.push_back(dmaChan);
    }
  }

  if (inputChannels.size() >
      getTileOp().getNumSourceConnections(WireBundle::DMA))
    return emitOpError("uses more input channels than available on this tile");

  if (outputChannels.size() >
      getTileOp().getNumDestConnections(WireBundle::DMA))
    return emitOpError("uses more output channels than available on this tile");

  return success();
}

TileOp ShimDMAOp::getTileOp() {
  return cast<TileOp>(getTile().getDefiningOp());
}

int ShimDMAOp::colIndex() { return getTileOp().colIndex(); }

int ShimDMAOp::rowIndex() { return getTileOp().rowIndex(); }

LogicalResult PacketRulesOp::verify() {
  if (Region &body = getRules(); body.empty())
    return emitOpError("should have non-empty body");
  return success();
}

LogicalResult PacketFlowOp::verify() {
  Region &body = getPorts();
  if (body.empty())
    return emitOpError("should have non-empty body");

  for (auto &ops : body.front()) {
    if (!isa<PacketSourceOp, PacketDestOp, EndOp>(ops))
      return ops.emitOpError("cannot be contained in a PacketFlow op");
  }

  return success();
}

//===----------------------------------------------------------------------===//
// CoreOp
//===----------------------------------------------------------------------===//

LogicalResult CoreOp::verify() {
  if (getBody().empty())
    return emitOpError("should have non-empty body");
  if (getTileOp().isShimTile())
    return emitOpError("CoreOp cannot be created on shim tile, i.e. row == 0");
  if (getTileOp().isMemTile())
    return emitOpError("CoreOp cannot be created on mem tile");
  return success();
}

int CoreOp::colIndex() { return getTileOp().colIndex(); }

int CoreOp::rowIndex() { return getTileOp().rowIndex(); }

TileOp CoreOp::getTileOp() { return cast<TileOp>(getTile().getDefiningOp()); }

//===----------------------------------------------------------------------===//
// BufferOp
//===----------------------------------------------------------------------===//

int64_t BufferOp::getAllocationSize() {
  auto type = llvm::cast<MemRefType>(getType());
  return type.getNumElements() * type.getElementTypeBitWidth() / 8;
}

TileOp BufferOp::getTileOp() { return cast<TileOp>(getTile().getDefiningOp()); }

LogicalResult BufferOp::verify() {
  if (UsesAreAccessable::verifyTrait(*this).failed())
    return failure();
  return success();
}

// FIXME: make address assignment for buffers explicit and move this function to
// an interface
int32_t xilinx::AIE::getBufferBaseAddress(Operation *bufOp) {
  if (auto buf = dyn_cast<BufferOp>(bufOp)) {
    assert(buf.getAddress().has_value() && "buffer must have address assigned");
    return buf.getAddress().value();
  }
  if (isa_and_nonnull<ExternalBufferOp>(bufOp))
    llvm::report_fatal_error(
        "External buffer addresses are assigned at runtime.");
  llvm::report_fatal_error("unknown buffer type");
}

void xilinx::AIE::collectTiles(DeviceOp &device,
                               DenseMap<TileID, Operation *> &tiles) {
  for (auto tile : device.getOps<TileOp>()) {
    int colIndex = tile.colIndex();
    int rowIndex = tile.rowIndex();
    tiles[{colIndex, rowIndex}] = tile;
  }
}

void xilinx::AIE::collectBuffers(
    DeviceOp &device,
    DenseMap<Operation *, SmallVector<BufferOp, 4>> &buffers) {
  for (BufferOp buffer : device.getOps<BufferOp>()) {
    Operation *tileOp = buffer.getTile().getDefiningOp();
    buffers[tileOp].push_back(buffer);
  }
}

static void printBufferInitialValue(OpAsmPrinter &p, BufferOp op, Type type,
                                    Attribute initialValue) {
  if (op.getInitialValue()) {
    p << "= ";
    p.printAttributeWithoutType(initialValue);
  }
}

static ParseResult parseBufferInitialValue(OpAsmParser &parser, Type &type,
                                           Attribute &initialValue) {
  auto memrefType = llvm::cast<MemRefType>(type);
  if (!memrefType.hasStaticShape())
    return parser.emitError(parser.getNameLoc())
           << "type should be static shaped memref, but got " << type;

  if (parser.parseOptionalEqual())
    return success();

  Type tensorType = mlir::memref::getTensorTypeFromMemRefType(memrefType);
  if (parser.parseAttribute(initialValue, tensorType))
    return failure();
  if (!llvm::isa<ElementsAttr>(initialValue))
    return parser.emitError(parser.getNameLoc())
           << "initial value should be an elements attribute";
  return success();
}

//===----------------------------------------------------------------------===//
// MemOp
//===----------------------------------------------------------------------===//

LogicalResult MemOp::verify() {
  Region &body = getBody();
  DenseSet<DMAChannel> usedChannels;
  std::vector<DMAChannel> inputChannels;
  std::vector<DMAChannel> outputChannels;
  if (body.empty())
    return emitOpError("should have non-empty body");

  if (HasSomeTerminator<DMAStartOp, NextBDOp, EndOp>::verifyTrait(*this)
          .failed())
    return failure();

  for (auto &bodyOp : body.getOps()) {
    // check for duplicate DMA channels within the same MemOp
    if (auto dmaStart = dyn_cast<DMAStartOp>(bodyOp)) {
      DMAChannel dmaChan = {dmaStart.getChannelDir(),
                            dmaStart.getChannelIndex()};
      if (usedChannels.count(dmaChan))
        return dmaStart.emitOpError()
               << "duplicate DMA channel "
               << stringifyDMAChannelDir(dmaChan.direction) << dmaChan.channel
               << " in MemOp";
      usedChannels.insert(dmaChan);
      // check if number of input and output channels is more than available
      // hardware
      if (dmaChan.direction == DMAChannelDir::S2MM)
        inputChannels.push_back(dmaChan);
      else
        outputChannels.push_back(dmaChan);
    }

    if (auto allocOp = dyn_cast<memref::AllocOp>(bodyOp))
      if (!allocOp->getAttr("id"))
        return allocOp.emitOpError()
               << "allocOp in MemOp region should have an id attribute";
  }

  if (inputChannels.size() >
      getTileOp().getNumSourceConnections(WireBundle::DMA))
    return emitOpError("uses more input channels than available on this tile");

  if (outputChannels.size() >
      getTileOp().getNumDestConnections(WireBundle::DMA))
    return emitOpError("uses more output channels than available on this tile");

  return success();
}

TileOp MemOp::getTileOp() { return cast<TileOp>(getTile().getDefiningOp()); }

int MemOp::colIndex() { return getTileOp().colIndex(); }

int MemOp::rowIndex() { return getTileOp().rowIndex(); }

/// Returns the region on the current operation that is callable. This may
/// return nullptr in the case of an external callable object, e.g. an external
/// function.
Region *MemOp::getCallableRegion() { return &getBody(); }

//===----------------------------------------------------------------------===//
// MemTileDMAOp
//===----------------------------------------------------------------------===//

LogicalResult MemTileDMAOp::verify() {
  std::vector<DMAChannel> inputChannels;
  std::vector<DMAChannel> outputChannels;

  assert(getOperation()->getNumRegions() == 1 &&
         "MemTileDMAOp has zero region!");
  assert(!getBody().empty() && "MemTileDMAOp should have non-empty body");

  if (HasSomeTerminator<DMAStartOp, NextBDOp, EndOp>::verifyTrait(*this)
          .failed())
    return failure();

  for (auto &bodyOp : getBody().getOps()) {
    if (auto allocOp = dyn_cast<memref::AllocOp>(bodyOp)) {
      if (!allocOp->getAttr("id"))
        return allocOp.emitOpError()
               << "allocOp in MemTileDMAOp region should have an id attribute";
    }
    if (auto startOp = dyn_cast<DMAStartOp>(bodyOp)) {
      // check if number of input and output channels is more than available
      // hardware
      DMAChannel dmaChan = {startOp.getChannelDir(), startOp.getChannelIndex()};
      if (dmaChan.direction == DMAChannelDir::S2MM)
        inputChannels.push_back(dmaChan);
      else
        outputChannels.push_back(dmaChan);

      if (startOp.getChannelIndex() > 3) {
        // Channels 4 and 5 in a memtile are restricted to only access local
        // buffers and locks.

        // TODO: Move this code to the dialect
        // Set of blocks found to be reachable within a given region.
        llvm::SmallSet<Block *, 16> reachable;
        SmallVector<Block *, 16> worklist;
        Block *firstBD = startOp.getSuccessor(0);
        reachable.insert(firstBD);
        worklist.push_back(firstBD);
        while (!worklist.empty()) {
          Block *block = worklist.pop_back_val();
          if (block->empty())
            continue;
          auto successors = block->getTerminator()->getSuccessors();
          for (auto *i : successors) {
            if (!reachable.contains(i)) {
              reachable.insert(i);
              worklist.push_back(i);
            }
          }
        }
        for (Block *b : reachable) {
          for (DMABDOp bd : b->getOps<DMABDOp>()) {
            if (auto bufferOp = bd.getBufferOp();
                bufferOp.getTileOp().colIndex() != colIndex() ||
                bufferOp.getTileOp().rowIndex() != rowIndex()) {
              InFlightDiagnostic err =
                  bd.emitOpError()
                  << "is reachable from DMA channel "
                  << startOp.getChannelIndex()
                  << " and attempts to access a non-local buffer\n";
              err.attachNote(startOp->getLoc()) << "channel";
              err.attachNote(bufferOp->getLoc()) << "buffer";
              return err;
            }
          }
          for (auto useLock : b->getOps<UseLockOp>()) {
            if (auto lockOp = useLock.getLockOp();
                lockOp.getTileOp().colIndex() != colIndex() ||
                lockOp.getTileOp().rowIndex() != rowIndex()) {
              InFlightDiagnostic err =
                  useLock.emitOpError()
                  << "is reachable from DMA channel "
                  << startOp.getChannelIndex()
                  << " and attempts to access a non-local lock\n";
              err.attachNote(startOp->getLoc()) << "channel";
              err.attachNote(lockOp->getLoc()) << "lock";
              return err;
            }
          }
        }
      }
    }
  }

  if (inputChannels.size() >
      getTileOp().getNumSourceConnections(WireBundle::DMA))
    return emitOpError("uses more input channels than available on this tile");

  if (outputChannels.size() >
      getTileOp().getNumDestConnections(WireBundle::DMA))
    return emitOpError("uses more output channels than available on this tile");

  return success();
}

//===----------------------------------------------------------------------===//
// DMAOp
//===----------------------------------------------------------------------===//

LogicalResult DMAOp::verify() {
  auto *parentOp = getOperation()->getParentOp();
  if (parentOp->getRegion(0).getBlocks().size() > 1)
    return emitOpError("DMAOp can only appear in single block region");
  if (!parentOp->getRegion(0).getOps<DMAStartOp>().empty())
    return emitOpError("DMAOp is not compatible with DMAStart ops");
  auto bdRegions = getBds();
  for (auto &bdRegion : bdRegions) {
    if (!bdRegion.hasOneBlock())
      return emitOpError("DMAOp regions must have only one block");
    auto bds = llvm::to_vector_of<DMABDOp>(bdRegion.front().getOps<DMABDOp>());
    if (bds.size() != 1)
      return emitOpError("DMAOp regions/blocks must have exactly one DMABDOp");
    auto useLocks =
        llvm::to_vector_of<UseLockOp>(bdRegion.front().getOps<UseLockOp>());
    if (useLocks.size() != 2)
      return emitOpError(
          "DMAOp regions/blocks must have exactly two UseLock ops");
  }
  return success();
}

//===----------------------------------------------------------------------===//
// DMABDOp
//===----------------------------------------------------------------------===//

BufferOp DMABDOp::getBufferOp() {
  return cast<BufferOp>(getBuffer().getDefiningOp());
}

LogicalResult DMABDOp::verify() {
  if (!isa<BufferOp, ExternalBufferOp>(getBuffer().getDefiningOp()))
    return emitOpError(
        "BDs only support BufferOp or ExternalBufferOp operands.");

  if (getLenInBytes() % 4)
    return emitOpError("transfer length must be multiple of 4 (i.e., represent "
                       "4 byte aligned address)");

  TileID parentTileId = getParentTileElement(getOperation()).getTileID();

  if (getOperation()->getParentOfType<MemOp>() &&
      (getBufferOp().getTileOp().colIndex() != parentTileId.col ||
       getBufferOp().getTileOp().rowIndex() != parentTileId.row))
    return emitOpError(
        "Core tile DMAs can only access a buffer in the same tile.");

  const AIETargetModel &targetModel = getTargetModel(getOperation());

  uint32_t maxBds = targetModel.getNumBDs(parentTileId.col, parentTileId.row);
  if (std::optional<int32_t> bdId = getBdId();
      bdId.has_value() && static_cast<uint32_t>(*bdId) >= maxBds)
    return emitOpError("bdId attribute exceeds max: ") << maxBds - 1;
  if (std::optional<int32_t> nextBdId = getNextBdId();
      nextBdId.has_value() && static_cast<uint32_t>(*nextBdId) >= maxBds)
    return emitOpError("nextBdId attribute exceeds max: ") << maxBds - 1;
  if (auto dims = getDimensions(); dims.has_value()) {
    size_t maxNDims = 3;
    if (isa_and_nonnull<MemTileDMAOp>(getOperation()->getParentOp()))
      maxNDims = 4;
    if (dims->size() > maxNDims)
      return emitOpError() << "Cannot give more than "
                           << std::to_string(maxNDims)
                           << " dimensions for step sizes and wraps in this "
                              " tile (got "
                           << std::to_string(dims->size()) << " dimensions).";

    MemRefType buffer = getBuffer().getType();
    int64_t maxIdx = 0;
    for (BDDimLayoutAttr dim : *dims) {
      maxIdx += dim.getStride() * (dim.getSize() - 1);
      if (0 == dim.getStride())
        return emitOpError()
               << "Invalid step size; must be a positive integer.";
      if (dim.getStride() > buffer.getNumElements())
        return emitOpError()
               << "Step size " << std::to_string(dim.getStride()) << " "
               << "exceeds memref size "
               << std::to_string(buffer.getNumElements());
      if (dim.getSize() >= (1UL << 9) + 1)
        return emitOpError() << "Size may not exceed 1023.";
      if (dim.getStride() >= (1UL << 19))
        return emitOpError() << "Stride may not exceed " << (1 << 20);
    }

    if (buffer.getNumElements() <= maxIdx)
      return emitOpError() << "Specified stride(s) and size(s) result in out "
                              "of bounds access in buffer, for index "
                           << std::to_string(maxIdx) << " in memref of length "
                           << std::to_string(buffer.getNumElements()) << ".";

    // Since streams read 32b words, there's no way to read eg 16b with stride
    // of 2 (ie lower halfs of each 32b). So force it to be 1 (and then in
    // CDODirect/XAIEV2 scale the size by 4/getBufferElementTypeWidthInBytes).
    if (getBufferElementTypeWidthInBytes() < 4 && dims->back().getStride() != 1)
      return emitOpError(
          "For <32b width datatypes, inner-most dim stride must be 1");
  }
  if (targetModel.isMemTile(parentTileId.col, parentTileId.row) ||
      targetModel.isCoreTile(parentTileId.col, parentTileId.row)) {
    if (auto baseAddr = getBufferOp().getAddress(); baseAddr.has_value()) {
      int offsetInBytes = *baseAddr + getOffsetInBytes();
      if (offsetInBytes % 4)
        return emitOpError(
                   "bd address must be 4 byte (32b) aligned; got base+offset: ")
               << offsetInBytes << " (bytes)";
    }
  }

  if (!getLen() && !getBuffer().getType().hasStaticShape())
    return emitOpError() << "buffer with dynamic shape requires static length.";

  return success();
}

TileOp MemTileDMAOp::getTileOp() {
  return cast<TileOp>(getTile().getDefiningOp());
}

int MemTileDMAOp::colIndex() { return getTileOp().colIndex(); }

int MemTileDMAOp::rowIndex() { return getTileOp().rowIndex(); }

/// Returns the region on the current operation that is callable. This may
/// return nullptr in the case of an external callable object, e.g. an external
/// function.
Region *MemTileDMAOp::getCallableRegion() { return &getBody(); }

//===----------------------------------------------------------------------===//
// SwitchboxOp
//===----------------------------------------------------------------------===//

LogicalResult SwitchboxOp::verify() {
  Region &body = getConnections();
  DenseSet<Port> sourceset;
  DenseSet<Port> destset;
  auto tile = getTileOp();
  const auto &targetModel = getTargetModel(tile);
  if (body.empty())
    return emitOpError("should have non-empty body");
  for (auto &ops : body.front()) {
    // Would be simpler if this could be templatized.
    auto checkBound = [&ops](StringRef dir, WireBundle bundle, int index,
                             int bound) -> LogicalResult {
      if (index >= bound) {
        if (bound > 0)
          return ops.emitOpError("index ")
                 << index << " for " << dir << " bundle "
                 << stringifyWireBundle(bundle) << " must be less than "
                 << bound;
        return ops.emitOpError()
               << dir << " bundle " << stringifyWireBundle(bundle)
               << " not supported; index: " << index << ", bound: " << bound;
      }
      return success();
    };

    if (auto connectOp = dyn_cast<ConnectOp>(ops)) {
      Port source = {connectOp.getSourceBundle(), connectOp.sourceIndex()};
      sourceset.insert(source);

      Port dest = {connectOp.getDestBundle(), connectOp.destIndex()};
      if (destset.count(dest)) {
        return connectOp.emitOpError()
               << "; connecting " << to_string(source) << " to "
               << to_string(dest) << " on "
               << to_string(this->getTileOp().getTileID())
               << " targets same dst as another connect op; existing "
                  "destinations: "
               << llvm::join(llvm::map_range(
                                 destset, [](auto &p) { return to_string(p); }),
                             ", ");
      }
      destset.insert(dest);

      if (connectOp.sourceIndex() < 0)
        return connectOp.emitOpError("source index cannot be less than zero");

      if (checkBound("source", connectOp.getSourceBundle(),
                     connectOp.sourceIndex(),
                     getNumSourceConnections(connectOp.getSourceBundle()))
              .failed())
        return failure();

      if (connectOp.destIndex() < 0)
        return connectOp.emitOpError("dest index cannot be less than zero");

      if (checkBound("dest", connectOp.getDestBundle(), connectOp.destIndex(),
                     getNumDestConnections(connectOp.getDestBundle()))
              .failed())
        return failure();

      // Stream switch connection constraints
      if (!isLegalTileConnection(tile, targetModel, connectOp))
        return connectOp.emitOpError("illegal stream switch connection");

    } else if (auto connectOp = dyn_cast<MasterSetOp>(ops)) {
      Port dest = {connectOp.getDestBundle(), connectOp.destIndex()};
      if (destset.count(dest))
        return connectOp.emitOpError("targets same destination ")
               << stringifyWireBundle(dest.bundle) << ": " << dest.channel
               << " as another connect or masterset operation";
      destset.insert(dest);

      if (connectOp.destIndex() < 0)
        return connectOp.emitOpError("dest index cannot be less than zero");

      if (checkBound("dest", connectOp.getDestBundle(), connectOp.destIndex(),
                     getNumDestConnections(connectOp.getDestBundle()))
              .failed())
        return failure();

      int arbiter = -1;
      for (auto val : connectOp.getAmsels()) {
        auto amsel = dyn_cast<AMSelOp>(val.getDefiningOp());
        if (arbiter != -1 && arbiter != amsel.arbiterIndex())
          return connectOp.emitOpError(
              "a master port can only be tied to one arbiter");
        arbiter = amsel.arbiterIndex();
      }
    } else if (auto connectOp = dyn_cast<PacketRulesOp>(ops)) {
      Port source = {connectOp.getSourceBundle(), connectOp.sourceIndex()};
      if (sourceset.count(source))
        return connectOp.emitOpError("packet switched source ")
               << stringifyWireBundle(source.bundle) << source.channel
               << " cannot match another connect or masterset operation";
      sourceset.insert(source);

    } else if (auto amselOp = dyn_cast<AMSelOp>(ops)) {
      std::vector<MasterSetOp> mstrs;
      std::vector<PacketRulesOp> slvs;
      for (auto *user : amselOp.getResult().getUsers()) {
        if (auto s = dyn_cast<PacketRuleOp>(user)) {
          auto pktRules = dyn_cast<PacketRulesOp>(s->getParentOp());
          slvs.push_back(pktRules);
        } else if (auto m = dyn_cast<MasterSetOp>(user))
          mstrs.push_back(m);
      }
      for (auto m : mstrs) {
        for (auto s : slvs) {
          // Stream switch connection constraints
<<<<<<< HEAD
          if (!isLegalTileConnection(tile, targetModel, m, s)) {
            printf("illegal connection %d %d %d %d\n", s.sourcePort().bundle,
                   s.sourcePort().channel, m.destPort().bundle,
                   m.destPort().channel);
            return amselOp->emitOpError("illegal stream switch connection");
          }
=======
          if (!isLegalTileConnection(tile, targetModel, m, s))
            return amselOp->emitOpError("illegal stream switch connection");
>>>>>>> c04ffea6
        }
      }
    } else if (isa<EndOp>(ops)) {
      // continue;
    } else {
      return ops.emitOpError("cannot be contained in a Switchbox op");
    }
  }

  return success();
}

TileOp SwitchboxOp::getTileOp() {
  return cast<TileOp>(getTile().getDefiningOp());
}

int SwitchboxOp::colIndex() { return getTileOp().colIndex(); }

int SwitchboxOp::rowIndex() { return getTileOp().rowIndex(); }

template <typename... ParentOpTypes>
struct HasSomeParent {
  static LogicalResult verifyTrait(Operation *op) {
    Operation *operation = op->getParentOp();
    while (operation) {
      if (llvm::isa_and_nonnull<ParentOpTypes...>(operation))
        return success();
      operation = operation->getParentOp();
    }
    return failure();
  }
};

TileOp LockOp::getTileOp() { return cast<TileOp>(getTile().getDefiningOp()); }

int LockOp::colIndex() { return getTileOp().colIndex(); }

int LockOp::rowIndex() { return getTileOp().rowIndex(); }

LogicalResult LockOp::verify() {
  if (auto result = UsesAreAccessable::verifyTrait(*this); result.failed())
    return result;

  if (getLockID().has_value()) {
    const auto &targetModel = getTargetModel(getTileOp());
    auto tileOp = getTileOp();
    if (int numLocks =
            targetModel.getNumLocks(tileOp.getCol(), tileOp.getRow());
        getLockID().value() >= numLocks)
      return emitOpError("lock assigned invalid id (maximum is ")
             << numLocks - 1 << ")";
  }

  return success();
}

struct UsesOneLockInDMABlock {
  static LogicalResult verifyTrait(Operation *op) {
    auto *block = op->getBlock();
    int lockID = -1;
    for (auto op : block->getOps<UseLockOp>()) {
      if (auto lock = dyn_cast<LockOp>(op.getLock().getDefiningOp());
          lock.getLockID().has_value()) {
        if (lockID != -1 && lockID != lock.getLockIDValue())
          return failure();
        lockID = lock.getLockIDValue();
      }
    }
    return success();
  }
};

struct AcquireReleaseOneStateInDMABlock {
  static LogicalResult verifyTrait(Operation *op) {
    auto *block = op->getBlock();
    int acqValue = -1, relValue = -1;
    for (auto op : block->getOps<UseLockOp>()) {
      if (op.acquire() || op.acquireGE()) {
        if (acqValue != -1 && acqValue != op.getLockValue()) {
          return failure();
        }
        acqValue = op.getLockValue();
      } else if (op.release()) {
        if (relValue != -1 && relValue != op.getLockValue()) {
          return failure();
        }
        relValue = op.getLockValue();
      }
    }
    return success();
  }
};

struct AccessesLocalLocks {
  static LogicalResult verifyTrait(Operation *op) {
    if (auto memOp = op->getParentOfType<MemOp>()) {
      auto useLock = dyn_cast<UseLockOp>(op);
      if (auto lock = useLock.getLockOp();
          lock.getTileOp().colIndex() != memOp.colIndex() ||
          lock.getTileOp().rowIndex() != memOp.rowIndex())
        return failure();
    }
    return success();
  }
};

LogicalResult UseLockOp::verify() {
  // AIE.useLock cannot be used at the top level
  if (llvm::isa_and_nonnull<DeviceOp, ModuleOp>((*this)->getParentOp()))
    return (*this)->emitOpError("must be used in a core or memory operation.");

  const auto &targetModel = getTargetModel(*this);
  if (targetModel.getTargetArch() == AIEArch::AIE1 && acquireGE())
    return (*this)->emitOpError(
        "AcquireGreaterEqual is not supported in AIE1.");

  // Otherwise, AIE.useLock should be inside MemOp, MemTileDMAOp, or ShimDMAOp,
  if (HasSomeParent<MemOp, MemTileDMAOp, ShimDMAOp>::verifyTrait(*this)
          .succeeded()) {
    if (!(*this)->getBlock())
      return (*this)->emitOpError("is not in a block.");

    if (targetModel.getTargetArch() == AIEArch::AIE1 &&
        UsesOneLockInDMABlock::verifyTrait(*this).failed())
      return (*this)->emitOpError(
          "used in a DMA block that have multiple locks.");

    if (AcquireReleaseOneStateInDMABlock::verifyTrait(*this).failed())
      return (*this)->emitOpError(
          "acquires/releases the lock in a DMA block from/to multiple states.");

    if (HasSomeParent<MemOp>::verifyTrait(*this).succeeded() &&
        AccessesLocalLocks::verifyTrait(*this).failed())
      return (*this)->emitOpError("can only access a lock in the same tile");
    return success();

    // Or it can be in a CoreOp, or some FuncOp called from a CoreOp
  }
  if (HasSomeParent<CoreOp, func::FuncOp>::verifyTrait(*this).succeeded()) {
    return success();
  }
  return (*this)->emitOpError()
         << "expects some parent op to be one of "
         << "AIE::device, AIE::core, func::func, AIE::mem, or AIE::shimDMA";
}

#include "aie/Dialect/AIE/IR/AIEEnums.cpp.inc"
#include "aie/Dialect/AIE/IR/AIEInterfaces.cpp.inc"

#define GET_OP_CLASSES
#include "aie/Dialect/AIE/IR/AIEOps.cpp.inc"

namespace xilinx::AIE {

size_t SwitchboxOp::getNumSourceConnections(WireBundle bundle) {
  auto tile = getTileOp();
  const auto &targetModel = getTargetModel(*this);
  return targetModel.getNumSourceSwitchboxConnections(tile.getCol(),
                                                      tile.getRow(), bundle);
}

size_t SwitchboxOp::getNumDestConnections(WireBundle bundle) {
  auto tile = getTileOp();
  const auto &targetModel = getTargetModel(*this);
  return targetModel.getNumDestSwitchboxConnections(tile.getCol(),
                                                    tile.getRow(), bundle);
}

WireBundle getConnectingBundle(WireBundle dir) {
  switch (dir) {
  case WireBundle::North:
    return WireBundle::South;
  case WireBundle::South:
    return WireBundle::North;
  case WireBundle::East:
    return WireBundle::West;
  case WireBundle::West:
    return WireBundle::East;
  default:
    return dir;
  }
}

} // namespace xilinx::AIE

// Include implementations for custom attributes
#define GET_ATTRDEF_CLASSES
#include "aie/Dialect/AIE/IR/AIEAttrs.cpp.inc"<|MERGE_RESOLUTION|>--- conflicted
+++ resolved
@@ -1761,17 +1761,9 @@
       for (auto m : mstrs) {
         for (auto s : slvs) {
           // Stream switch connection constraints
-<<<<<<< HEAD
           if (!isLegalTileConnection(tile, targetModel, m, s)) {
-            printf("illegal connection %d %d %d %d\n", s.sourcePort().bundle,
-                   s.sourcePort().channel, m.destPort().bundle,
-                   m.destPort().channel);
             return amselOp->emitOpError("illegal stream switch connection");
           }
-=======
-          if (!isLegalTileConnection(tile, targetModel, m, s))
-            return amselOp->emitOpError("illegal stream switch connection");
->>>>>>> c04ffea6
         }
       }
     } else if (isa<EndOp>(ops)) {
