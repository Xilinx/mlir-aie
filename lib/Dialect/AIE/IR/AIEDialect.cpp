--- conflicted
+++ resolved
@@ -412,18 +412,6 @@
   return success();
 }
 
-<<<<<<< HEAD
-LogicalResult xilinx::AIE::TargetOp::verify() {
-  auto aie_module = (*this)->getParentOfType<mlir::ModuleOp>();
-  auto tOps = aie_module.getOps<TargetOp>();
-  int size = 0;
-  for (auto tOp : tOps) {
-    (void)tOp;
-    size++;
-    if (size > 1) {
-      return aie_module.emitOpError("can only have one target architecture");
-    }
-=======
 const xilinx::AIE::AIETargetModel &xilinx::AIE::DeviceOp::getTargetModel() {
   switch (getDevice()) {
   case AIEDevice::xcvc1902:
@@ -432,7 +420,6 @@
     return VE2302model;
   case AIEDevice::xcve2802:
     return VE2802model;
->>>>>>> 3acd8744
   }
   return VC1902model;
 }
