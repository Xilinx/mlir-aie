//===- AIECreatePathfindFlows.cpp -------------------------------*- C++ -*-===//
//
// This file is licensed under the Apache License v2.0 with LLVM Exceptions.
// See https://llvm.org/LICENSE.txt for license information.
// SPDX-License-Identifier: Apache-2.0 WITH LLVM-exception
//
// (c) Copyright 2021 Xilinx Inc.
//
//===----------------------------------------------------------------------===//

#include "aie/Dialect/AIE/IR/AIEDialect.h"
#include "aie/Dialect/AIE/Transforms/AIEPasses.h"
#include "aie/Dialect/AIE/Transforms/AIEPathFinder.h"

#include "mlir/IR/IRMapping.h"
#include "mlir/IR/PatternMatch.h"
#include "mlir/Pass/Pass.h"
#include "mlir/Tools/mlir-translate/MlirTranslateMain.h"
#include "mlir/Transforms/DialectConversion.h"
#include "llvm/Support/Debug.h"

using namespace mlir;
using namespace xilinx;
using namespace xilinx::AIE;

#define DEBUG_TYPE "aie-create-pathfinder-flows"

namespace {
std::vector<Operation *> flowOps;

// allocates channels between switchboxes ( but does not assign them)
// instantiates shim-muxes AND allocates channels ( no need to rip these up in )
struct ConvertFlowsToInterconnect : OpConversionPattern<FlowOp> {
  using OpConversionPattern::OpConversionPattern;
  DeviceOp &device;
  DynamicTileAnalysis &analyzer;
  bool keepFlowOp;
  ConvertFlowsToInterconnect(MLIRContext *context, DeviceOp &d,
                             DynamicTileAnalysis &a, bool keepFlowOp,
                             PatternBenefit benefit = 1)
      : OpConversionPattern(context, benefit), device(d), analyzer(a),
        keepFlowOp(keepFlowOp) {}

  LogicalResult match(FlowOp op) const override { return success(); }

  void addConnection(ConversionPatternRewriter &rewriter,
                     // could be a shim-mux or a switchbox.
                     Interconnect op, FlowOp flowOp, WireBundle inBundle,
                     int inIndex, WireBundle outBundle, int outIndex) const {

    Region &r = op.getConnections();
    Block &b = r.front();
    auto point = rewriter.saveInsertionPoint();
    rewriter.setInsertionPoint(b.getTerminator());

    rewriter.create<ConnectOp>(rewriter.getUnknownLoc(), inBundle, inIndex,
                               outBundle, outIndex);

    rewriter.restoreInsertionPoint(point);

    LLVM_DEBUG(llvm::dbgs()
               << "\t\taddConnection() (" << op.colIndex() << ","
               << op.rowIndex() << ") " << stringifyWireBundle(inBundle)
               << inIndex << " -> " << stringifyWireBundle(outBundle)
               << outIndex << "\n");
  }

  void rewrite(FlowOp flowOp, OpAdaptor adaptor,
               ConversionPatternRewriter &rewriter) const override {
    Operation *Op = flowOp.getOperation();

    auto srcTile = cast<TileOp>(flowOp.getSource().getDefiningOp());
    TileID srcCoords = {srcTile.colIndex(), srcTile.rowIndex()};
    auto srcBundle = flowOp.getSourceBundle();
    auto srcChannel = flowOp.getSourceChannel();
    Port srcPort = {srcBundle, srcChannel};

    if (keepFlowOp) {
      auto *clonedOp = Op->clone();
      flowOps.push_back(clonedOp);
    }

#ifndef NDEBUG
    auto dstTile = cast<TileOp>(flowOp.getDest().getDefiningOp());
    TileID dstCoords = {dstTile.colIndex(), dstTile.rowIndex()};
    auto dstBundle = flowOp.getDestBundle();
    auto dstChannel = flowOp.getDestChannel();
    LLVM_DEBUG(llvm::dbgs()
               << "\n\t---Begin rewrite() for flowOp: (" << srcCoords.col
               << ", " << srcCoords.row << ")" << stringifyWireBundle(srcBundle)
               << srcChannel << " -> (" << dstCoords.col << ", "
               << dstCoords.row << ")" << stringifyWireBundle(dstBundle)
               << dstChannel << "\n\t");
#endif

    // if the flow (aka "net") for this FlowOp hasn't been processed yet,
    // add all switchbox connections to implement the flow
<<<<<<< HEAD
    TileID srcSB = {srcCoords.col, srcCoords.row};
=======
    SwitchboxNode srcSB =
        analyzer.pathfinder->getSwitchboxNode({srcCoords.col, srcCoords.row});
>>>>>>> b5c26b7c
    if (PathEndPoint srcPoint = {srcSB, srcPort};
        !analyzer.processedFlows[srcPoint]) {
      SwitchSettings settings = analyzer.flowSolutions[srcPoint];
      // add connections for all the Switchboxes in SwitchSettings
      for (const auto &[curr, setting] : settings) {
        SwitchboxOp swOp = analyzer.getSwitchbox(rewriter, curr.col, curr.row);
        int shimCh = srcChannel;
        // TODO: must reserve N3, N7, S2, S3 for DMA connections
        if (curr == srcSB && analyzer.getTile(rewriter, srcSB.col, srcSB.row)
                                 .isShimNOCorPLTile()) {
          // shim DMAs at start of flows
          if (srcBundle == WireBundle::DMA) {
            shimCh = srcChannel == 0
                         ? 3
                         : 7; // must be either DMA0 -> N3 or DMA1 -> N7
            ShimMuxOp shimMuxOp = analyzer.getShimMux(rewriter, srcSB.col);
            addConnection(rewriter,
                          cast<Interconnect>(shimMuxOp.getOperation()), flowOp,
                          srcBundle, srcChannel, WireBundle::North, shimCh);
          } else if (srcBundle ==
                     WireBundle::NOC) { // must be NOC0/NOC1 -> N2/N3 or
                                        // NOC2/NOC3 -> N6/N7
            shimCh = srcChannel >= 2 ? srcChannel + 4 : srcChannel + 2;
            ShimMuxOp shimMuxOp = analyzer.getShimMux(rewriter, srcSB.col);
            addConnection(rewriter,
                          cast<Interconnect>(shimMuxOp.getOperation()), flowOp,
                          srcBundle, srcChannel, WireBundle::North, shimCh);
          } else if (srcBundle ==
                     WireBundle::PLIO) { // PLIO at start of flows with mux
            ShimMuxOp shimMuxOp = analyzer.getShimMux(rewriter, srcSB.col);
            addConnection(rewriter,
                          cast<Interconnect>(shimMuxOp.getOperation()), flowOp,
                          srcBundle, srcChannel, WireBundle::North, shimCh);
          }
        }
        for (const auto &[bundle, channel] : setting.dsts) {
          // handle special shim connectivity
          if (curr == srcSB && analyzer.getTile(rewriter, srcSB.col, srcSB.row)
                                   .isShimNOCorPLTile()) {
            addConnection(rewriter, cast<Interconnect>(swOp.getOperation()),
                          flowOp, WireBundle::South, shimCh, bundle, channel);
          } else if (analyzer.getTile(rewriter, curr.col, curr.row)
                         .isShimNOCorPLTile() &&
                     (bundle == WireBundle::DMA || bundle == WireBundle::PLIO ||
                      bundle == WireBundle::NOC)) {
            shimCh = channel;
            if (analyzer.getTile(rewriter, curr.col, curr.row)
                    .isShimNOCorPLTile()) {
              // shim DMAs at end of flows
              if (bundle == WireBundle::DMA) {
                shimCh = channel == 0
                             ? 2
                             : 3; // must be either N2 -> DMA0 or N3 -> DMA1
                ShimMuxOp shimMuxOp = analyzer.getShimMux(rewriter, curr.col);
                addConnection(
                    rewriter, cast<Interconnect>(shimMuxOp.getOperation()),
                    flowOp, WireBundle::North, shimCh, bundle, channel);
              } else if (bundle == WireBundle::NOC) {
                shimCh = channel + 2; // must be either N2/3/4/5 -> NOC0/1/2/3
                ShimMuxOp shimMuxOp = analyzer.getShimMux(rewriter, curr.col);
                addConnection(
                    rewriter, cast<Interconnect>(shimMuxOp.getOperation()),
                    flowOp, WireBundle::North, shimCh, bundle, channel);
              } else if (bundle == WireBundle::PLIO) {
                ShimMuxOp shimMuxOp = analyzer.getShimMux(rewriter, curr.col);
                addConnection(
                    rewriter, cast<Interconnect>(shimMuxOp.getOperation()),
                    flowOp, WireBundle::North, shimCh, bundle, channel);
              }
            }
            addConnection(rewriter, cast<Interconnect>(swOp.getOperation()),
                          flowOp, setting.src.bundle, setting.src.channel,
                          WireBundle::South, shimCh);
          } else {
            // otherwise, regular switchbox connection
            addConnection(rewriter, cast<Interconnect>(swOp.getOperation()),
                          flowOp, setting.src.bundle, setting.src.channel,
                          bundle, channel);
          }
        }

        LLVM_DEBUG(llvm::dbgs() << curr << ": " << setting << " | "
                                << "\n");
      }

      LLVM_DEBUG(llvm::dbgs()
                 << "\n\t\tFinished adding ConnectOps to implement flowOp.\n");
      analyzer.processedFlows[srcPoint] = true;
    } else
      LLVM_DEBUG(llvm::dbgs() << "Flow already processed!\n");

    rewriter.eraseOp(Op);
  }
};

} // namespace

namespace xilinx::AIE {

void AIEPathfinderPass::runOnFlow(DeviceOp d, OpBuilder &builder) {
  // Apply rewrite rule to switchboxes to add assignments to every 'connect'
  // operation inside
  ConversionTarget target(getContext());
  target.addLegalOp<TileOp>();
  target.addLegalOp<ConnectOp>();
  target.addLegalOp<SwitchboxOp>();
  target.addLegalOp<ShimMuxOp>();
  target.addLegalOp<EndOp>();

  RewritePatternSet patterns(&getContext());
  patterns.insert<ConvertFlowsToInterconnect>(d.getContext(), d, analyzer,
                                              clKeepFlowOp);
  if (failed(applyPartialConversion(d, target, std::move(patterns))))
    return signalPassFailure();

  // Keep for visualization
  if (clKeepFlowOp)
    for (auto op : flowOps)
      builder.insert(op);

  // Populate wires between switchboxes and tiles.
  for (int col = 0; col <= analyzer.getMaxCol(); col++) {
    for (int row = 0; row <= analyzer.getMaxRow(); row++) {
      TileOp tile;
      if (analyzer.coordToTile.count({col, row}))
        tile = analyzer.coordToTile[{col, row}];
      else
        continue;
      SwitchboxOp sw;
      if (analyzer.coordToSwitchbox.count({col, row}))
        sw = analyzer.coordToSwitchbox[{col, row}];
      else
        continue;
      if (col > 0) {
        // connections east-west between stream switches
        if (analyzer.coordToSwitchbox.count({col - 1, row})) {
          auto westsw = analyzer.coordToSwitchbox[{col - 1, row}];
          builder.create<WireOp>(builder.getUnknownLoc(), westsw,
                                 WireBundle::East, sw, WireBundle::West);
        }
      }
      if (row > 0) {
        // connections between abstract 'core' of tile
        builder.create<WireOp>(builder.getUnknownLoc(), tile, WireBundle::Core,
                               sw, WireBundle::Core);
        // connections between abstract 'dma' of tile
        builder.create<WireOp>(builder.getUnknownLoc(), tile, WireBundle::DMA,
                               sw, WireBundle::DMA);
        // connections north-south inside array ( including connection to shim
        // row)
        if (analyzer.coordToSwitchbox.count({col, row - 1})) {
          auto southsw = analyzer.coordToSwitchbox[{col, row - 1}];
          builder.create<WireOp>(builder.getUnknownLoc(), southsw,
                                 WireBundle::North, sw, WireBundle::South);
        }
      } else if (row == 0) {
        if (tile.isShimNOCTile()) {
          if (analyzer.coordToShimMux.count({col, 0})) {
            auto shimsw = analyzer.coordToShimMux[{col, 0}];
            builder.create<WireOp>(
                builder.getUnknownLoc(), shimsw,
                WireBundle::North, // Changed to connect into the north
                sw, WireBundle::South);
            // PLIO is attached to shim mux
            if (analyzer.coordToPLIO.count(col)) {
              auto plio = analyzer.coordToPLIO[col];
              builder.create<WireOp>(builder.getUnknownLoc(), plio,
                                     WireBundle::North, shimsw,
                                     WireBundle::South);
            }

            // abstract 'DMA' connection on tile is attached to shim mux ( in
            // row 0 )
            builder.create<WireOp>(builder.getUnknownLoc(), tile,
                                   WireBundle::DMA, shimsw, WireBundle::DMA);
          }
        } else if (tile.isShimPLTile()) {
          // PLIO is attached directly to switch
          if (analyzer.coordToPLIO.count(col)) {
            auto plio = analyzer.coordToPLIO[col];
            builder.create<WireOp>(builder.getUnknownLoc(), plio,
                                   WireBundle::North, sw, WireBundle::South);
          }
        }
      }
    }
  }
}

Operation *AIEPathfinderPass::getOrCreateTile(OpBuilder &builder, int col,
                                              int row) {
  TileID index = {col, row};
  Operation *tileOp = tiles[index];
  if (!tileOp) {
    auto tile = builder.create<TileOp>(builder.getUnknownLoc(), col, row);
    tileOp = tile.getOperation();
    tiles[index] = tileOp;
  }
  return tileOp;
}

SwitchboxOp AIEPathfinderPass::getOrCreateSwitchbox(OpBuilder &builder,
                                                    TileOp tile) {
  for (auto i : tile.getResult().getUsers()) {
    if (llvm::isa<SwitchboxOp>(*i)) {
      return llvm::cast<SwitchboxOp>(*i);
    }
  }
  return builder.create<SwitchboxOp>(builder.getUnknownLoc(), tile);
}

template <typename MyOp>
struct AIEOpRemoval : OpConversionPattern<MyOp> {
  using OpConversionPattern<MyOp>::OpConversionPattern;
  using OpAdaptor = typename MyOp::Adaptor;

  explicit AIEOpRemoval(MLIRContext *context, PatternBenefit benefit = 1)
      : OpConversionPattern<MyOp>(context, benefit) {}

  LogicalResult
  matchAndRewrite(MyOp op, OpAdaptor adaptor,
                  ConversionPatternRewriter &rewriter) const override {
    Operation *Op = op.getOperation();

    rewriter.eraseOp(Op);
    return success();
  }
};

bool AIEPathfinderPass::findPathToDest(SwitchSettings settings, TileID currTile,
                                       WireBundle currDestBundle,
                                       int currDestChannel, TileID finalTile,
                                       WireBundle finalDestBundle,
                                       int finalDestChannel) {

  if ((currTile == finalTile) && (currDestBundle == finalDestBundle) &&
      (currDestChannel == finalDestChannel)) {
    return true;
  }

  WireBundle neighbourSourceBundle;
  TileID neighbourTile;
  if (currDestBundle == WireBundle::East) {
    neighbourSourceBundle = WireBundle::West;
    neighbourTile = {currTile.col + 1, currTile.row};
  } else if (currDestBundle == WireBundle::West) {
    neighbourSourceBundle = WireBundle::East;
    neighbourTile = {currTile.col - 1, currTile.row};
  } else if (currDestBundle == WireBundle::North) {
    neighbourSourceBundle = WireBundle::South;
    neighbourTile = {currTile.col, currTile.row + 1};
  } else if (currDestBundle == WireBundle::South) {
    neighbourSourceBundle = WireBundle::North;
    neighbourTile = {currTile.col, currTile.row - 1};
  } else {
    return false;
  }

  int neighbourSourceChannel = currDestChannel;
  for (const auto &[sbNode, setting] : settings) {
    TileID tile = {sbNode.col, sbNode.row};
    if ((tile == neighbourTile) &&
        (setting.src.bundle == neighbourSourceBundle) &&
        (setting.src.channel == neighbourSourceChannel)) {
      for (const auto &[bundle, channel] : setting.dsts) {
        if (findPathToDest(settings, neighbourTile, bundle, channel, finalTile,
                           finalDestBundle, finalDestChannel)) {
          return true;
        }
      }
    }
  }

  return false;
}

void AIEPathfinderPass::runOnPacketFlow(DeviceOp device, OpBuilder &builder) {

  ConversionTarget target(getContext());

  // Map from a port and flowID to
  DenseMap<std::pair<PhysPort, int>, SmallVector<PhysPort, 4>> packetFlows;
  SmallVector<std::pair<PhysPort, int>, 4> slavePorts;
  DenseMap<std::pair<PhysPort, int>, int> slaveAMSels;
  // Map from a port to
  DenseMap<PhysPort, Attribute> keepPktHeaderAttr;

  for (auto tileOp : device.getOps<TileOp>()) {
    int col = tileOp.colIndex();
    int row = tileOp.rowIndex();
    tiles[{col, row}] = tileOp;
  }

  // The logical model of all the switchboxes.
  DenseMap<TileID, SmallVector<std::pair<Connect, int>, 8>> switchboxes;
  for (PacketFlowOp pktFlowOp : device.getOps<PacketFlowOp>()) {
    Region &r = pktFlowOp.getPorts();
    Block &b = r.front();
    int flowID = pktFlowOp.IDInt();
    Port srcPort, destPort;
    TileOp srcTile, destTile;
    TileID srcCoords, destCoords;

    for (Operation &Op : b.getOperations()) {
      if (auto pktSource = dyn_cast<PacketSourceOp>(Op)) {
        srcTile = dyn_cast<TileOp>(pktSource.getTile().getDefiningOp());
        srcPort = pktSource.port();
        srcCoords = {srcTile.colIndex(), srcTile.rowIndex()};
      } else if (auto pktDest = dyn_cast<PacketDestOp>(Op)) {
        destTile = dyn_cast<TileOp>(pktDest.getTile().getDefiningOp());
        destPort = pktDest.port();
        destCoords = {destTile.colIndex(), destTile.rowIndex()};
        // Assign "keep_pkt_header flag"
        if (pktFlowOp->hasAttr("keep_pkt_header"))
          keepPktHeaderAttr[{destTile, destPort}] =
              StringAttr::get(Op.getContext(), "true");
<<<<<<< HEAD
        TileID srcSB = {srcCoords.col, srcCoords.row};
=======
        SwitchboxNode srcSB = analyzer.pathfinder->getSwitchboxNode(
            {srcCoords.col, srcCoords.row});
>>>>>>> b5c26b7c
        if (PathEndPoint srcPoint = {srcSB, srcPort};
            !analyzer.processedFlows[srcPoint]) {
          SwitchSettings settings = analyzer.flowSolutions[srcPoint];
          // add connections for all the Switchboxes in SwitchSettings
          for (const auto &[curr, setting] : settings) {
            for (const auto &[bundle, channel] : setting.dsts) {
              TileID currTile = {curr.col, curr.row};
              // reject false broadcast
              if (!findPathToDest(settings, currTile, bundle, channel,
                                  destCoords, destPort.bundle,
                                  destPort.channel))
                continue;
              Connect connect = {{setting.src.bundle, setting.src.channel},
                                 {bundle, channel}};
              if (std::find(switchboxes[currTile].begin(),
                            switchboxes[currTile].end(),
                            std::pair{connect, flowID}) ==
                  switchboxes[currTile].end())
                switchboxes[currTile].push_back({connect, flowID});
            }
          }
        }
      }
    }
  }

  LLVM_DEBUG(llvm::dbgs() << "Check switchboxes\n");

  for (const auto &[tileId, connects] : switchboxes) {
    int col = tileId.col;
    int row = tileId.row;
    Operation *tileOp = getOrCreateTile(builder, col, row);
    LLVM_DEBUG(llvm::dbgs() << "***switchbox*** " << col << " " << row << '\n');
    for (const auto &[conn, flowID] : connects) {
      Port sourcePort = conn.src;
      Port destPort = conn.dst;
      auto sourceFlow =
          std::make_pair(std::make_pair(tileOp, sourcePort), flowID);
      packetFlows[sourceFlow].push_back({tileOp, destPort});
      slavePorts.push_back(sourceFlow);
      LLVM_DEBUG(llvm::dbgs() << "flowID " << flowID << ':'
                              << stringifyWireBundle(sourcePort.bundle) << " "
                              << sourcePort.channel << " -> "
                              << stringifyWireBundle(destPort.bundle) << " "
                              << destPort.channel << "\n");
    }
  }

  // amsel()
  // masterset()
  // packetrules()
  // rule()

  // Compute arbiter assignments. Each arbiter has four msels.
  // Therefore, the number of "logical" arbiters is 6 x 4 = 24
  // A master port can only be associated with one arbiter

  // A map from Tile and master selectValue to the ports targetted by that
  // master select.
  DenseMap<std::pair<Operation *, int>, SmallVector<Port, 4>> masterAMSels;

  // Count of currently used logical arbiters for each tile.
  DenseMap<Operation *, int> amselValues;
  int numMsels = 4;
  int numArbiters = 6;

  std::vector<std::pair<std::pair<PhysPort, int>, SmallVector<PhysPort, 4>>>
      sortedPacketFlows(packetFlows.begin(), packetFlows.end());

  // To get determinsitic behaviour
  std::sort(sortedPacketFlows.begin(), sortedPacketFlows.end(),
            [](const auto &lhs, const auto &rhs) {
              auto lhsFlowID = lhs.first.second;
              auto rhsFlowID = rhs.first.second;
              return lhsFlowID < rhsFlowID;
            });

  // Check all multi-cast flows (same source, same ID). They should be
  // assigned the same arbiter and msel so that the flow can reach all the
  // destination ports at the same time For destination ports that appear in
  // different (multicast) flows, it should have a different <arbiterID, msel>
  // value pair for each flow
  for (const auto &packetFlow : sortedPacketFlows) {
    // The Source Tile of the flow
    Operation *tileOp = packetFlow.first.first.first;
    if (amselValues.count(tileOp) == 0)
      amselValues[tileOp] = 0;

    // arb0: 6*0,   6*1,   6*2,   6*3
    // arb1: 6*0+1, 6*1+1, 6*2+1, 6*3+1
    // arb2: 6*0+2, 6*1+2, 6*2+2, 6*3+2
    // arb3: 6*0+3, 6*1+3, 6*2+3, 6*3+3
    // arb4: 6*0+4, 6*1+4, 6*2+4, 6*3+4
    // arb5: 6*0+5, 6*1+5, 6*2+5, 6*3+5

    int amselValue = amselValues[tileOp];
    assert(amselValue < numArbiters && "Could not allocate new arbiter!");

    // Find existing arbiter assignment
    // If there is an assignment of an arbiter to a master port before, we
    // assign all the master ports here with the same arbiter but different
    // msel
    bool foundMatchedDest = false;
    for (const auto &map : masterAMSels) {
      if (map.first.first != tileOp)
        continue;
      amselValue = map.first.second;

      // check if same destinations
      SmallVector<Port, 4> ports(masterAMSels[{tileOp, amselValue}]);
      if (ports.size() != packetFlow.second.size())
        continue;

      bool matched = true;
      for (auto dest : packetFlow.second) {
        if (Port port = dest.second;
            std::find(ports.begin(), ports.end(), port) == ports.end()) {
          matched = false;
          break;
        }
      }

      if (matched) {
        foundMatchedDest = true;
        break;
      }
    }

    if (!foundMatchedDest) {
      bool foundAMSelValue = false;
      for (int a = 0; a < numArbiters; a++) {
        for (int i = 0; i < numMsels; i++) {
          amselValue = a + i * numArbiters;
          if (masterAMSels.count({tileOp, amselValue}) == 0) {
            foundAMSelValue = true;
            break;
          }
        }

        if (foundAMSelValue)
          break;
      }

      for (auto dest : packetFlow.second) {
        Port port = dest.second;
        masterAMSels[{tileOp, amselValue}].push_back(port);
      }
    }

    slaveAMSels[packetFlow.first] = amselValue;
    amselValues[tileOp] = amselValue % numArbiters;
  }

  // Compute the master set IDs
  // A map from a switchbox output port to the number of that port.
  DenseMap<PhysPort, SmallVector<int, 4>> mastersets;
  for (const auto &[physPort, ports] : masterAMSels) {
    Operation *tileOp = physPort.first;
    assert(tileOp);
    int amselValue = physPort.second;
    for (auto port : ports) {
      PhysPort physPort = {tileOp, port};
      mastersets[physPort].push_back(amselValue);
    }
  }

  LLVM_DEBUG(llvm::dbgs() << "CHECK mastersets\n");
#ifndef NDEBUG
  for (const auto &[physPort, values] : mastersets) {
    Operation *tileOp = physPort.first;
    WireBundle bundle = physPort.second.bundle;
    int channel = physPort.second.channel;
    assert(tileOp);
    auto tile = dyn_cast<TileOp>(tileOp);
    LLVM_DEBUG(llvm::dbgs()
               << "master " << tile << " " << stringifyWireBundle(bundle)
               << " : " << channel << '\n');
    for (auto value : values)
      LLVM_DEBUG(llvm::dbgs() << "amsel: " << value << '\n');
  }
#endif

  // Compute mask values
  // Merging as many stream flows as possible
  // The flows must originate from the same source port and have different IDs
  // Two flows can be merged if they share the same destinations
  SmallVector<SmallVector<std::pair<PhysPort, int>, 4>, 4> slaveGroups;
  SmallVector<std::pair<PhysPort, int>, 4> workList(slavePorts);
  while (!workList.empty()) {
    auto slave1 = workList.pop_back_val();
    Port slavePort1 = slave1.first.second;

    bool foundgroup = false;
    for (auto &group : slaveGroups) {
      auto slave2 = group.front();
      if (Port slavePort2 = slave2.first.second; slavePort1 != slavePort2)
        continue;

      bool matched = true;
      auto dests1 = packetFlows[slave1];
      auto dests2 = packetFlows[slave2];
      if (dests1.size() != dests2.size())
        continue;

      for (auto dest1 : dests1) {
        if (std::find(dests2.begin(), dests2.end(), dest1) == dests2.end()) {
          matched = false;
          break;
        }
      }

      if (matched) {
        group.push_back(slave1);
        foundgroup = true;
        break;
      }
    }

    if (!foundgroup) {
      SmallVector<std::pair<PhysPort, int>, 4> group({slave1});
      slaveGroups.push_back(group);
    }
  }

  DenseMap<std::pair<PhysPort, int>, int> slaveMasks;
  for (const auto &group : slaveGroups) {
    // Iterate over all the ID values in a group
    // If bit n-th (n <= 5) of an ID value differs from bit n-th of another ID
    // value, the bit position should be "don't care", and we will set the
    // mask bit of that position to 0
    int mask[5] = {-1, -1, -1, -1, -1};
    for (auto port : group) {
      int ID = port.second;
      for (int i = 0; i < 5; i++) {
        if (mask[i] == -1)
          mask[i] = ID >> i & 0x1;
        else if (mask[i] != (ID >> i & 0x1))
          mask[i] = 2; // found bit difference --> mark as "don't care"
      }
    }

    int maskValue = 0;
    for (int i = 4; i >= 0; i--) {
      if (mask[i] == 2) // don't care
        mask[i] = 0;
      else
        mask[i] = 1;
      maskValue = (maskValue << 1) + mask[i];
    }
    for (auto port : group)
      slaveMasks[port] = maskValue;
  }

#ifndef NDEBUG
  LLVM_DEBUG(llvm::dbgs() << "CHECK Slave Masks\n");
  for (auto map : slaveMasks) {
    auto port = map.first.first;
    auto tile = dyn_cast<TileOp>(port.first);
    WireBundle bundle = port.second.bundle;
    int channel = port.second.channel;
    int ID = map.first.second;
    int mask = map.second;

    LLVM_DEBUG(llvm::dbgs()
               << "Port " << tile << " " << stringifyWireBundle(bundle) << " "
               << channel << '\n');
    LLVM_DEBUG(llvm::dbgs() << "Mask "
                            << "0x" << llvm::Twine::utohexstr(mask) << '\n');
    LLVM_DEBUG(llvm::dbgs() << "ID "
                            << "0x" << llvm::Twine::utohexstr(ID) << '\n');
    for (int i = 0; i < 31; i++) {
      if ((i & mask) == (ID & mask))
        LLVM_DEBUG(llvm::dbgs() << "matches flow ID "
                                << "0x" << llvm::Twine::utohexstr(i) << '\n');
    }
  }
#endif

  // Realize the routes in MLIR
  for (auto map : tiles) {
    Operation *tileOp = map.second;
    auto tile = dyn_cast<TileOp>(tileOp);

    // Create a switchbox for the routes and insert inside it.
    builder.setInsertionPointAfter(tileOp);
    SwitchboxOp swbox = getOrCreateSwitchbox(builder, tile);
    SwitchboxOp::ensureTerminator(swbox.getConnections(), builder,
                                  builder.getUnknownLoc());
    Block &b = swbox.getConnections().front();
    builder.setInsertionPoint(b.getTerminator());

    std::vector<bool> amselOpNeededVector(32);
    for (const auto &map : mastersets) {
      if (tileOp != map.first.first)
        continue;

      for (auto value : map.second) {
        amselOpNeededVector[value] = true;
      }
    }
    // Create all the amsel Ops
    DenseMap<int, AMSelOp> amselOps;
    for (int i = 0; i < 32; i++) {
      if (amselOpNeededVector[i]) {
        int arbiterID = i % numArbiters;
        int msel = i / numArbiters;
        auto amsel =
            builder.create<AMSelOp>(builder.getUnknownLoc(), arbiterID, msel);
        amselOps[i] = amsel;
      }
    }
    // Create all the master set Ops
    // First collect the master sets for this tile.
    SmallVector<Port, 4> tileMasters;
    for (const auto &map : mastersets) {
      if (tileOp != map.first.first)
        continue;
      tileMasters.push_back(map.first.second);
    }
    // Sort them so we get a reasonable order
    std::sort(tileMasters.begin(), tileMasters.end());
    for (auto tileMaster : tileMasters) {
      WireBundle bundle = tileMaster.bundle;
      int channel = tileMaster.channel;
      SmallVector<int, 4> msels = mastersets[{tileOp, tileMaster}];
      SmallVector<Value, 4> amsels;
      for (auto msel : msels) {
        assert(amselOps.count(msel) == 1);
        amsels.push_back(amselOps[msel]);
      }

      auto msOp = builder.create<MasterSetOp>(builder.getUnknownLoc(),
                                              builder.getIndexType(), bundle,
                                              channel, amsels);
      if (auto pktFlowAttrs = keepPktHeaderAttr[{tileOp, tileMaster}])
        msOp->setAttr("keep_pkt_header", pktFlowAttrs);
    }

    // Generate the packet rules
    DenseMap<Port, PacketRulesOp> slaveRules;
    for (auto group : slaveGroups) {
      builder.setInsertionPoint(b.getTerminator());

      auto port = group.front().first;
      if (tileOp != port.first)
        continue;

      WireBundle bundle = port.second.bundle;
      int channel = port.second.channel;
      auto slave = port.second;

      int mask = slaveMasks[group.front()];
      int ID = group.front().second & mask;

      // Verify that we actually map all the ID's correctly.
#ifndef NDEBUG
      for (auto slave : group)
        assert((slave.second & mask) == ID);
#endif
      Value amsel = amselOps[slaveAMSels[group.front()]];

      PacketRulesOp packetrules;
      if (slaveRules.count(slave) == 0) {
        packetrules = builder.create<PacketRulesOp>(builder.getUnknownLoc(),
                                                    bundle, channel);
        PacketRulesOp::ensureTerminator(packetrules.getRules(), builder,
                                        builder.getUnknownLoc());
        slaveRules[slave] = packetrules;
      } else
        packetrules = slaveRules[slave];

      Block &rules = packetrules.getRules().front();
      builder.setInsertionPoint(rules.getTerminator());
      builder.create<PacketRuleOp>(builder.getUnknownLoc(), mask, ID, amsel);
    }
  }

  // Add support for shimDMA
  // From shimDMA to BLI: 1) shimDMA 0 --> North 3
  //                      2) shimDMA 1 --> North 7
  // From BLI to shimDMA: 1) North   2 --> shimDMA 0
  //                      2) North   3 --> shimDMA 1

  for (auto switchbox : make_early_inc_range(device.getOps<SwitchboxOp>())) {
    auto retVal = switchbox->getOperand(0);
    auto tileOp = retVal.getDefiningOp<TileOp>();

    // Check if it is a shim Tile
    if (!tileOp.isShimNOCTile())
      continue;

    // Check if the switchbox is empty
    if (&switchbox.getBody()->front() == switchbox.getBody()->getTerminator())
      continue;

    Region &r = switchbox.getConnections();
    Block &b = r.front();

    // Find if the corresponding shimmux exsists or not
    int shimExist = 0;
    ShimMuxOp shimOp;
    for (auto shimmux : device.getOps<ShimMuxOp>()) {
      if (shimmux.getTile() == tileOp) {
        shimExist = 1;
        shimOp = shimmux;
        break;
      }
    }

    for (Operation &Op : b.getOperations()) {
      if (auto pktrules = dyn_cast<PacketRulesOp>(Op)) {

        // check if there is MM2S DMA in the switchbox of the 0th row
        if (pktrules.getSourceBundle() == WireBundle::DMA) {

          // If there is, then it should be put into the corresponding shimmux
          // If shimmux not defined then create shimmux
          if (!shimExist) {
            builder.setInsertionPointAfter(tileOp);
            shimOp = builder.create<ShimMuxOp>(builder.getUnknownLoc(), tileOp);
            Region &r1 = shimOp.getConnections();
            Block *b1 = builder.createBlock(&r1);
            builder.setInsertionPointToEnd(b1);
            builder.create<EndOp>(builder.getUnknownLoc());
            shimExist = 1;
          }

          Region &r0 = shimOp.getConnections();
          Block &b0 = r0.front();
          builder.setInsertionPointToStart(&b0);

          pktrules.setSourceBundle(WireBundle::South);
          if (pktrules.getSourceChannel() == 0) {
            pktrules.setSourceChannel(3);
            builder.create<ConnectOp>(builder.getUnknownLoc(), WireBundle::DMA,
                                      0, WireBundle::North, 3);
          }
          if (pktrules.getSourceChannel() == 1) {
            pktrules.setSourceChannel(7);
            builder.create<ConnectOp>(builder.getUnknownLoc(), WireBundle::DMA,
                                      1, WireBundle::North, 7);
          }
        }
      }

      if (auto mtset = dyn_cast<MasterSetOp>(Op)) {

        // check if there is S2MM DMA in the switchbox of the 0th row
        if (mtset.getDestBundle() == WireBundle::DMA) {

          // If there is, then it should be put into the corresponding shimmux
          // If shimmux not defined then create shimmux
          if (!shimExist) {
            builder.setInsertionPointAfter(tileOp);
            shimOp = builder.create<ShimMuxOp>(builder.getUnknownLoc(), tileOp);
            Region &r1 = shimOp.getConnections();
            Block *b1 = builder.createBlock(&r1);
            builder.setInsertionPointToEnd(b1);
            builder.create<EndOp>(builder.getUnknownLoc());
            shimExist = 1;
          }

          Region &r0 = shimOp.getConnections();
          Block &b0 = r0.front();
          builder.setInsertionPointToStart(&b0);

          mtset.setDestBundle(WireBundle::South);
          if (mtset.getDestChannel() == 0) {
            mtset.setDestChannel(2);
            builder.create<ConnectOp>(builder.getUnknownLoc(),
                                      WireBundle::North, 2, WireBundle::DMA, 0);
          }
          if (mtset.getDestChannel() == 1) {
            mtset.setDestChannel(3);
            builder.create<ConnectOp>(builder.getUnknownLoc(),
                                      WireBundle::North, 3, WireBundle::DMA, 1);
          }
        }
      }
    }
  }

  RewritePatternSet patterns(&getContext());

  if (!clKeepFlowOp)
    patterns.add<AIEOpRemoval<PacketFlowOp>>(device.getContext());

  if (failed(applyPartialConversion(device, target, std::move(patterns))))
    signalPassFailure();
}

void AIEPathfinderPass::runOnOperation() {

  // create analysis pass with routing graph for entire device
  LLVM_DEBUG(llvm::dbgs() << "---Begin AIEPathfinderPass---\n");

  DeviceOp d = getOperation();
  if (failed(analyzer.runAnalysis(d)))
    return signalPassFailure();
  OpBuilder builder = OpBuilder::atBlockEnd(d.getBody());

  if (clRouteCircuit)
    runOnFlow(d, builder);
  if (clRoutePacket)
    runOnPacketFlow(d, builder);
}

SwitchboxOp AIEPathfinderPass::getSwitchbox(DeviceOp &d, int col, int row) {
  SwitchboxOp output = nullptr;
  d.walk([&](SwitchboxOp swBox) {
    if (swBox.colIndex() == col && swBox.rowIndex() == row) {
      output = swBox;
    }
  });
  return output;
}

std::unique_ptr<OperationPass<DeviceOp>> createAIEPathfinderPass() {
  return std::make_unique<AIEPathfinderPass>();
}

} // namespace xilinx::AIE<|MERGE_RESOLUTION|>--- conflicted
+++ resolved
@@ -95,12 +95,7 @@
 
     // if the flow (aka "net") for this FlowOp hasn't been processed yet,
     // add all switchbox connections to implement the flow
-<<<<<<< HEAD
     TileID srcSB = {srcCoords.col, srcCoords.row};
-=======
-    SwitchboxNode srcSB =
-        analyzer.pathfinder->getSwitchboxNode({srcCoords.col, srcCoords.row});
->>>>>>> b5c26b7c
     if (PathEndPoint srcPoint = {srcSB, srcPort};
         !analyzer.processedFlows[srcPoint]) {
       SwitchSettings settings = analyzer.flowSolutions[srcPoint];
@@ -417,12 +412,7 @@
         if (pktFlowOp->hasAttr("keep_pkt_header"))
           keepPktHeaderAttr[{destTile, destPort}] =
               StringAttr::get(Op.getContext(), "true");
-<<<<<<< HEAD
         TileID srcSB = {srcCoords.col, srcCoords.row};
-=======
-        SwitchboxNode srcSB = analyzer.pathfinder->getSwitchboxNode(
-            {srcCoords.col, srcCoords.row});
->>>>>>> b5c26b7c
         if (PathEndPoint srcPoint = {srcSB, srcPort};
             !analyzer.processedFlows[srcPoint]) {
           SwitchSettings settings = analyzer.flowSolutions[srcPoint];
