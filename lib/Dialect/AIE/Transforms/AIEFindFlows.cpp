--- conflicted
+++ resolved
@@ -203,13 +203,6 @@
                            << "Connects To: "
                            << stringifyWireBundle(masterSetOp.destPort().first)
                            << " " << masterSetOp.destPort().second 
-<<<<<<< HEAD
-                           << "\tMask: " << maskValue.first << "\tMatch Value: " << maskValue.second << "\n");
-                LLVM_DEBUG(llvm::dbgs() << "\tMatching IDs: ");
-                for( unsigned int ID = 0; ID < 32; ID++){
-                  if((maskValue.first & ID) == (unsigned)maskValue.second)
-                    LLVM_DEBUG(llvm::dbgs() << ID << ", ");
-=======
                            << "\tMask: " << maskValue.first << "\tMatch Value: " << maskValue.second << "\n\n");
 
                 int mask = maskValue.first;
@@ -244,7 +237,6 @@
                       LLVM_DEBUG(llvm::dbgs() << ID << ", ");
                     }
                   }
->>>>>>> 65600004
                 }
                 LLVM_DEBUG(llvm::dbgs() << "\n");
                 portSet.push_back(
