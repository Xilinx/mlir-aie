//===- AIEObjectFifoStatefulTransform.cpp ----------------------*- MLIR -*-===//
//
// This file is licensed under the Apache License v2.0 with LLVM Exceptions.
// See https://llvm.org/LICENSE.txt for license information.
// SPDX-License-Identifier: Apache-2.0 WITH LLVM-exception
//
// (c) Copyright 2021 Xilinx Inc.
//
// Date: October 18th 2021
//
//===----------------------------------------------------------------------===//

#include "aie/Dialect/AIE/IR/AIEDialect.h"
#include "aie/Dialect/AIE/Transforms/AIEPasses.h"

#include "mlir/Analysis/TopologicalSortUtils.h"
#include "mlir/Dialect/Arith/IR/Arith.h"
#include "mlir/Dialect/MemRef/IR/MemRef.h"
#include "mlir/Dialect/SCF/IR/SCF.h"
#include "mlir/Dialect/SCF/Utils/Utils.h"
#include "mlir/IR/Attributes.h"
#include "mlir/Pass/Pass.h"
#include "mlir/Transforms/DialectConversion.h"

#include "mlir/IR/Operation.h"
#include "mlir/Interfaces/DataLayoutInterfaces.h"

#include <numeric>
#include <set>

#include <iostream>

using namespace mlir;
using namespace xilinx;
using namespace xilinx::AIE;

#define DEBUG_TYPE "aie-objectFifo-stateful-transform"

#define LOOP_VAR_DEPENDENCY (-2)

//===----------------------------------------------------------------------===//
// Lock Analysis
//===----------------------------------------------------------------------===//
class LockAnalysis {
  DenseMap<std::pair<Value, int>, int> locksPerTile;

public:
  LockAnalysis(DeviceOp &device) {
    // go over the locks created for each tile and update the index in
    // locksPerTile
    device.walk([&](LockOp lockOp) {
      auto tile = lockOp.getTile();
      auto lockID = lockOp.getLockIDValue();
      locksPerTile[{tile, lockID}] = 1;
    });
  }

  /// Given a tile, returns next usable lockID for that tile.
  int getLockID(TileOp &tileOp) {
    const auto &targetModel = getTargetModel(tileOp);
    for (unsigned i = 0;
         i < targetModel.getNumLocks(tileOp.getCol(), tileOp.getRow()); i++)
      if (int usageCnt = locksPerTile[{tileOp, i}]; usageCnt == 0) {
        locksPerTile[{tileOp, i}] = 1;
        return i;
      }
    return -1;
  }
};

//===----------------------------------------------------------------------===//
// DMA Channel Analysis
//===----------------------------------------------------------------------===//
class DMAChannelAnalysis {
  DenseMap<std::tuple<Value, DMAChannelDir, int>, int> channelsPerTile;

public:
  DMAChannelAnalysis(DeviceOp &device) {
    // go over the channels used for each tile and update channel map
    for (auto memOp : device.getOps<MemOp>()) {
      Region &r = memOp.getBody();
      for (auto &bl : r.getBlocks()) {
        for (auto op : bl.getOps<DMAStartOp>()) {
          channelsPerTile[{memOp.getTile(), op.getChannelDir(),
                           op.getChannelIndex()}] = 1;
        }
      }
    }
    for (auto memOp : device.getOps<MemTileDMAOp>()) {
      Region &r = memOp.getBody();
      for (auto &bl : r.getBlocks()) {
        for (auto op : bl.getOps<DMAStartOp>()) {
          channelsPerTile[{memOp.getTile(), op.getChannelDir(),
                           op.getChannelIndex()}] = 1;
        }
      }
    }
    for (auto memOp : device.getOps<ShimDMAOp>()) {
      Region &r = memOp.getBody();
      for (auto &bl : r.getBlocks()) {
        for (auto op : bl.getOps<DMAStartOp>()) {
          channelsPerTile[{memOp.getTile(), op.getChannelDir(),
                           op.getChannelIndex()}] = 1;
        }
      }
    }
  }

  /// Given a tile and DMAChannelDir, returns next usable channel index for
  /// that tile.
  int getDMAChannelIndex(TileOp tileOp, DMAChannelDir dir,
                         bool requiresAdjacentTileAccessChannels) {
    int maxChannelNum = 0;
    if (dir == DMAChannelDir::MM2S)
      maxChannelNum = tileOp.getNumSourceConnections(WireBundle::DMA);
    else
      maxChannelNum = tileOp.getNumDestConnections(WireBundle::DMA);

    const auto &targetModel = getTargetModel(tileOp);
    int maxChannelNumForAdjacentTile =
        targetModel.getMaxChannelNumForAdjacentMemTile(tileOp.getCol(),
                                                       tileOp.getRow());

<<<<<<< HEAD
    // if requires adjacent tile access channels, only allocate on
    // channels 0-3, and if cannot, return 0
=======
    // if requires adjacent tile access channels, only allocate on channel 0-3,
    // and if cannot, return 0
>>>>>>> 237c0f94
    if (requiresAdjacentTileAccessChannels) {
      maxChannelNum = std::min(maxChannelNum, maxChannelNumForAdjacentTile);
    }

    for (int i = 0; i < maxChannelNum; i++) {
      if (int usageCnt = channelsPerTile[{tileOp.getResult(), dir, i}];
          usageCnt == 0) {
        channelsPerTile[{tileOp.getResult(), dir, i}] = 1;
        return i;
      }
    }
    return -1;
  }
};

//===----------------------------------------------------------------------===//
// Create objectFifos Pass
//===----------------------------------------------------------------------===//
struct AIEObjectFifoStatefulTransformPass
    : AIEObjectFifoStatefulTransformBase<AIEObjectFifoStatefulTransformPass> {
  DenseMap<ObjectFifoCreateOp, std::vector<BufferOp>>
      buffersPerFifo; // maps each objFifo to its corresponding buffer
  DenseMap<ObjectFifoCreateOp, std::vector<ExternalBufferOp>>
      externalBuffersPerFifo; // maps each objFifo to its corresponding
  // external buffers
  DenseMap<ObjectFifoCreateOp, std::vector<LockOp>>
      locksPerFifo; // maps each objFifo to its corresponding locks
  std::vector<std::pair<ObjectFifoCreateOp, std::vector<ObjectFifoCreateOp>>>
      splitFifos; // maps each objFifo between non-adjacent tiles to its
  // corresponding consumer objectFifos
  DenseMap<ObjectFifoLinkOp, ObjectFifoCreateOp>
      objFifoLinks; // maps each ObjectFifoLinkOp to objFifo whose elements
  // have been created and should be used
  std::vector<ObjectFifoCreateOp>
      splitBecauseLink; // objfifos which have been split because they are
  // part of a Link, not because they didn't have a shared memory module

  /// Function that returns true if two tiles in the AIE array share a memory
  /// module. share_direction is equal to:
  ///   * -1 if the shared memory module is that of the first input tile,
  ///   * 1 if it is that of the second input tile,
  ///   * 0 is no memory module is shared.
  bool isSharedMemory(TileOp a, TileOp b, int *share_direction) {
    const auto &targetModel = getTargetModel(a.getOperation());

    if ((a.isShimTile() && !b.isShimTile()) ||
        (!a.isShimTile() && b.isShimTile())) {
      *share_direction = 0;
      return false;
    }
    if ((targetModel.isMemTile(a.getCol(), a.getRow()) &&
         !targetModel.isMemTile(b.getCol(), b.getRow())) ||
        (!targetModel.isMemTile(a.getCol(), a.getRow()) &&
         targetModel.isMemTile(b.getCol(), b.getRow()))) {
      *share_direction = 0;
      return false;
    }
    bool rightShared = targetModel.isLegalMemAffinity(
        a.colIndex(), a.rowIndex(), b.colIndex(), b.rowIndex());

    bool leftShared = targetModel.isLegalMemAffinity(
        b.colIndex(), b.rowIndex(), a.colIndex(), a.rowIndex());

    if (leftShared)
      *share_direction = -1;
    else if (rightShared)
      *share_direction = 1;
    else
      *share_direction = 0;

    return leftShared || rightShared;
  }

  /// Function to retrieve ObjectFifoAllocateOp of ObjectFifoCreateOp,
  /// if it exists.
  std::optional<ObjectFifoAllocateOp>
  getOptionalAllocateOp(ObjectFifoCreateOp op) {
    ObjectFifoAllocateOp allocOp;
    auto device = op->getParentOfType<DeviceOp>();
    bool foundAlloc = false;
    for (ObjectFifoAllocateOp alloc : device.getOps<ObjectFifoAllocateOp>()) {
      if (alloc.getObjectFifo() == op) {
        if (foundAlloc)
          op.emitOpError("has more than one allocate operation");
        allocOp = alloc;
        foundAlloc = true;
      }
    }
    if (foundAlloc)
      return {allocOp};
    return {};
  }

  // Return true if the objectFifo created by createOp requires a DMA to be set
  // up. This is the case if the tiles are not adjacent (no shared memory), if
  // the objectFifo broadcasts to multiple tiles, if one of the consumers or
  // the producer wants to use the multi-dimensional address generation
  // features of the DMA, if the objectFifo is part of a LinkOp, or if the
  // via_DMA or repeatCount attributes of the objectFifo are set.
  bool requiresDMAs(ObjectFifoCreateOp createOp, int &share_direction) {
    bool hasSharedMemory = false;
    bool atLeastOneConsumerWantsTransform = false;
    bool isUsedInLinkOp = false;

    if (createOp.getVia_DMA())
      return true;

    if (createOp.getRepeatCount().has_value())
      return true;

    if (createOp.getConsumerTiles().size() == 1 &&
        createOp.getDimensionsToStream().empty()) {

      // Test for shared memory
      for (auto consumerTile : createOp.getConsumerTiles()) {
        if (auto consumerTileOp =
                dyn_cast<TileOp>(consumerTile.getDefiningOp())) {
          if (std::count(splitBecauseLink.begin(), splitBecauseLink.end(),
                         createOp))
            hasSharedMemory =
                isSharedMemory(createOp.getProducerTileOp(),
                               createOp.getProducerTileOp(), &share_direction);
          else
            hasSharedMemory = isSharedMemory(createOp.getProducerTileOp(),
                                             consumerTileOp, &share_direction);
        }
      }
    }

    // Only test for use of data layout transformations if we are in the shared
    // memory case; otherwise, we will return `true` in any case.
    if (hasSharedMemory) {
      // Even if just one of the consumers in the list of consumers wants to
      // perform a memory transform, we need to use DMAs.
      for (BDDimLayoutArrayAttr dims :
           createOp.getDimensionsFromStreamPerConsumer())
        if (!dims.empty()) {
          atLeastOneConsumerWantsTransform = true;
          break;
        }
    }

    // Check if the objectfifo operation can use shared memory for linking. If
    // the link operation is a distribute or a join operation, or if the link
    // has different memref types, DMAs are required even if shared memory is
    // available and the objectfifo should be split. Otherwise also check if the
    // via_shared_memory attribute of the objectfifo operation is set and try to
    // apply it.
    if (hasSharedMemory) {
      if (auto linkOp = getOptionalLinkOp(createOp)) {
        isUsedInLinkOp = true;
        if (!linkOp->isDistribute() && !linkOp->isJoin()) {
          auto fifoInType = llvm::cast<AIEObjectFifoType>(
              linkOp->getInputObjectFifos()[0].getElemType());
          auto producerType =
              llvm::cast<MemRefType>(fifoInType.getElementType());
          auto fifoOutType = llvm::cast<AIEObjectFifoType>(
              linkOp->getOutputObjectFifos()[0].getElemType());
          auto consumerType =
              llvm::cast<MemRefType>(fifoOutType.getElementType());
          if (consumerType != producerType) {
            // TODO: Support for different memref types through shared
            // memory without DMAs
            splitBecauseLink.push_back(createOp);
          }
          std::optional<ObjectFifoAllocateOp> opAlloc =
              getOptionalAllocateOp(createOp);
          if (opAlloc.has_value()) {
            TileOp delegate = opAlloc->getDelegateTileOp();
            int prodShareDir;
            int consShareDir;
            auto consumerTileOp = dyn_cast<TileOp>(
                createOp.getConsumerTiles()[0].getDefiningOp());
            isSharedMemory(delegate, createOp.getProducerTileOp(),
                           &prodShareDir);
            isSharedMemory(delegate, consumerTileOp, &consShareDir);
            if (prodShareDir == -1 && consShareDir == -1)
              isUsedInLinkOp = false;
            else
              splitBecauseLink.push_back(createOp);
          }
        } else {
          splitBecauseLink.push_back(createOp);
        }
      }
    }

    return !hasSharedMemory || atLeastOneConsumerWantsTransform ||
           isUsedInLinkOp;
  }

  /// Function to retrieve ObjectFifoLinkOp of ObjectFifoCreateOp,
  /// if it belongs to one.
  std::optional<ObjectFifoLinkOp> getOptionalLinkOp(ObjectFifoCreateOp op) {
    auto device = op->getParentOfType<DeviceOp>();
    for (ObjectFifoLinkOp linkOp : device.getOps<ObjectFifoLinkOp>()) {
      for (ObjectFifoCreateOp in : linkOp.getInputObjectFifos())
        if (in == op)
          return {linkOp};
      for (ObjectFifoCreateOp out : linkOp.getOutputObjectFifos())
        if (out == op)
          return {linkOp};
    }
    return {};
  }

  ObjectFifoCreateOp
  createObjectFifo(OpBuilder &builder, AIEObjectFifoType datatype,
                   std::string name, Value prodTile, Value consTile,
                   Attribute depth, BDDimLayoutArrayAttr dimensionsToStream,
                   BDDimLayoutArrayArrayAttr dimensionsFromStreamPerConsumer) {
    auto ofName = builder.getStringAttr(name);
    auto fifo = builder.create<ObjectFifoCreateOp>(
        builder.getUnknownLoc(), ofName, prodTile, consTile, depth, datatype,
        dimensionsToStream, dimensionsFromStreamPerConsumer);
    return fifo;
  }

  /// Function used to create objectFifo locks based on target architecture.
  /// Called by createObjectFifoElements().
  std::vector<LockOp> createObjectFifoLocks(OpBuilder &builder,
                                            LockAnalysis &lockAnalysis,
                                            ObjectFifoCreateOp op, int numElem,
                                            int joinDistribFactor,
                                            TileOp creation_tile,
                                            int repeatCount) {
    std::vector<LockOp> locks;
    if (op.getDisableSynchronization())
      return locks;
    auto dev = op->getParentOfType<DeviceOp>();
    auto &target = dev.getTargetModel();
    // if shimTile external buffers are collected from input code
    // create as many locks as there are external buffers
    if (creation_tile.isShimTile()) {
      numElem = 0;
      if (!externalBuffersPerFifo[op].empty())
        numElem = externalBuffersPerFifo[op].size();
    }
    if (target.getTargetArch() == AIEArch::AIE1) {
      for (int i = 0; i < numElem; i++) {
        // create corresponding aie1 locks
        int initValue = op.getInitValues().has_value() ? 1 : 0;
        int lockID = lockAnalysis.getLockID(creation_tile);
        assert(lockID >= 0 && "No more locks to allocate!");
        auto lock = builder.create<LockOp>(builder.getUnknownLoc(),
                                           creation_tile, lockID, initValue);
        lock.getOperation()->setAttr(SymbolTable::getSymbolAttrName(),
                                     builder.getStringAttr(op.name().str() +
                                                           "_lock_" +
                                                           std::to_string(i)));
        locks.push_back(lock);
      }
    } else {
      // create corresponding aie2 locks
      for (int i = 0; i < joinDistribFactor; i++) {
        auto initValues = op.getInitValues().has_value()
                              ? op.getInitValues().value().size()
                              : 0;
        int prodLockID = lockAnalysis.getLockID(creation_tile);
        assert(prodLockID >= 0 && "No more locks to allocate!");
        int prodLockValue = (numElem - initValues) * repeatCount;
        auto prodLock = builder.create<LockOp>(
            builder.getUnknownLoc(), creation_tile, prodLockID, prodLockValue);
        prodLock.getOperation()->setAttr(
            SymbolTable::getSymbolAttrName(),
            builder.getStringAttr(op.name().str() + "_prod_lock_" +
                                  std::to_string(i)));
        locks.push_back(prodLock);

        int consLockID = lockAnalysis.getLockID(creation_tile);
        assert(consLockID >= 0 && "No more locks to allocate!");
        int consLockValue = initValues * repeatCount;
        auto consLock = builder.create<LockOp>(
            builder.getUnknownLoc(), creation_tile, consLockID, consLockValue);
        consLock.getOperation()->setAttr(
            SymbolTable::getSymbolAttrName(),
            builder.getStringAttr(op.name().str() + "_cons_lock_" +
                                  std::to_string(i)));
        locks.push_back(consLock);
      }
    }
    return locks;
  }

  /// Function to calculate total memory usage on a specific tile
  /// based on all buffers allocated to that tile from buffersPerFifo map
  int calculateCurrentUsedMemory(
      TileOp targetTile,
      DenseMap<ObjectFifoCreateOp, std::vector<BufferOp>> &buffersPerFifo,
      std::vector<BufferOp> &buffers) {
    int totalUsedMemory = 0;

    // Iterate through all ObjectFifos and their buffers
    for (auto &[fifoOp, bufferList] : buffersPerFifo) {
      for (auto &buffer : bufferList) {
        // Check if this buffer is allocated on the target tile
        if (buffer.getTile() == targetTile.getResult()) {
          auto bufferSizeBytes = buffer.getAllocationSize();
          totalUsedMemory += bufferSizeBytes;
        }
      }
    }

    // Also count buffers that are not in buffersPerFifo
    for (auto &buffer : buffers) {
      // Check if this buffer is allocated on the target tile
      if (buffer.getTile() == targetTile.getResult()) {
        auto bufferSizeBytes = buffer.getAllocationSize();
        totalUsedMemory += bufferSizeBytes;
      }
    }

    return totalUsedMemory;
  }

  /// Function to analyze cross-tile buffer allocations in splitFifos
  /// Returns a simple map of (ObjectFifoCreateOp, bool) indicating cross-tile
  /// issues
  std::map<ObjectFifoCreateOp, bool> analyzeCrossTileFIFOBuffers() {
    std::map<ObjectFifoCreateOp, bool> crossTileMap;

    for (size_t i = 0; i < splitFifos.size(); i++) {
      auto &[producerFifo, consumerFifos] = splitFifos[i];

      // Analyze producer buffers
      bool producerHasCrossTile = false;

      ObjectFifoCreateOp target = producerFifo;
      auto linkOp = getOptionalLinkOp(producerFifo);

      if (linkOp && objFifoLinks.find(*linkOp) != objFifoLinks.end()) {
        target = objFifoLinks[*linkOp]; // Use the linked target FIFO
      }

      if (buffersPerFifo.find(target) != buffersPerFifo.end()) {
        // For each FIFO (producer and consumer):
        auto &producerBuffers = buffersPerFifo[target];
        TileOp expectedTile = target.getProducerTileOp();
        for (auto &buffer : producerBuffers) {
          TileOp bufferTile = buffer.getTile().getDefiningOp<TileOp>();
          if (bufferTile != expectedTile) {
            producerHasCrossTile = true;
            break;
          }
        }
      }
      crossTileMap[producerFifo] = producerHasCrossTile;

      // Analyze consumer buffers
      for (auto &consumerFifo : consumerFifos) {
        bool consumerHasCrossTile = false;
        ObjectFifoCreateOp target = consumerFifo;
        auto linkOp = getOptionalLinkOp(consumerFifo);
        if (linkOp && objFifoLinks.find(*linkOp) != objFifoLinks.end()) {
          target = objFifoLinks[*linkOp]; // Use the linked target FIFO
        }

        if (buffersPerFifo.find(target) != buffersPerFifo.end()) {
          // For each FIFO (producer and consumer):
          auto &consumerBuffers = buffersPerFifo[target];
          TileOp expectedTile = target.getProducerTileOp();
          for (auto &buffer : consumerBuffers) {
            TileOp bufferTile = buffer.getTile().getDefiningOp<TileOp>();
            if (bufferTile != expectedTile) {
              consumerHasCrossTile = true;
              break;
            }
          }
        }
        crossTileMap[consumerFifo] = consumerHasCrossTile;
      }
    }
    return crossTileMap;
  }

  /// Helper function to find a tile at specific coordinates.
  /// If a tile is not found, it creates a new one and returns it.
  /// hostTile is the original tile from which we are searching for neighbors.
  /// we create the new tile below the hostTile
  TileOp findOrCreateTile(OpBuilder &builder, DeviceOp &dev, TileOp hostTile,
                          int col, int row) {
    // First, try to find an existing tile
    for (auto tile : dev.getOps<TileOp>()) {
      if (tile.getCol() == col && tile.getRow() == row) {
        return tile;
      }
    }

    // If not found, create a new one.
    OpBuilder::InsertionGuard g(builder);

    auto savedInsertionPoint = builder.saveInsertionPoint();

    // Find the last buffer operation after the host tile
    Operation *insertAfter = hostTile.getOperation();
    Operation *nextOp = insertAfter->getNextNode();
    while (nextOp && isa<BufferOp>(nextOp)) {
      insertAfter = nextOp;
      nextOp = nextOp->getNextNode();
    }

    builder.setInsertionPointAfter(insertAfter);
    auto newTile = builder.create<TileOp>(builder.getUnknownLoc(), col, row);

    builder.restoreInsertionPoint(savedInsertionPoint);

    return newTile;
  }

  /// Function used to create objectFifo elements and their locks.
  /// It maps the input objectFifo to associated buffers and locks.
  void createObjectFifoElements(OpBuilder &builder, LockAnalysis &lockAnalysis,
                                ObjectFifoCreateOp op, int share_direction) {
    if (!op.size())
      return;

    std::vector<BufferOp> buffers;
    auto fifo = llvm::cast<AIEObjectFifoType>(op.getElemType());
    auto elemType = llvm::cast<MemRefType>(fifo.getElementType());
    int numElem = op.size();
    int of_elem_index = 0; // used to give objectFifo elements a symbolic name

    // if this objectFifo is linked to another, check if the other's elements
    // have already been created: if none of the output objectfifos of the link
    // have initValues, then the elements that are created are those of the
    // objFifo with elements of bigger size
    bool linked = false;
    auto linkOp = getOptionalLinkOp(op);
    if (linkOp) {
      auto fifoIn = linkOp->getInputObjectFifos()[0];
      auto fifoOut = linkOp->getOutputObjectFifos()[0];
      linked = true;
      if (objFifoLinks.find(*linkOp) != objFifoLinks.end())
        return; // elements have already been created
      if (linkOp->isJoin()) {
        // if join, fifoOut has bigger size
        if (op.name() != fifoOut.name())
          return;
      } else if (linkOp->isDistribute()) {
        // if distribute, fifoIn has bigger size
        if (op.name() != fifoIn.name())
          return;
      } else {
        // check if output objectfifo has initValues
        if (fifoOut.getInitValues().has_value()) {
          if (fifoOut.name() != op.name())
            return;
        } else {
          // check which objectfifo of the link has bigger size
          auto fifoInType = llvm::cast<AIEObjectFifoType>(fifoIn.getElemType());
          auto elemInType = llvm::cast<MemRefType>(fifoInType.getElementType());
          int inSize = elemInType.getNumElements();

          auto fifoOutType =
              llvm::cast<AIEObjectFifoType>(fifoOut.getElemType());
          auto elemOutType =
              llvm::cast<MemRefType>(fifoOutType.getElementType());

          if (int outSize = elemOutType.getNumElements(); inSize >= outSize) {
            if (op.name() != fifoIn.name())
              return;
          } else {
            if (fifoOut.name() != op.name())
              return;
          }
        }
      }
    }

    TileOp creation_tile;
    auto consumerTileOp =
        dyn_cast<TileOp>(op.getConsumerTiles()[0].getDefiningOp());
    if (share_direction == 0 || share_direction == -1)
      creation_tile = op.getProducerTileOp();
    else
      creation_tile = consumerTileOp;

    std::optional<ObjectFifoAllocateOp> opAlloc = getOptionalAllocateOp(op);
    if (opAlloc.has_value()) {
      TileOp delegate = opAlloc->getDelegateTileOp();
      int prodShareDir;
      int consShareDir;
      isSharedMemory(delegate, op.getProducerTileOp(), &prodShareDir);
      isSharedMemory(delegate, consumerTileOp, &consShareDir);
      if (prodShareDir == -1 && consShareDir == -1)
        creation_tile = delegate;
      else
        opAlloc->emitOpError("objectfifo has no shared memory access to "
                             "delegate tile's memory module");
    }

    // Reset opbuilder location to after the last tile declaration
    Operation *t = nullptr;
    auto dev = op->getParentOfType<DeviceOp>();
    for (auto tile_op : dev.getBody()->getOps<TileOp>()) {
      t = tile_op.getOperation();
    }

    builder.setInsertionPointAfter(t);
    for (int i = 0; i < numElem; i++) {

      mlir::ElementsAttr initValues = nullptr;
      if (!creation_tile.isShimTile()) {
        if (op.getInitValues().has_value()) {
          initValues =
              llvm::cast<mlir::ElementsAttr>(op.getInitValues().value()[i]);
        }

        auto elementType = elemType.getElementType();

        DataLayout dataLayout = DataLayout::closest(op.getOperation());
        int64_t elementBitWidth = dataLayout.getTypeSizeInBits(elementType);

        auto totalSizeBytes = elemType.getNumElements() * elementBitWidth / 8;
        auto &targetModel = dev.getTargetModel();

        int maxDataMemorySize = 0;
        if (creation_tile.isMemTile())
          maxDataMemorySize =
              targetModel.getMemTileSize(); // getMemTileSize returns in Bytes
        else
          maxDataMemorySize =
              targetModel
                  .getLocalMemorySize(); // getLocalMemorySize returns in Bytes

        // also need to count the buffers that are not in buffersPerFifo
        int currentUsedMemory =
            calculateCurrentUsedMemory(creation_tile, buffersPerFifo, buffers);

        // Check if current tile can hold the new buffer or not
        TileOp current_buf_allocation_tile =
            creation_tile; // used to keep track of the tile where the buffer is
                           // allocated
        if (static_cast<int>(currentUsedMemory + totalSizeBytes) >
            maxDataMemorySize) {
          // if not, check if the neighbour can hold the new buffer or not
          // Find neighbor tiles with shared memory
          std::vector<TileOp> neighborTiles;
          int currentCol = creation_tile.getCol();
          int currentRow = creation_tile.getRow();

          // Check tile to the left
          if (currentCol > 0) {
            TileOp leftTile = findOrCreateTile(builder, dev, creation_tile,
                                               currentCol - 1, currentRow);

            int share_direction = 0;
            if (isSharedMemory(creation_tile, leftTile, &share_direction)) {
              neighborTiles.push_back(leftTile);
            }
          }

          // Check tile to the right
          if (currentCol < (targetModel.columns() - 1)) {
            TileOp rightTile = findOrCreateTile(builder, dev, creation_tile,
                                                currentCol + 1, currentRow);
            int share_direction = 0;
            if (isSharedMemory(creation_tile, rightTile, &share_direction)) {
              neighborTiles.push_back(rightTile);
            }
          }

          // try to allocate on neighbor tiles
          if (!neighborTiles.empty()) {
            for (auto &tile : neighborTiles) {
              // Try to allocate on this neighbor tile
              int neighborUsedMemory =
                  calculateCurrentUsedMemory(tile, buffersPerFifo, buffers);
              if (static_cast<int>(neighborUsedMemory + totalSizeBytes) <=
                  maxDataMemorySize) {
                // Allocate buffer on neighbor tile, change creation_tile to be
                // this neighbour tile
                current_buf_allocation_tile = tile;
                break;
              }
            }
          }
        }
        auto buff = builder.create<BufferOp>(
            builder.getUnknownLoc(), elemType, current_buf_allocation_tile,
            builder.getStringAttr(op.name().str() + "_buff_" +
                                  std::to_string(of_elem_index)),
            /*address*/ nullptr, initValues,
            /*mem_bank*/ nullptr);
        buffers.push_back(buff);
      }
      of_elem_index++;
    }

    int repeatCount = 1;
    int joinDistribFactor = 1;
    if (op.getRepeatCount().has_value())
      repeatCount = op.getRepeatCount().value();
    if (linked) {
      if (linkOp->getRepeatCount().has_value())
        repeatCount = linkOp->getRepeatCount().value();
      if (linkOp->isDistribute())
        joinDistribFactor *= linkOp->getFifoOuts().size();
      else if (linkOp->isJoin())
        joinDistribFactor *= linkOp->getFifoIns().size();
      objFifoLinks[*linkOp] = op;
    }
    std::vector<LockOp> locks =
        createObjectFifoLocks(builder, lockAnalysis, op, numElem,
                              joinDistribFactor, creation_tile, repeatCount);
    buffersPerFifo[op] = buffers;
    locksPerFifo[op] = locks;
  }

  /// Function that returns a pointer to the block of a Region
  /// that contains the AIEEndOp.
  Block *findEndOpBlock(Region &r) {
    Block *endBlock = nullptr;
    for (auto &bl : r.getBlocks())
      if (!bl.getOps<EndOp>().empty())
        endBlock = &bl;
    return endBlock;
  }

  /// Function used to create a Bd block.
  template <typename MyOp>
  void createBd(OpBuilder &builder, LockOp acqLock, int acqMode,
                LockAction acqLockAction, LockOp relLock, int relMode,
                MyOp buff, int offset, int len, Block *succ,
                BDDimLayoutArrayAttr dims, BDPadLayoutArrayAttr padDimensions,
                std::optional<PacketInfoAttr> bdPacket) {
    if (acqLock)
      builder.create<UseLockOp>(builder.getUnknownLoc(), acqLock, acqLockAction,
                                acqMode);
    if (bdPacket) {
      builder.create<DMABDPACKETOp>(builder.getUnknownLoc(),
                                    bdPacket->getPktType(),
                                    bdPacket->getPktId());
    }
    if (!dims.getValue().empty() && padDimensions) {
      builder.create<DMABDOp>(builder.getUnknownLoc(), buff, offset, len, dims,
                              padDimensions);
    } else if (!dims.getValue().empty()) {
      builder.create<DMABDOp>(builder.getUnknownLoc(), buff, offset, len, dims);
    } else {
      builder.create<DMABDOp>(builder.getUnknownLoc(), buff, offset, len);
    }
    if (acqLock)
      builder.create<UseLockOp>(builder.getUnknownLoc(), relLock,
                                LockAction::Release, relMode);
    builder.create<NextBDOp>(builder.getUnknownLoc(), succ);
  }

  /// Function used to create a Bd block.
  /// If lockMode is 0 we create a consumerDMA (i.e. on producer tile) else a
  /// producerDMA (i.e. on consumer tile).
  template <typename MyOp>
  void createBdBlock(OpBuilder &builder, ObjectFifoCreateOp op, int lockMode,
                     int acqNum, int relNum, MyOp buff, int offset, int len,
                     DMAChannelDir channelDir, size_t lockIndex, Block *succ,
                     BDDimLayoutArrayAttr dims,
                     BDPadLayoutArrayAttr padDimensions,
                     std::optional<PacketInfoAttr> bdPacket,
                     bool distribOrJoin = false) {
    LockOp acqLock;
    LockOp relLock;
    int acqMode = 1;
    int relMode = 1;
    auto acqLockAction = LockAction::Acquire;
    if (locksPerFifo[op].size() > 0) {
      auto dev = op->getParentOfType<DeviceOp>();
      if (auto &target = dev.getTargetModel();
          target.getTargetArch() == AIEArch::AIE1) {
        acqMode = lockMode == 0 ? 1 : 0;
        relMode = lockMode == 0 ? 0 : 1;
        acqLock = locksPerFifo[op][lockIndex];
        relLock = locksPerFifo[op][lockIndex];
      } else {
        acqMode = acqNum;
        relMode = relNum;
        acqLockAction = LockAction::AcquireGreaterEqual;
        int prodLockIndex = 0;
        int consLockIndex = 1;
        if (distribOrJoin) {
          prodLockIndex = lockIndex * 2;
          consLockIndex = lockIndex * 2 + 1;
        }
        acqLock = channelDir == DMAChannelDir::S2MM
                      ? locksPerFifo[op][prodLockIndex]
                      : locksPerFifo[op][consLockIndex];
        relLock = channelDir == DMAChannelDir::S2MM
                      ? locksPerFifo[op][consLockIndex]
                      : locksPerFifo[op][prodLockIndex];
      }
    }
    createBd(builder, acqLock, acqMode, acqLockAction, relLock, relMode, buff,
             offset, len, succ, dims, padDimensions, bdPacket);
  }

  /// Function that either calls createAIETileDMA(), createShimDMA() or
  /// createMemTileDMA() based on op tile row value.
  void createDMA(DeviceOp &device, OpBuilder &builder, ObjectFifoCreateOp op,
                 DMAChannelDir channelDir, int channelIndex, int lockMode,
                 BDDimLayoutArrayAttr dims, BDPadLayoutArrayAttr pad_dims,
                 std::optional<PacketInfoAttr> bdPacket) {
    if (op.getProducerTileOp().isShimTile()) {
      createShimDMA(device, builder, op, channelDir, channelIndex, lockMode,
                    dims, bdPacket);
    } else if (op.getProducerTileOp().isMemTile()) {
      BDPadLayoutArrayAttr padDims = nullptr;
      if (channelDir == DMAChannelDir::MM2S && pad_dims)
        padDims = pad_dims;
      createMemTileDMA(device, builder, op, channelDir, channelIndex, lockMode,
                       dims, padDims, bdPacket);
    } else {
      createAIETileDMA(device, builder, op, channelDir, channelIndex, lockMode,
                       dims, bdPacket);
    }
  }

  /// Function used to create a MemOp region with a DMA channel.
  /// It uses creatBdBlock(), see there for lockMode input.
  void createAIETileDMA(DeviceOp &device, OpBuilder &builder,
                        ObjectFifoCreateOp op, DMAChannelDir channelDir,
                        int channelIndex, int lockMode,
                        BDDimLayoutArrayAttr dims,
                        std::optional<PacketInfoAttr> bdPacket) {
    size_t numBlocks = op.size();
    if (numBlocks == 0)
      return;

    int acqNum = 1;
    int relNum = 1;

    auto fifo = llvm::cast<AIEObjectFifoType>(op.getElemType());
    auto elemType = llvm::cast<MemRefType>(fifo.getElementType());
    int len = elemType.getNumElements();

    // check for repeat count
    int repeatCount = 1;
    if (op.getRepeatCount().has_value())
      repeatCount = op.getRepeatCount().value();

    // search for the buffers/locks (based on if this objFifo has a link)
    ObjectFifoCreateOp target = op;
    if (std::optional<ObjectFifoLinkOp> linkOp = getOptionalLinkOp(op);
        linkOp.has_value()) {
      if (objFifoLinks.find(linkOp.value()) != objFifoLinks.end()) {
        target = objFifoLinks[linkOp.value()];
        if (target == op) {
          if (linkOp->getRepeatCount().has_value()) {
            acqNum *= linkOp->getRepeatCount().value();
            relNum *= linkOp->getRepeatCount().value();
          }
        }
      }
    }

    // search for MemOp
    Operation *producerMem = nullptr;
    for (auto memOp : device.getOps<MemOp>()) {
      if (memOp.getTile() == op.getProducerTile()) {
        producerMem = memOp.getOperation();
        break;
      }
    }

    // if none exists, create one
    TileOp objFifoTileOp = target.getProducerTileOp();
    if (producerMem == nullptr) {
      OpBuilder::InsertionGuard g(builder);
      builder.setInsertionPoint(device.getBody()->getTerminator());
      auto newMemOp =
          builder.create<MemOp>(builder.getUnknownLoc(), objFifoTileOp);
      {
        OpBuilder::InsertionGuard g(builder);
        builder.setInsertionPointToStart(&newMemOp.getRegion().emplaceBlock());
        builder.create<EndOp>(builder.getUnknownLoc());
      }
      producerMem = newMemOp.getOperation();
    }
    Block *endBlock = findEndOpBlock(producerMem->getRegion(0));
    Block *lastDmaBlock = endBlock->getSinglePredecessor();
    Block *dmaBlock = builder.createBlock(endBlock);
    Block *bdBlock = builder.createBlock(endBlock);

    // create DMA channel
    builder.setInsertionPointToStart(dmaBlock);
    builder.create<DMAStartOp>(builder.getUnknownLoc(), channelDir,
                               channelIndex, /*repeatCout*/ 0, bdBlock,
                               endBlock);
    if (lastDmaBlock != nullptr)
      lastDmaBlock->getTerminator()->setSuccessor(dmaBlock, 1);

    // create Bd blocks
    Block *succ;
    Block *curr = bdBlock;
    size_t elemIndex = 0;
    size_t totalBlocks = 0;
    for (size_t i = 0; i < numBlocks; i++) {
      if (elemIndex >= buffersPerFifo[target].size())
        break;
      for (int r = 0; r < repeatCount; r++) {
        if (totalBlocks == numBlocks * repeatCount - 1)
          succ = bdBlock;
        else
          succ = builder.createBlock(endBlock);

        builder.setInsertionPointToStart(curr);
        createBdBlock<BufferOp>(builder, target, lockMode, acqNum, relNum,
                                buffersPerFifo[target][elemIndex], /*offset*/ 0,
                                len, channelDir, elemIndex, succ, dims, nullptr,
                                bdPacket);
        curr = succ;
        totalBlocks++;
      }
      elemIndex++;
    }
  }

  /// Function used to create a ShimDMAOp region with a DMA channel.
  /// It uses creatBdBlock(), see there for lockMode input.
  void createShimDMA(DeviceOp &device, OpBuilder &builder,
                     ObjectFifoCreateOp op, DMAChannelDir channelDir,
                     int channelIndex, int lockMode, BDDimLayoutArrayAttr dims,
                     std::optional<PacketInfoAttr> bdPacket) {
    size_t numBlocks = externalBuffersPerFifo[op].size();
    if (numBlocks == 0)
      return;

    int acqNum = 1;
    int relNum = 1;

    // search for ShimDMAOp
    Operation *producerDMA = nullptr;
    for (auto dmaOp : device.getOps<ShimDMAOp>()) {
      if (dmaOp.getTile() == op.getProducerTile()) {
        producerDMA = dmaOp.getOperation();
        break;
      }
    }

    // if none exists, create one
    TileOp objFifoTileOp = op.getProducerTileOp();
    if (producerDMA == nullptr) {
      OpBuilder::InsertionGuard g(builder);
      builder.setInsertionPoint(device.getBody()->getTerminator());
      auto newDMAOp = builder.create<ShimDMAOp>(
          builder.getUnknownLoc(), builder.getIndexType(), objFifoTileOp);
      {
        OpBuilder::InsertionGuard g(builder);
        builder.setInsertionPointToStart(&newDMAOp.getRegion().emplaceBlock());
        builder.create<EndOp>(builder.getUnknownLoc());
      }
      producerDMA = newDMAOp.getOperation();
    }

    Block *endBlock = findEndOpBlock(producerDMA->getRegion(0));
    Block *lastDmaBlock = endBlock->getSinglePredecessor();
    Block *dmaBlock = builder.createBlock(endBlock);
    Block *bdBlock = builder.createBlock(endBlock);

    // create DMA channel
    builder.setInsertionPointToStart(dmaBlock);
    builder.create<DMAStartOp>(builder.getUnknownLoc(), channelDir,
                               channelIndex, /*repeatCout*/ 0, bdBlock,
                               endBlock);
    if (lastDmaBlock != nullptr)
      lastDmaBlock->getTerminator()->setSuccessor(dmaBlock, 1);

    // create Bd blocks
    Block *succ;
    Block *curr = bdBlock;
    size_t elemIndex = 0;
    for (size_t i = 0; i < numBlocks; i++) {
      if (elemIndex >= externalBuffersPerFifo[op].size())
        break;
      if (i == numBlocks - 1)
        succ = bdBlock;
      else
        succ = builder.createBlock(endBlock);

      MemRefType buffer = externalBuffersPerFifo[op][elemIndex].getType();
      int len = buffer.getNumElements();
      builder.setInsertionPointToStart(curr);
      createBdBlock<ExternalBufferOp>(builder, op, lockMode, acqNum, relNum,
                                      externalBuffersPerFifo[op][elemIndex],
                                      /*offset*/ 0, len, channelDir, elemIndex,
                                      succ, dims, nullptr, bdPacket);
      curr = succ;
      elemIndex++;
    }
  }

  /// Function used to create a MemTileDMAOp region with a DMA channel.
  /// It uses creatBdBlock(), see there for lockMode input.
  void createMemTileDMA(DeviceOp &device, OpBuilder &builder,
                        ObjectFifoCreateOp op, DMAChannelDir channelDir,
                        int channelIndex, int lockMode,
                        BDDimLayoutArrayAttr dims,
                        BDPadLayoutArrayAttr padDimensions,
                        std::optional<PacketInfoAttr> bdPacket) {
    size_t numBlocks = op.size();
    if (numBlocks == 0)
      return;

    auto fifo = llvm::cast<AIEObjectFifoType>(op.getElemType());
    auto elemType = llvm::cast<MemRefType>(fifo.getElementType());
    int lenOut = elemType.getNumElements();
    int acqNum = 1;
    int relNum = 1;

    // check for repeat count
    int repeatCount = 1;
    if (op.getRepeatCount().has_value())
      repeatCount = op.getRepeatCount().value();

    // search for the buffers/locks (based on if this objFifo has a link)
    // identify size difference between input and output memrefs
    ObjectFifoCreateOp target = op;
    bool isDistribute = false;
    bool isJoin = false;
    int extraOffset = 0;
    int joinDistribFactor = 1;
    int joinDistribLockIndex = 0;
    auto linkOp = getOptionalLinkOp(op);
    if (linkOp) {
      if (objFifoLinks.find(*linkOp) != objFifoLinks.end()) {
        target = objFifoLinks[*linkOp];
        auto srcOffsets = linkOp->getSrcOffsets();
        auto dstOffsets = linkOp->getDstOffsets();

        if (linkOp->getRepeatCount().has_value())
          if (linkOp->getInputObjectFifos()[0] == op) {
            acqNum *= linkOp->getRepeatCount().value();
            relNum *= linkOp->getRepeatCount().value();
          }

        if (linkOp->isJoin()) {
          // compute offset and length
          isJoin = true;
          if (target == op) {
            joinDistribFactor *= linkOp->getFifoIns().size();
          } else {
            int i = 0;
            for (auto fifoIn : linkOp->getInputObjectFifos()) {
              if (fifoIn.name() == op.name())
                break;
              i++;
            }
            extraOffset = *getConstantIntValue(srcOffsets[i]);
            lenOut = linkOp->getJoinTransferLengths()[i];
            joinDistribLockIndex = i;
          }
        } else if (linkOp->isDistribute()) {
          // compute offset and length
          isDistribute = true;
          if (target == op) {
            joinDistribFactor *= linkOp->getFifoOuts().size();
          } else {
            int i = 0;
            for (auto fifoOut : linkOp->getOutputObjectFifos()) {
              if (fifoOut.name() == op.name())
                break;
              i++;
            }
            extraOffset = *getConstantIntValue(dstOffsets[i]);
            lenOut = linkOp->getDistributeTransferLengths()[i];
            joinDistribLockIndex = i;
          }
        } else {
          if (target != op) {
            auto targetFifo =
                llvm::cast<AIEObjectFifoType>(target.getElemType());
            auto targetElemType =
                llvm::cast<MemRefType>(targetFifo.getElementType());
            lenOut = targetElemType.getNumElements();
          }
        }

        // check if current op is of smaller size in link
        if (target != op) {
          numBlocks = target.size();
        }
      }
    }

    // search for MemTileDMAOp
    Operation *producerDMA = nullptr;
    for (auto dmaOp : device.getOps<MemTileDMAOp>()) {
      if (dmaOp.getTile() == target.getProducerTile()) {
        producerDMA = dmaOp.getOperation();
        break;
      }
    }

    // if none exists, create one
    TileOp objFifoTileOp = target.getProducerTileOp();
    if (producerDMA == nullptr) {
      OpBuilder::InsertionGuard g(builder);
      builder.setInsertionPoint(device.getBody()->getTerminator());
      auto newDMAOp =
          builder.create<MemTileDMAOp>(builder.getUnknownLoc(), objFifoTileOp);
      {
        OpBuilder::InsertionGuard g(builder);
        builder.setInsertionPointToStart(&newDMAOp.getRegion().emplaceBlock());
        builder.create<EndOp>(builder.getUnknownLoc());
      }
      producerDMA = newDMAOp.getOperation();
    }

    Block *endBlock = findEndOpBlock(producerDMA->getRegion(0));
    Block *lastDmaBlock = endBlock->getSinglePredecessor();
    Block *dmaBlock = builder.createBlock(endBlock);
    Block *bdBlock = builder.createBlock(endBlock);

    // create DMA channel
    builder.setInsertionPointToStart(dmaBlock);
    builder.create<DMAStartOp>(builder.getUnknownLoc(), channelDir,
                               channelIndex, /*repeatCout*/ 0, bdBlock,
                               endBlock);
    if (lastDmaBlock != nullptr)
      lastDmaBlock->getTerminator()->setSuccessor(dmaBlock, 1);

    // create Bd blocks
    Block *succ;
    Block *curr = bdBlock;
    size_t elemIndex = 0;
    size_t lockIndex = 0;
    size_t totalBlocks = 0;
    bool distribOrJoin = false;
    for (size_t i = 0; i < numBlocks; i++) {
      if (elemIndex >= buffersPerFifo[target].size())
        break;
      for (int r = 0; r < repeatCount * joinDistribFactor; r++) {
        if (totalBlocks == numBlocks * repeatCount * joinDistribFactor - 1) {
          succ = bdBlock;
        } else {
          succ = builder.createBlock(endBlock);
        }

        builder.setInsertionPointToStart(curr);
        int offset = 0;
        if (isDistribute || isJoin) {
          distribOrJoin = true;
          if (target == op) {
            if (isDistribute) {
              offset = *getConstantIntValue(linkOp->getDstOffsets()[r]);
              lenOut = linkOp->getDistributeTransferLengths()[r];
            } else {
              offset = *getConstantIntValue(linkOp->getSrcOffsets()[r]);
              lenOut = linkOp->getJoinTransferLengths()[r];
            }
            lockIndex = r % joinDistribFactor;
          } else {
            offset = extraOffset;
            lockIndex = joinDistribLockIndex;
          }
        } else {
          lockIndex = elemIndex;
        }

        createBdBlock<BufferOp>(builder, target, lockMode, acqNum, relNum,
                                buffersPerFifo[target][elemIndex], offset,
                                lenOut, channelDir, lockIndex, succ, dims,
                                padDimensions, bdPacket, distribOrJoin);
        curr = succ;
        totalBlocks++;
      }
      elemIndex++;
    }
  }

  // Function that computes the Least Common Multiplier of the values
  // of a vector.
  int computeLCM(std::set<int> values) {
    int lcm = 1;
    for (int i : values)
      lcm = i * lcm / std::gcd(i, lcm);
    return lcm;
  }

  // Function that unrolls for-loops that contain objectFifo operations.
  LogicalResult unrollForLoops(DeviceOp &device, OpBuilder &builder,
                               std::set<TileOp> objectFifoTiles) {
    for (auto coreOp : device.getOps<CoreOp>()) {
      if (objectFifoTiles.count(coreOp.getTileOp()) > 0) {
        std::vector<scf::ForOp> unrolledLoops;
        std::map<Operation *, bool> foundMap;
        std::map<Operation *, int64_t> remainderMap;
        std::map<Operation *, int64_t> tripCountMap;
        WalkResult res = coreOp.walk([&](scf::ForOp forLoop) {
          // look for operations on objectFifos
          // when multiple fifos in same loop, must use the smallest
          // common multiplier as the unroll factor
          foundMap[forLoop.getOperation()] = false;
          std::set<int> objFifoSizes;
          Block *body = forLoop.getBody();
          remainderMap[forLoop.getOperation()] = 0;
          for (auto acqOp : body->getOps<ObjectFifoAcquireOp>()) {
            if (acqOp.getOperation()->getParentOp() == forLoop) {
              foundMap[forLoop.getOperation()] = true;
              ObjectFifoCreateOp op = acqOp.getObjectFifo();
              objFifoSizes.insert(op.size());
            }
          }
          // If the loop doesn't have acquire and release locks
          // Push it to the unrolledLoops to avoid unrolling
          if (!foundMap[forLoop.getOperation()]) {
            unrolledLoops.push_back(forLoop);
            return WalkResult::advance();
          }
          // Walk in the loop region to unroll the loop and its remainder
          Region *region = forLoop->getParentRegion();
          scf::ForOp prevLoop;
          prevLoop = forLoop;
          tripCountMap[prevLoop.getOperation()] = 0;
          while (remainderMap[prevLoop.getOperation()] > 1 ||
                 foundMap[prevLoop.getOperation()]) {
            region->walk([&](scf::ForOp remLoop) {
              bool skipLoop = false;
              int64_t tripCount = 0;
              if (remLoop.getSingleLowerBound() &&
                  remLoop.getSingleUpperBound() && remLoop.getSingleStep()) {
                tripCount = constantTripCount(*(remLoop.getSingleLowerBound()),
                                              *(remLoop.getSingleUpperBound()),
                                              *(remLoop.getSingleStep()))
                                .value_or(0);
              }
              int unrollFactor =
                  computeLCM(objFifoSizes); // also counts original loop body
              // Loop ids are not unique.
              // Sometimes, immediately after unrolling, the unrolled loop
              // and the one next to it (can be the remainder loop or an
              // independent loop) will have the same ID. This makes it
              // difficult to identify which loop needs to be unrolled.
              // Once it restarts walking from start, it ends up allocating
              // new ID to each loop.
              if (remainderMap[prevLoop.getOperation()] > 1 &&
                  foundMap[remLoop.getOperation()] == false &&
                  prevLoop != remLoop) {
                skipLoop = true;
              }
              if (std::count(unrolledLoops.begin(), unrolledLoops.end(),
                             remLoop) == 0 &&
                  !skipLoop) {
                tripCountMap[remLoop.getOperation()] = tripCount;
                // if loop iterations < unrollFactor, unroll the loop fully
                if (tripCountMap[remLoop.getOperation()] < unrollFactor)
                  unrollFactor = tripCountMap[remLoop.getOperation()];
                // If unrollFactor = 0,divide by zero
                if (unrollFactor == 0) {
                  remLoop.emitOpError()
                      << "could not be unrolled with unrollFactor = 0, check "
                         "loop boundaries."
                      << "\n";
                  return WalkResult::interrupt();
                }
                remainderMap[remLoop.getOperation()] =
                    tripCountMap[remLoop.getOperation()] % unrollFactor;
                auto step = remLoop.getStep()
                                .getDefiningOp<arith::ConstantOp>()
                                .getValue();
                int64_t step_value = llvm::dyn_cast<IntegerAttr>(step).getInt();

                if (step_value < unrollFactor ||
                    foundMap[remLoop.getOperation()]) {
                  // Process the for loop
                  if (failed(mlir::loopUnrollByFactor(remLoop, unrollFactor))) {
                    remLoop.emitOpError()
                        << "could not be unrolled with unrollFactor: "
                        << unrollFactor << "\n";
                    return WalkResult::interrupt();
                  }
                  unrolledLoops.push_back(remLoop);
                  foundMap[remLoop.getOperation()] = false;
                } else {
                  remainderMap[remLoop.getOperation()] = 0;
                  foundMap[remLoop.getOperation()] = false;
                }
              } else {
                remainderMap[remLoop.getOperation()] = 0;
                foundMap[remLoop.getOperation()] = false;
              }
              prevLoop = remLoop;
              return WalkResult::advance();
            });
          }
          return WalkResult::advance();
        });
        if (res.wasInterrupted())
          return failure();
      }
    }
    return success();
  }

  // Function that generates the IR to update runtime state of objectfifo
  // accesses. Called by dynamicGlobalObjectFifos().
  void updateGlobalNextIndex(OpBuilder &builder, ObjectFifoReleaseOp relOp,
                             BufferOp globalNextIndex, arith::ConstantOp index,
                             arith::ConstantOp size) {
    builder.setInsertionPointAfter(relOp);
    Value oldCounter = builder.create<memref::LoadOp>(
        builder.getUnknownLoc(), globalNextIndex,
        ValueRange(ArrayRef({index.getResult()})));
    Value val = builder.create<arith::ConstantOp>(
        oldCounter.getLoc(), builder.getI32IntegerAttr(relOp.getSize()));
    Value sum = builder.create<arith::AddIOp>(val.getLoc(), oldCounter, val);
    Value isGreaterEqual = builder.create<arith::CmpIOp>(
        sum.getLoc(), arith::CmpIPredicate::sge, sum, size);
    Value newCounter = builder.create<arith::SelectOp>(
        sum.getLoc(), isGreaterEqual,
        builder.create<arith::SubIOp>(sum.getLoc(), sum, size), sum);
    builder.create<memref::StoreOp>(size.getLoc(), newCounter, globalNextIndex,
                                    ValueRange(ArrayRef({index.getResult()})));
  }

  // Function that generates the IR for objectfifo accesses to be handled at
  // runtime.
  LogicalResult dynamicGlobalObjectFifos(DeviceOp &device, OpBuilder &builder,
                                         std::set<TileOp> objectFifoTiles) {
    for (auto coreOp : device.getOps<CoreOp>()) {
      if (objectFifoTiles.count(coreOp.getTileOp()) <= 0)
        continue;
      if (objectFifoTiles.count(coreOp.getTileOp()) > 0) {
        // For each core: count the number of objectFifos and create
        // a global buffer just before the core to track index of
        // next object to access.
        // !! NOTE !! objectFifos with same producer / consumer tile
        // need two counters (accessed based on the ObjectFifoPort)
        std::map<std::pair<ObjectFifoCreateOp, ObjectFifoPort>, int> fifoSizes;
        // Also, keep a map of the ConstantOps for the indices per OF
        // and a map with the ConstantOps for the sizes per OF.
        std::map<std::pair<ObjectFifoCreateOp, ObjectFifoPort>,
                 arith::ConstantOp>
            globalIndices;
        std::map<std::pair<ObjectFifoCreateOp, ObjectFifoPort>,
                 arith::ConstantOp>
            constantSizes;

        int index = 0;
        builder.setInsertionPointToStart(&(coreOp.getBody().front()));
        Value initVal = builder.create<arith::ConstantOp>(
            builder.getUnknownLoc(), builder.getI32IntegerAttr(0));
        coreOp.walk([&](ObjectFifoAcquireOp acqOp) {
          ObjectFifoCreateOp op = acqOp.getObjectFifo();
          ObjectFifoPort port = acqOp.getPort();
          if (fifoSizes.find({op, port}) == fifoSizes.end()) {
            fifoSizes[{op, port}] = op.size();
            auto indexOp = builder.create<arith::ConstantOp>(
                initVal.getLoc(), builder.getIndexAttr(index));
            globalIndices[{op, port}] = indexOp;
            index++;
            auto size = builder.create<arith::ConstantOp>(
                indexOp.getLoc(), builder.getI32IntegerAttr(op.size()));
            constantSizes[{op, port}] = size;
          }
        });
        builder.setInsertionPoint(coreOp);
        auto memrefTy =
            MemRefType::get(SmallVector<int64_t>{(int64_t)fifoSizes.size()},
                            builder.getI32Type());
        auto globalNextIndex = builder.create<BufferOp>(
            builder.getUnknownLoc(), memrefTy, coreOp.getTile(),
            /*sym_name*/ nullptr, /*address*/ nullptr,
            /*initial_value*/ nullptr, /*mem_bank*/ nullptr);

        // Initialize all counters in the global buffers to 0.
        for (auto i : constantSizes) {
          builder.setInsertionPointAfter(i.second);
          builder.create<memref::StoreOp>(
              builder.getUnknownLoc(), initVal, globalNextIndex,
              ValueRange(ArrayRef({globalIndices[i.first].getResult()})));
        }

        // Walk the code:
        // - after each ObjectFifoReleaseOp:
        //    - globalNextIndex: add #rel modulo objfifo depth
        // - before each ObjectFifoAcquireOp:
        //    - globalNextIndex: load index and use it to index_switch (one
        //    IndexSwithOp per AccessOp)
        WalkResult res = coreOp.walk([&](Operation *op) {
          if (auto relOp = dyn_cast<ObjectFifoReleaseOp>(op)) {
            ObjectFifoCreateOp createOp = relOp.getObjectFifo();
            ObjectFifoPort port = relOp.getPort();
            updateGlobalNextIndex(builder, relOp, globalNextIndex,
                                  globalIndices[{createOp, port}],
                                  constantSizes[{createOp, port}]);
          }
          if (auto acqOp = dyn_cast<ObjectFifoAcquireOp>(op)) {
            std::vector<ObjectFifoSubviewAccessOp> accessOps;
            for (auto u : acqOp->getUsers())
              if (auto accessOp = dyn_cast<ObjectFifoSubviewAccessOp>(u))
                accessOps.push_back(accessOp);

            for (auto accessOp : accessOps) {
              ObjectFifoCreateOp createOp = acqOp.getObjectFifo();
              ObjectFifoPort port = acqOp.getPort();

              // Single switch case
              if (fifoSizes[{createOp, port}] == 1)
                return WalkResult::advance();

              // Create a switch for each subview access
              builder.setInsertionPointAfter(accessOp);
              auto switchIndexAsInteger = builder.create<memref::LoadOp>(
                  builder.getUnknownLoc(), globalNextIndex,
                  ValueRange(
                      ArrayRef({globalIndices[{createOp, port}].getResult()})));
              auto switchIndex = builder.create<arith::IndexCastOp>(
                  builder.getUnknownLoc(), builder.getIndexType(),
                  switchIndexAsInteger);
              unsigned caseRegionCounts = fifoSizes[{createOp, port}];
              SmallVector<int64_t, 4> caseValues;
              for (int i = 0; i < fifoSizes[{createOp, port}]; ++i) {
                caseValues.push_back(i);
              }
              auto cases =
                  DenseI64ArrayAttr::get(builder.getContext(), caseValues);
              auto switchOp = builder.create<scf::IndexSwitchOp>(
                  switchIndex.getLoc(),
                  TypeRange({buffersPerFifo[createOp][0].getType()}),
                  switchIndex, cases, caseRegionCounts);
              // Create default case of IndexSwitchOp
              builder.createBlock(&switchOp.getDefaultRegion());
              auto bufferIndex = (accessOp.getIndex()) % createOp.size();
              builder.setInsertionPointToStart(&(switchOp.getDefaultBlock()));
              builder.create<scf::YieldOp>(
                  builder.getUnknownLoc(),
                  buffersPerFifo[createOp][bufferIndex].getResult());
              for (int i = 0; i < fifoSizes[{createOp, port}]; ++i) {
                // Create other cases of IndexSwitchOp
                builder.createBlock(&switchOp.getCaseRegions()[i]);
                builder.setInsertionPoint(&switchOp.getCaseBlock(i),
                                          switchOp.getCaseBlock(i).begin());
                int bufferToBeAccesed =
                    (accessOp.getIndex() + i) % fifoSizes[{createOp, port}];
                builder.create<scf::YieldOp>(
                    switchOp.getCaseRegions()[i].getLoc(),
                    buffersPerFifo[createOp][bufferToBeAccesed].getResult());
              }

              // Replace all uses of accessed objectfifo buffers with
              // results of switchOps
              accessOp.getOutput().replaceAllUsesWith(switchOp.getResult(0));
            }
          }
          return WalkResult::advance();
        });
        if (res.wasInterrupted())
          return failure();
      }
    }
    return success();
  }

  /// Function used to create a UseLockOp based on input parameters.
  /// acc is an accumulator map that tracks the indices of the next locks to
  /// acquire (or release). Uses op to find index of acc for next lockID.
  /// Updates acc.
  void createUseLocks(OpBuilder &builder, ObjectFifoCreateOp op,
                      ObjectFifoPort port,
                      DenseMap<std::pair<ObjectFifoCreateOp, int>, int> &acc,
                      int numLocks, LockAction lockAction) {
    ObjectFifoCreateOp target = op;
    auto portNum = port == ObjectFifoPort::Produce ? 0 : 1;
    if (auto linkOp = getOptionalLinkOp(op))
      if (objFifoLinks.find(*linkOp) != objFifoLinks.end())
        target = objFifoLinks[*linkOp];

    auto dev = op->getParentOfType<DeviceOp>();
    if (!dev.getTargetModel().hasProperty(AIETargetModel::UsesSemaphoreLocks)) {

      if (locksPerFifo[target].size() == 0) {
        for (int i = 0; i < numLocks; i++) {
          int lockID = acc[{op, portNum}];
          acc[{op, portNum}] =
              (lockID + 1) % op.size(); // update to next objFifo elem
        }
        return;
      }

      int lockMode = 0;
      if ((port == ObjectFifoPort::Produce &&
           lockAction == LockAction::Release) ||
          (port == ObjectFifoPort::Consume &&
           lockAction == LockAction::Acquire))
        lockMode = 1;
      for (int i = 0; i < numLocks; i++) {
        int lockID = acc[{op, portNum}];
        builder.create<UseLockOp>(builder.getUnknownLoc(),
                                  locksPerFifo[target][lockID], lockAction,
                                  lockMode);
        acc[{op, portNum}] =
            (lockID + 1) % op.size(); // update to next objFifo elem
      }
    } else {
      if (numLocks == 0)
        return;

      if (locksPerFifo[target].size() == 0) {
        acc[{op, portNum}] = (acc[{op, portNum}] + numLocks) %
                             op.size(); // update to next objFifo elem
        return;
      }

      // search for the correct lock based on the port of the acq/rel
      // operation e.g. acq as consumer is the read lock (second)
      LockOp lock;
      if (lockAction == LockAction::AcquireGreaterEqual) {
        if (port == ObjectFifoPort::Produce)
          lock = locksPerFifo[target][0];
        else
          lock = locksPerFifo[target][1];
      } else {
        if (port == ObjectFifoPort::Produce)
          lock = locksPerFifo[target][1];
        else
          lock = locksPerFifo[target][0];
      }
      builder.create<UseLockOp>(builder.getUnknownLoc(), lock, lockAction,
                                numLocks);
      acc[{op, portNum}] = (acc[{op, portNum}] + numLocks) %
                           op.size(); // update to next objFifo elem
    }
  }

  /// Function used to check whether op is already contained in map.
  /// If it is then return the associated int, if not create new entry and
  /// return 0.
  int updateAndReturnIndex(
      DenseMap<std::pair<ObjectFifoCreateOp, int>, int> &map,
      std::pair<ObjectFifoCreateOp, int> pair) {
    if (map.find(pair) == map.end()) {
      map[pair] = 0;
      return 0;
    }
    return map[pair];
  }

  /// Function used to add an external buffer to the externalBuffersPerFifo map.
  void addExternalBuffer(ObjectFifoCreateOp fifo, ExternalBufferOp buff) {
    if (externalBuffersPerFifo.find(fifo) == externalBuffersPerFifo.end()) {
      std::vector<ExternalBufferOp> buffs;
      externalBuffersPerFifo[fifo] = buffs;
    }
    externalBuffersPerFifo[fifo].push_back(buff);
  }

  /// Function used to detect all external buffers associated with parent
  /// objectFifo and tile then map them to child objectFifo.
  void detectExternalBuffers(DeviceOp &device, ObjectFifoCreateOp parent,
                             ObjectFifoCreateOp child, Value tile) {
    for (auto regOp : device.getOps<ObjectFifoRegisterExternalBuffersOp>())
      if (auto objFifo = regOp.getObjectFifo();
          regOp.getTile() == tile && objFifo == parent)
        for (auto extBuff : regOp.getExternalBuffers())
          addExternalBuffer(child, extBuff.getDefiningOp<ExternalBufferOp>());
  }

  /// Function used to replace uses of split objectFifos.
  void replaceSplitFifo(ObjectFifoCreateOp originalOp, ObjectFifoCreateOp newOp,
                        TileOp tile) {
    auto original =
        originalOp->getAttrOfType<StringAttr>(SymbolTable::getSymbolAttrName());
    auto newSymbol =
        newOp->getAttrOfType<StringAttr>(SymbolTable::getSymbolAttrName());
    for (auto user : tile->getUsers())
      if (isa<CoreOp>(user))
        if (auto res =
                SymbolTable::replaceAllSymbolUses(original, newSymbol, user);
            res.failed())
          llvm_unreachable("unreachable");
  }

  /// Function used to find the size of an objectFifo after split based on
  /// the maximum number of elements (of the original objectFifo) acquired
  /// by a process running on given tile. If no CoreOp exists for this tile
  /// return 0.
  int findObjectFifoSize(DeviceOp &device, Value tile,
                         ObjectFifoCreateOp objFifo) {
    if (objFifo.size() == 0)
      return 0;

    // if memTile, size is equal to objFifo size
    if (tile.getDefiningOp<TileOp>().isMemTile())
      return objFifo.size();

    // if shimTile, size is equal to number of external buffers
    if (tile.getDefiningOp<TileOp>().isShimTile())
      for (auto regOp : device.getOps<ObjectFifoRegisterExternalBuffersOp>()) {
        if (regOp.getTile() == tile)
          return regOp.getExternalBuffers().size();
      }

    int maxAcquire = 0;
    for (auto coreOp : device.getOps<CoreOp>())
      if (coreOp.getTile() == tile)
        coreOp.walk([&](ObjectFifoAcquireOp acqOp) {
          if (auto createOp = acqOp.getObjectFifo(); createOp == objFifo)
            if (acqOp.acqNumber() > maxAcquire)
              maxAcquire = acqOp.acqNumber();
        });

    if (maxAcquire > 0) {
      if (maxAcquire == 1 && objFifo.size() == 1)
        return 1;
      return maxAcquire + 1;
      // +1 because objectFifo size is always 1 bigger than maxAcquire to allow
      // for prefetching: simplest case scenario is at least a ping-pong buffer
    }

    return objFifo.size();
  }

  /// Function used to generate, from an objectFifo with a shimTile endpoint, a
  /// shimDMAAllocationOp containing the channelDir, channelIndex and
  /// shimTile col assigned by the objectFifo lowering.
  void createObjectFifoAllocationInfo(OpBuilder &builder, MLIRContext *ctx,
                                      FlatSymbolRefAttr obj_fifo, int colIndex,
                                      DMAChannelDir channelDir,
                                      int channelIndex, bool plio,
                                      std::optional<PacketInfoAttr> packet) {
    PacketInfoAttr packetInfo = nullptr;
    if (packet)
      packetInfo = *packet;
    builder.create<ShimDMAAllocationOp>(builder.getUnknownLoc(), obj_fifo,
                                        DMAChannelDirAttr::get(ctx, channelDir),
                                        builder.getI64IntegerAttr(channelIndex),
                                        builder.getI64IntegerAttr(colIndex),
                                        builder.getBoolAttr(plio), packetInfo);
  }

  /// Function used to verify that an objectfifo is present in at most one
  /// ObjectFifoLinkOp.
  void verifyObjectFifoLinks(DeviceOp &device) {
    DenseSet<ObjectFifoCreateOp> objectfifoset;
    for (ObjectFifoLinkOp link : device.getOps<ObjectFifoLinkOp>()) {
      for (ObjectFifoCreateOp inOf : link.getInputObjectFifos()) {
        if (objectfifoset.count(inOf))
          inOf.emitOpError("objectfifo cannot be in more than one "
                           "ObjectFifoLinkOp");
        objectfifoset.insert(inOf);
      }
      for (ObjectFifoCreateOp outOf : link.getOutputObjectFifos()) {
        if (objectfifoset.count(outOf))
          outOf.emitOpError("objectfifo cannot be in more than one "
                            "ObjectFifoLinkOp");
        objectfifoset.insert(outOf);
      }
    }
  }

<<<<<<< HEAD
  /// Account for already used packet IDs and return next available ID.
  int getStartPacketID(DeviceOp &device) {
    int packetID = 0;
    for (PacketFlowOp packetflow : device.getOps<PacketFlowOp>()) {
      if (packetflow.getID() > packetID) {
        // compute next available ID
        packetID = packetflow.getID() + 1;
      }
    }
    if (packetID > 31)
      device.emitOpError("max number of packet IDs reached");
    return packetID;
  }

  /// Helper function to assign DMA channel indices for FIFOs based on cross-tile conditions
  void assignDMAChannelIndices(DMAChannelAnalysis &dmaAnalysis,
                               const std::map<ObjectFifoCreateOp, bool> &crossTileInfos,
                               std::map<ObjectFifoCreateOp, int> &fifo_dma_channel_index,
                               bool assignCrossTileOnly) {
=======
  /// Helper function to assign DMA channel indices for FIFOs based on
  /// cross-tile conditions
  void assignDMAChannelIndices(
      DMAChannelAnalysis &dmaAnalysis,
      const std::map<ObjectFifoCreateOp, bool> &crossTileInfos,
      std::map<ObjectFifoCreateOp, int> &fifo_dma_channel_index,
      bool assignCrossTileOnly) {
>>>>>>> 237c0f94
    for (auto &[producer, consumers] : splitFifos) {
      // Check if we should process this producer based on cross-tile condition
      bool shouldProcessProducer = assignCrossTileOnly
                                       ? crossTileInfos.at(producer)
                                       : !crossTileInfos.at(producer);

      if (shouldProcessProducer) {
        bool requiresAdjacentTileAccessChannels = crossTileInfos.at(producer);
        int channelIndex = dmaAnalysis.getDMAChannelIndex(
            producer.getProducerTileOp(), DMAChannelDir::MM2S,
            requiresAdjacentTileAccessChannels);
        fifo_dma_channel_index[producer] = channelIndex;
      }

      for (auto consumer : consumers) {
        // Check if we should process this consumer based on cross-tile
        // condition
        bool shouldProcessConsumer = assignCrossTileOnly
                                         ? crossTileInfos.at(consumer)
                                         : !crossTileInfos.at(consumer);

        if (shouldProcessConsumer) {
          bool requiresAdjacentTileAccessChannels = crossTileInfos.at(consumer);
          int channelIndex = dmaAnalysis.getDMAChannelIndex(
              consumer.getProducerTileOp(), DMAChannelDir::S2MM,
              requiresAdjacentTileAccessChannels);
          fifo_dma_channel_index[consumer] = channelIndex;
        }
      }
    }
  }

  void runOnOperation() override {

    DeviceOp device = getOperation();
    LockAnalysis lockAnalysis(device);
    DMAChannelAnalysis dmaAnalysis(device);
    OpBuilder builder = OpBuilder::atBlockTerminator(device.getBody());
    auto ctx = device->getContext();
    auto producerWireType = WireBundle::DMA;
    auto consumerWireType = WireBundle::DMA;
    std::set<TileOp>
        objectFifoTiles; // track cores to check for loops during unrolling

    verifyObjectFifoLinks(device);

    //===------------------------------------------------------------------===//
    // Split objectFifos into a consumer end and producer end if needed
    //===------------------------------------------------------------------===//
    // We are going to create additional createObjectFifoOps, so get a copy of
    // all "original" ones before the loop to avoid looping over newly created
    // ones.
    std::vector<ObjectFifoCreateOp> createFifoOps;
    auto range = device.getOps<ObjectFifoCreateOp>();
    createFifoOps.insert(createFifoOps.end(), range.begin(), range.end());
    for (auto createOp : createFifoOps) {
      std::vector<ObjectFifoCreateOp> splitConsumerFifos;
      int consumerIndex = 0;
      int consumerDepth = createOp.size();
      ArrayRef<BDDimLayoutArrayAttr> consumerDims =
          createOp.getDimensionsFromStreamPerConsumer();

      // Only FIFOs using DMA are split into two ends;
      // skip in shared memory case
      if (int share_direction = 0; !requiresDMAs(createOp, share_direction)) {
        continue;
      }

      for (auto consumerTile : createOp.getConsumerTiles()) {
        auto consumerTileOp = dyn_cast<TileOp>(consumerTile.getDefiningOp());

        if (isa<ArrayAttr>(createOp.getElemNumber())) {
          // +1 to account for 1st depth (producer)
          consumerDepth = createOp.size(consumerIndex + 1);
        } else {
          consumerDepth = findObjectFifoSize(device, consumerTileOp, createOp);
        }

        builder.setInsertionPointAfter(createOp);
        auto datatype = llvm::cast<AIEObjectFifoType>(createOp.getElemType());
        auto consumerObjFifoSize =
            builder.getIntegerAttr(builder.getI32Type(), consumerDepth);
        // rename and replace split objectFifo
        std::string consumerFifoName;
        if (createOp.getConsumerTiles().size() > 1) {
          consumerFifoName = createOp.name().str() + "_" +
                             std::to_string(consumerIndex) + "_cons";
        } else {
          consumerFifoName = createOp.name().str() + "_cons";
        }
        BDDimLayoutArrayAttr emptyDims =
            BDDimLayoutArrayAttr::get(builder.getContext(), {});
        BDDimLayoutArrayAttr singletonFromStreamDims =
            BDDimLayoutArrayAttr::get(
                builder.getContext(),
                ArrayRef<BDDimLayoutAttr>{consumerDims[consumerIndex]});
        BDDimLayoutArrayArrayAttr fromStreamDims =
            BDDimLayoutArrayArrayAttr::get(builder.getContext(),
                                           singletonFromStreamDims);

        ObjectFifoCreateOp consumerFifo = createObjectFifo(
            builder, datatype, consumerFifoName, consumerTile, consumerTile,
            consumerObjFifoSize, emptyDims, fromStreamDims);
        if (createOp.getDisableSynchronization())
          consumerFifo.setDisableSynchronization(true);
        replaceSplitFifo(createOp, consumerFifo, consumerTileOp);

        // identify external buffers that were registered to the consumer fifo
        if (consumerTile.getDefiningOp<TileOp>().isShimTile())
          detectExternalBuffers(device, createOp, consumerFifo, consumerTile);

        // record that this objectFifo was split; it will require DMA config
        splitConsumerFifos.push_back(consumerFifo);

        // update the linkOp if the split objFifo was originally its start point
        if (auto linkOp = getOptionalLinkOp(createOp))
          for (ObjectFifoCreateOp fifoIn : linkOp->getInputObjectFifos())
            if (fifoIn.name() == createOp.name() &&
                consumerTile == *linkOp->getOptionalSharedTile())
              if (failed(SymbolTable::replaceAllSymbolUses(
                      createOp, consumerFifo.name(), linkOp->getOperation())))
                llvm::report_fatal_error("unable to update all symbol uses");

        consumerIndex++;
      }

      if (!splitConsumerFifos.empty()) {
        splitFifos.emplace_back(createOp, splitConsumerFifos);
      }
    }

    //===------------------------------------------------------------------===//
    // - Create objectFifo buffers and locks.
    // - Populate a list of tiles containing objectFifos for later processing of
    //   the acquires/releases (uses of the FIFO).
    // - Global release counter tracker to keep track of the objectFifo state
    //===------------------------------------------------------------------===//
    for (auto createOp : device.getOps<ObjectFifoCreateOp>()) {

      int share_direction = 0;
      bool shared = !requiresDMAs(createOp, share_direction);

      // add all tiles that contain an objectFifo to objectFifoTiles for later
      // loop unrolling pass
      objectFifoTiles.insert(createOp.getProducerTileOp());
      for (auto consumerTile : createOp.getConsumerTiles()) {
        auto consumerTileOp = dyn_cast<TileOp>(consumerTile.getDefiningOp());
        objectFifoTiles.insert(consumerTileOp);
      }

      // identify external buffers that were registered to
      // the producer objectFifo
      if (createOp.getProducerTileOp().isShimTile())
        detectExternalBuffers(device, createOp, createOp,
                              createOp.getProducerTile());

      // if split, the necessary size for producer fifo might change
      if (shared) {
<<<<<<< HEAD
        checkAndApplyViaSharedMemAttribute(createOp, share_direction);
        createObjectFifoElements(builder, lockAnalysis, createOp,
                                 share_direction);
      } else {
        if (createOp.getViaSharedMem().has_value())
          createOp->emitOpError(
              "no access to shared memory module specified by "
              "`via_shared_mem`");

=======
        createObjectFifoElements(builder, lockAnalysis, createOp,
                                 share_direction);
      } else {
>>>>>>> 237c0f94
        if (isa<ArrayAttr>(createOp.getElemNumber()))
          createOp.setElemNumberAttr(
              builder.getI32IntegerAttr(createOp.size()));
        else {
          if (!createOp.getInitValues().has_value()) {

            int prodMaxAcquire = findObjectFifoSize(
                device, createOp.getProducerTileOp(), createOp);
            createOp.setElemNumberAttr(
                builder.getI32IntegerAttr(prodMaxAcquire));
          }
        }
        createObjectFifoElements(builder, lockAnalysis, createOp,
                                 share_direction);
      }
    }

<<<<<<< HEAD
    //===------------------------------------------------------------------===//
    // Create flows and tile DMAs
    //===------------------------------------------------------------------===//
    // Only the objectFifos we split above require DMA communication; the others
    // rely on shared memory and share the same buffers.

    // analyze cross-tile buffer allocations and print results
    auto crossTileInfos = analyzeCrossTileFIFOBuffers();

    // maps ends of split FIFO to DMA channels
    std::map<ObjectFifoCreateOp, int> fifo_dma_channel_index;

    // assign channel indices for FIFOs with cross-tile issues first
    assignDMAChannelIndices(dmaAnalysis, crossTileInfos, fifo_dma_channel_index, true);
    // then assign channel indices for FIFOs without cross-tile issues
    assignDMAChannelIndices(dmaAnalysis, crossTileInfos, fifo_dma_channel_index,
                            false);

    int packetID = getStartPacketID(device);
=======
    // Analyze cross-tile buffer allocations and print results
    auto crossTileInfos = analyzeCrossTileFIFOBuffers();

    // assign DMA channels for FIFOs
    // assign the channel index for fifos that has cross-tile issues first
    // use dmaAnalysis.getDMAChannelIndex() to assign index (which internally
    // loop over all of available channels and assign from 0 to maximum)
    std::map<ObjectFifoCreateOp, int> fifo_dma_channel_index;

    // Assign channel indices for FIFOs with cross-tile issues first
    assignDMAChannelIndices(dmaAnalysis, crossTileInfos, fifo_dma_channel_index,
                            true);

    // Then assign channel indices for FIFOs without cross-tile issues
    assignDMAChannelIndices(dmaAnalysis, crossTileInfos, fifo_dma_channel_index,
                            false);

    //===------------------------------------------------------------------===//
    // Create flows and tile DMAs
    //===------------------------------------------------------------------===//
    // Only the objectFifos we split above require DMA communication; the others
    // rely on shared memory and share the same buffers.
>>>>>>> 237c0f94
    for (auto &[producer, consumers] : splitFifos) {
      int producerChanIndex = fifo_dma_channel_index[producer];
      if (producerChanIndex == -1)
        producer.getProducerTileOp().emitOpError(
            "number of output DMA channel exceeded!");
      DMAChannel producerChan = {DMAChannelDir::MM2S, producerChanIndex};
      std::optional<PacketInfoAttr> bdPacket = {};
      if (clPacketSwObjectFifos) {
        bdPacket = {
            AIE::PacketInfoAttr::get(ctx, /*pkt_type*/ 0, /*pkt_id*/ packetID)};
        packetID++;
        if (packetID > 31)
          device.emitOpError("max number of packet IDs reached");
      }
      createDMA(device, builder, producer, producerChan.direction,
                producerChan.channel, 0, producer.getDimensionsToStreamAttr(),
                producer.getPadDimensionsAttr(), bdPacket);
      // generate objectFifo allocation info
      builder.setInsertionPoint(device.getBody()->getTerminator());

      if (producer.getProducerTileOp().isShimTile())
        createObjectFifoAllocationInfo(
            builder, ctx, SymbolRefAttr::get(ctx, producer.getName()),
            producer.getProducerTileOp().colIndex(), producerChan.direction,
            producerChan.channel, producer.getPlio(), bdPacket);

      PacketFlowOp packetflow;
      if (clPacketSwObjectFifos) {
        // create packet flow
        builder.setInsertionPointAfter(producer);
        packetflow = builder.create<PacketFlowOp>(
            builder.getUnknownLoc(),
            builder.getIntegerAttr(builder.getI8Type(), bdPacket->getPktId()),
            nullptr, nullptr);
        {
          OpBuilder::InsertionGuard g(builder);
          builder.setInsertionPointToStart(
              &packetflow.getRegion().emplaceBlock());
          builder.create<EndOp>(builder.getUnknownLoc());
        }
      }

      for (auto consumer : consumers) {
        int consumerChanIndex = fifo_dma_channel_index[consumer];
        if (consumerChanIndex == -1)
          consumer.getProducerTileOp().emitOpError(
              "number of input DMA channel exceeded!");
        DMAChannel consumerChan = {DMAChannelDir::S2MM, consumerChanIndex};

        // If we have PLIO then figure out the direction and make that a PLIO
        if (producer.getPlio()) {
          producerWireType = producer.getProducerTileOp().isShimTile()
                                 ? WireBundle::PLIO
                                 : WireBundle::DMA;
          consumerWireType = consumer.getProducerTileOp().isShimTile()
                                 ? WireBundle::PLIO
                                 : WireBundle::DMA;
        } else {
          producerWireType = WireBundle::DMA;
          consumerWireType = WireBundle::DMA;
        }
        if (clPacketSwObjectFifos) {
          builder.setInsertionPointToStart(&packetflow.getPorts().front());
          builder.create<PacketDestOp>(builder.getUnknownLoc(),
                                       consumer.getProducerTile(),
                                       WireBundle::DMA, consumerChan.channel);
        }

        BDDimLayoutArrayAttr consumerDims =
            consumer.getDimensionsFromStreamPerConsumer()[0];
        createDMA(device, builder, consumer, consumerChan.direction,
                  consumerChan.channel, 1, consumerDims, nullptr, {});
        // generate objectFifo allocation info
        builder.setInsertionPoint(device.getBody()->getTerminator());

        if (consumer.getProducerTileOp().isShimTile())
          createObjectFifoAllocationInfo(
              builder, ctx, SymbolRefAttr::get(ctx, producer.getName()),
              consumer.getProducerTileOp().colIndex(), consumerChan.direction,
              consumerChan.channel, producer.getPlio(), {});

        if (!clPacketSwObjectFifos) {
          // create flow
          builder.setInsertionPointAfter(producer);
          builder.create<FlowOp>(builder.getUnknownLoc(),
                                 producer.getProducerTile(), producerWireType,
                                 producerChan.channel,
                                 consumer.getProducerTile(), consumerWireType,
                                 consumerChan.channel);
        }
      }

      if (clPacketSwObjectFifos) {
        builder.setInsertionPointToStart(&packetflow.getPorts().front());
        builder.create<PacketSourceOp>(builder.getUnknownLoc(),
                                       producer.getProducerTile(),
                                       WireBundle::DMA, producerChan.channel);
      }
    }

    //===------------------------------------------------------------------===//
    // Statically unroll for loops or use dynamic objectFifos
    //===------------------------------------------------------------------===//
    if (clDynamicObjectFifos) {
      if (failed(dynamicGlobalObjectFifos(device, builder, objectFifoTiles)))
        signalPassFailure();
    } else {
      std::set<TileOp> dynamicTiles;
      std::set<TileOp> unrollTiles;
      for (auto c : device.getOps<CoreOp>()) {
        TileOp t = c.getTileOp();
        if (objectFifoTiles.count(t) > 0) {
          if (c.getDynamicObjfifoLowering().has_value()) {
            if (c.getDynamicObjfifoLowering().value())
              dynamicTiles.insert(t);
            else
              unrollTiles.insert(t);
          } else {
            unrollTiles.insert(t);
          }
        }
      }
      if (failed(dynamicGlobalObjectFifos(device, builder, dynamicTiles)))
        signalPassFailure();
      if (failed(unrollForLoops(device, builder, unrollTiles)))
        signalPassFailure();
    }

    //===------------------------------------------------------------------===//
    // Replace ops
    //===------------------------------------------------------------------===//
    for (auto coreOp : device.getOps<CoreOp>()) {
      DenseMap<ObjectFifoAcquireOp, std::vector<BufferOp *>>
          subviews; // maps each "subview" to its buffer references (subviews
      // are created by AcquireOps)
      DenseMap<std::pair<ObjectFifoCreateOp, int>, std::vector<int>>
          acquiresPerFifo; // maps each objFifo to indices of buffers acquired
      // in latest subview of that objFifo (useful to
      // cascade acquired elements to next AcquireOp)
      DenseMap<std::pair<ObjectFifoCreateOp, int>,
               std::vector<ObjectFifoReleaseOp>>
          releaseOps; // useful to check which ReleaseOp has taken place before
      // an AcquireOp per objFifo
      DenseMap<std::pair<ObjectFifoCreateOp, int>, int>
          acqPerFifo; // maps each objFifo to its next index to acquire within
      // this CoreOp
      DenseMap<std::pair<ObjectFifoCreateOp, int>, int>
          relPerFifo; // maps each objFifo to its next index to release within
      // this CoreOp

      //===----------------------------------------------------------------===//
      // Replace objectFifo.release ops
      //===----------------------------------------------------------------===//
      coreOp.walk([&](ObjectFifoReleaseOp releaseOp) {
        builder.setInsertionPointAfter(releaseOp);
        ObjectFifoCreateOp op = releaseOp.getObjectFifo();
        auto port = releaseOp.getPort();
        auto portNum = port == ObjectFifoPort::Produce ? 0 : 1;
        auto core = releaseOp->getParentOfType<CoreOp>();

        if (auto linkOp = getOptionalLinkOp(op)) {
          if (core.getTile() == *linkOp->getOptionalSharedTile()) {
            releaseOp->emitOpError("currently cannot access objectFifo used in "
                                   "ObjectFifoLinkOp");
            return;
          }
        }

        // update index of next element to release for this objectFifo
        updateAndReturnIndex(relPerFifo, {op, portNum});

        // release locks
        int numLocks = releaseOp.relNumber();
        // account for repetition
        if (op.getRepeatCount().has_value())
          numLocks *= op.getRepeatCount().value();
        createUseLocks(builder, op, port, relPerFifo, numLocks,
                       LockAction::Release);

        // register release op
        if (releaseOps.find({op, portNum}) != releaseOps.end()) {
          releaseOps[{op, portNum}].push_back(releaseOp);
        } else {
          std::vector release = {releaseOp};
          releaseOps[{op, portNum}] = release;
        }
      });

      //===----------------------------------------------------------------===//
      // Replace objectFifo.acquire ops
      //===----------------------------------------------------------------===//
      coreOp.walk([&](ObjectFifoAcquireOp acquireOp) {
        ObjectFifoCreateOp op = acquireOp.getObjectFifo();
        builder.setInsertionPointAfter(acquireOp);
        auto port = acquireOp.getPort();
        auto portNum = port == ObjectFifoPort::Produce ? 0 : 1;
        auto core = acquireOp->getParentOfType<CoreOp>();

        auto linkOp = getOptionalLinkOp(op);
        if (linkOp) {
          if (core.getTile() == *linkOp->getOptionalSharedTile()) {
            acquireOp->emitOpError("currently cannot access objectFifo used in "
                                   "ObjectFifoLinkOp");
            return;
          }
        }

        // index of next element to acquire for this objectFifo
        int start = updateAndReturnIndex(
            acqPerFifo, {op, portNum}); // useful for keeping track of which
        // indices are acquired

        // check how many elements have been released in between this AcquireOp
        // and the previous one
        // !!! operations may not be in the same block !!!
        int numRel = 0;
        for (std::vector<ObjectFifoReleaseOp>::iterator relOp =
                 releaseOps[{op, portNum}].begin();
             relOp != releaseOps[{op, portNum}].end();) {
          bool erased = false;
          Operation *acqBlockDefOp = acquireOp.getOperation();
          do {
            Operation *relBlockDefOp = (*relOp).getOperation();
            do {
              if (acqBlockDefOp->getBlock() == relBlockDefOp->getBlock()) {
                if (relBlockDefOp->isBeforeInBlock(acqBlockDefOp)) {
                  numRel += (*relOp).relNumber();
                  relOp = releaseOps[{op, portNum}].erase(relOp);
                  // to ensure that we do not account
                  // the ReleaseOps again later,
                  // after the subview is created
                  erased = true;
                }
              }
            } while ((relBlockDefOp = relBlockDefOp->getParentOp()) &&
                     !isa<DeviceOp>(relBlockDefOp) && !erased);
          } while ((acqBlockDefOp = acqBlockDefOp->getParentOp()) &&
                   !isa<DeviceOp>(acqBlockDefOp) && !erased);
          if (!erased)
            ++relOp;
        }

        // track indices of elements to acquire
        std::vector<int> acquiredIndices;
        if (!acquiresPerFifo[{op, portNum}].empty()) {
          // take into account what has already been acquired by previous
          // AcquireOp in program order
          acquiredIndices = acquiresPerFifo[{op, portNum}];
          // take into account what has been released in-between
          if (static_cast<size_t>(numRel) > acquiredIndices.size()) {
            acquireOp->emitOpError("cannot release more elements than are "
                                   "already acquired");
            return;
          }
          for (int i = 0; i < numRel; i++)
            acquiredIndices.erase(acquiredIndices.begin());
        }

        // acquire locks
        int numLocks = acquireOp.acqNumber();
        int alreadyAcq = acquiredIndices.size();
        int numCreate;
        if (numLocks > alreadyAcq)
          numCreate = numLocks - alreadyAcq;
        else
          numCreate = 0;

        // account for repetition
        if (op.getRepeatCount().has_value())
          numCreate *= op.getRepeatCount().value();

        auto dev = op->getParentOfType<DeviceOp>();
        if (auto &targetArch = dev.getTargetModel();
            targetArch.getTargetArch() == AIEArch::AIE1)
          createUseLocks(builder, op, port, acqPerFifo, numCreate,
                         LockAction::Acquire);
        else
          createUseLocks(builder, op, port, acqPerFifo, numCreate,
                         LockAction::AcquireGreaterEqual);

        // if objFifo was linked with others, find which objFifos
        // elements to use
        ObjectFifoCreateOp target = op;
        if (linkOp)
          if (objFifoLinks.find(*linkOp) != objFifoLinks.end())
            target = objFifoLinks[*linkOp];

        // create subview: buffers that were already acquired + new acquires
        for (int i = 0; i < numCreate; i++) {
          acquiredIndices.push_back(start);
          start = (start + 1) % op.size();
        }
        std::vector<BufferOp *> subviewRefs;
        subviewRefs.reserve(acquiredIndices.size());
        for (auto index : acquiredIndices)
          subviewRefs.push_back(&buffersPerFifo[target][index]);

        subviews[acquireOp] = subviewRefs;
        acquiresPerFifo[{op, portNum}] = acquiredIndices;
      });

      //===----------------------------------------------------------------===//
      // Replace subview.access ops
      //===----------------------------------------------------------------===//
      coreOp.walk([&](ObjectFifoSubviewAccessOp accessOp) {
        auto acqOp = accessOp.getSubview().getDefiningOp<ObjectFifoAcquireOp>();
        if (ObjectFifoCreateOp op = acqOp.getObjectFifo()) {
          if (auto linkOp = getOptionalLinkOp(op); linkOp.has_value()) {
            if (!linkOp->isDistribute() && !linkOp->isJoin()) {
              for (auto consumerTile : op.getConsumerTiles()) {
                if (auto consumerTileOp =
                        dyn_cast<TileOp>(consumerTile.getDefiningOp())) {
                  int share_dir_value = 0;
                  bool sharing = isSharedMemory(
                      op.getProducerTileOp(), consumerTileOp, &share_dir_value);
                  if (!sharing)
                    accessOp->emitOpError(
                        "currently cannot access objectFifo used in "
                        "ObjectFifoLinkOp if the tiles don't share memory");
                }
              }
            } else
              accessOp->emitOpError(
                  "currently cannot access objectFifo used in "
                  "ObjectFifoLinkOp if it is a distribute or join link");
          }
        }
        accessOp.getOutput().replaceAllUsesWith(
            subviews[acqOp][accessOp.getIndex()]->getBuffer());
      });
    }
    // make global symbols to replace the to be erased ObjectFifoCreateOps
    for (auto createOp : device.getOps<ObjectFifoCreateOp>()) {
      builder.setInsertionPointToStart(device.getBody());
      auto sym_name = createOp.getName();
      createOp->setAttr(SymbolTable::getSymbolAttrName(),
                        builder.getStringAttr("__erase_" + sym_name));
      auto memrefType = llvm::cast<AIEObjectFifoType>(createOp.getElemType())
                            .getElementType();
      builder.create<memref::GlobalOp>(builder.getUnknownLoc(), sym_name,
                                       builder.getStringAttr("public"),
                                       memrefType, nullptr, false, nullptr);
    }

    //===------------------------------------------------------------------===//
    // Remove old ops
    //===------------------------------------------------------------------===//
    SetVector<Operation *> opsToErase;
    device.walk([&](Operation *op) {
      if (isa<ObjectFifoCreateOp, ObjectFifoLinkOp,
              ObjectFifoRegisterExternalBuffersOp, ObjectFifoAcquireOp,
              ObjectFifoSubviewAccessOp, ObjectFifoReleaseOp,
              ObjectFifoAllocateOp>(op))
        opsToErase.insert(op);
    });
    SmallVector<Operation *> sorted{opsToErase.begin(), opsToErase.end()};
    computeTopologicalSorting(sorted);
    for (auto *op : llvm::reverse(sorted))
      op->erase();
  }
};

std::unique_ptr<OperationPass<DeviceOp>>
AIE::createAIEObjectFifoStatefulTransformPass() {
  return std::make_unique<AIEObjectFifoStatefulTransformPass>();
}<|MERGE_RESOLUTION|>--- conflicted
+++ resolved
@@ -121,13 +121,8 @@
         targetModel.getMaxChannelNumForAdjacentMemTile(tileOp.getCol(),
                                                        tileOp.getRow());
 
-<<<<<<< HEAD
-    // if requires adjacent tile access channels, only allocate on
-    // channels 0-3, and if cannot, return 0
-=======
     // if requires adjacent tile access channels, only allocate on channel 0-3,
     // and if cannot, return 0
->>>>>>> 237c0f94
     if (requiresAdjacentTileAccessChannels) {
       maxChannelNum = std::min(maxChannelNum, maxChannelNumForAdjacentTile);
     }
@@ -1677,7 +1672,6 @@
     }
   }
 
-<<<<<<< HEAD
   /// Account for already used packet IDs and return next available ID.
   int getStartPacketID(DeviceOp &device) {
     int packetID = 0;
@@ -1692,12 +1686,6 @@
     return packetID;
   }
 
-  /// Helper function to assign DMA channel indices for FIFOs based on cross-tile conditions
-  void assignDMAChannelIndices(DMAChannelAnalysis &dmaAnalysis,
-                               const std::map<ObjectFifoCreateOp, bool> &crossTileInfos,
-                               std::map<ObjectFifoCreateOp, int> &fifo_dma_channel_index,
-                               bool assignCrossTileOnly) {
-=======
   /// Helper function to assign DMA channel indices for FIFOs based on
   /// cross-tile conditions
   void assignDMAChannelIndices(
@@ -1705,7 +1693,6 @@
       const std::map<ObjectFifoCreateOp, bool> &crossTileInfos,
       std::map<ObjectFifoCreateOp, int> &fifo_dma_channel_index,
       bool assignCrossTileOnly) {
->>>>>>> 237c0f94
     for (auto &[producer, consumers] : splitFifos) {
       // Check if we should process this producer based on cross-tile condition
       bool shouldProcessProducer = assignCrossTileOnly
@@ -1864,21 +1851,9 @@
 
       // if split, the necessary size for producer fifo might change
       if (shared) {
-<<<<<<< HEAD
-        checkAndApplyViaSharedMemAttribute(createOp, share_direction);
         createObjectFifoElements(builder, lockAnalysis, createOp,
                                  share_direction);
       } else {
-        if (createOp.getViaSharedMem().has_value())
-          createOp->emitOpError(
-              "no access to shared memory module specified by "
-              "`via_shared_mem`");
-
-=======
-        createObjectFifoElements(builder, lockAnalysis, createOp,
-                                 share_direction);
-      } else {
->>>>>>> 237c0f94
         if (isa<ArrayAttr>(createOp.getElemNumber()))
           createOp.setElemNumberAttr(
               builder.getI32IntegerAttr(createOp.size()));
@@ -1896,7 +1871,23 @@
       }
     }
 
-<<<<<<< HEAD
+    // Analyze cross-tile buffer allocations and print results
+    auto crossTileInfos = analyzeCrossTileFIFOBuffers();
+
+    // assign DMA channels for FIFOs
+    // assign the channel index for fifos that has cross-tile issues first
+    // use dmaAnalysis.getDMAChannelIndex() to assign index (which internally
+    // loop over all of available channels and assign from 0 to maximum)
+    std::map<ObjectFifoCreateOp, int> fifo_dma_channel_index;
+
+    // Assign channel indices for FIFOs with cross-tile issues first
+    assignDMAChannelIndices(dmaAnalysis, crossTileInfos, fifo_dma_channel_index,
+                            true);
+
+    // Then assign channel indices for FIFOs without cross-tile issues
+    assignDMAChannelIndices(dmaAnalysis, crossTileInfos, fifo_dma_channel_index,
+                            false);
+
     //===------------------------------------------------------------------===//
     // Create flows and tile DMAs
     //===------------------------------------------------------------------===//
@@ -1916,30 +1907,6 @@
                             false);
 
     int packetID = getStartPacketID(device);
-=======
-    // Analyze cross-tile buffer allocations and print results
-    auto crossTileInfos = analyzeCrossTileFIFOBuffers();
-
-    // assign DMA channels for FIFOs
-    // assign the channel index for fifos that has cross-tile issues first
-    // use dmaAnalysis.getDMAChannelIndex() to assign index (which internally
-    // loop over all of available channels and assign from 0 to maximum)
-    std::map<ObjectFifoCreateOp, int> fifo_dma_channel_index;
-
-    // Assign channel indices for FIFOs with cross-tile issues first
-    assignDMAChannelIndices(dmaAnalysis, crossTileInfos, fifo_dma_channel_index,
-                            true);
-
-    // Then assign channel indices for FIFOs without cross-tile issues
-    assignDMAChannelIndices(dmaAnalysis, crossTileInfos, fifo_dma_channel_index,
-                            false);
-
-    //===------------------------------------------------------------------===//
-    // Create flows and tile DMAs
-    //===------------------------------------------------------------------===//
-    // Only the objectFifos we split above require DMA communication; the others
-    // rely on shared memory and share the same buffers.
->>>>>>> 237c0f94
     for (auto &[producer, consumers] : splitFifos) {
       int producerChanIndex = fifo_dma_channel_index[producer];
       if (producerChanIndex == -1)
