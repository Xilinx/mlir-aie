--- conflicted
+++ resolved
@@ -337,20 +337,11 @@
                             : 0;
       int prodLockID = lockAnalysis.getLockID(creation_tile);
       assert(prodLockID >= 0 && "No more locks to allocate!");
-<<<<<<< HEAD
       int prodLockValue = numElem - initValues;
-      if (op.getMemtileRepeat().has_value())
-        prodLockValue *= op.getMemtileRepeat().value() + 1;
-      auto prodLock =
-          builder.create<LockOp>(builder.getUnknownLoc(), creation_tile,
-                                 prodLockID, prodLockValue);
-=======
-      int prodLockValue = numElem;
       if (!linked && op.getRepeatCount().has_value())
-        prodLockValue *= op.getRepeatCount().value();
+        prodLockValue *= op.getRepeatCount().value() + 1;
       auto prodLock = builder.create<LockOp>(
           builder.getUnknownLoc(), creation_tile, prodLockID, prodLockValue);
->>>>>>> 9195e31f
       prodLock.getOperation()->setAttr(
           SymbolTable::getSymbolAttrName(),
           builder.getStringAttr(op.name().str() + "_prod_lock"));
@@ -358,15 +349,9 @@
 
       int consLockID = lockAnalysis.getLockID(creation_tile);
       assert(consLockID >= 0 && "No more locks to allocate!");
-<<<<<<< HEAD
       int consLockValue = initValues;
-      if (op.getMemtileRepeat().has_value())
-        consLockValue *= op.getMemtileRepeat().value() + 1;
-=======
-      int consLockValue = 0;
       if (!linked && op.getRepeatCount().has_value())
-        consLockValue *= op.getRepeatCount().value();
->>>>>>> 9195e31f
+        consLockValue *= op.getRepeatCount().value() + 1;
       auto consLock = builder.create<LockOp>(
           builder.getUnknownLoc(), creation_tile, consLockID, consLockValue);
       consLock.getOperation()->setAttr(
