//===- AIEObjectFifoStatefulTransform.cpp ----------------------*- MLIR -*-===//
//
// This file is licensed under the Apache License v2.0 with LLVM Exceptions.
// See https://llvm.org/LICENSE.txt for license information.
// SPDX-License-Identifier: Apache-2.0 WITH LLVM-exception
//
// (c) Copyright 2021 Xilinx Inc.
//
// Date: October 18th 2021
//
//===----------------------------------------------------------------------===//

#include "aie/Dialect/AIE/IR/AIEDialect.h"
#include "aie/Dialect/AIE/Transforms/AIEPasses.h"

#include "mlir/Analysis/TopologicalSortUtils.h"
#include "mlir/Dialect/Arith/IR/Arith.h"
#include "mlir/Dialect/MemRef/IR/MemRef.h"
#include "mlir/Dialect/SCF/IR/SCF.h"
#include "mlir/Dialect/SCF/Utils/Utils.h"
#include "mlir/IR/Attributes.h"
#include "mlir/Pass/Pass.h"
#include "mlir/Transforms/DialectConversion.h"

#include "mlir/IR/Operation.h"
#include "mlir/Interfaces/DataLayoutInterfaces.h"

#include <numeric>
#include <set>

#include <iostream>

using namespace mlir;
using namespace xilinx;
using namespace xilinx::AIE;

#define DEBUG_TYPE "aie-objectFifo-stateful-transform"

#define LOOP_VAR_DEPENDENCY (-2)

//===----------------------------------------------------------------------===//
// Lock Analysis
//===----------------------------------------------------------------------===//
class LockAnalysis {
  DenseMap<std::pair<Value, int>, int> locksPerTile;

public:
  LockAnalysis(DeviceOp &device) {
    // go over the locks created for each tile and update the index in
    // locksPerTile
    device.walk([&](LockOp lockOp) {
      auto tile = lockOp.getTile();
      auto lockID = lockOp.getLockIDValue();
      locksPerTile[{tile, lockID}] = 1;
    });
  }

  /// Given a tile, returns next usable lockID for that tile.
  int getLockID(TileOp &tileOp) {
    const auto &targetModel = getTargetModel(tileOp);
    for (unsigned i = 0;
         i < targetModel.getNumLocks(tileOp.getCol(), tileOp.getRow()); i++)
      if (int usageCnt = locksPerTile[{tileOp, i}]; usageCnt == 0) {
        locksPerTile[{tileOp, i}] = 1;
        return i;
      }
    return -1;
  }
};

//===----------------------------------------------------------------------===//
// DMA Channel Analysis
//===----------------------------------------------------------------------===//
class DMAChannelAnalysis {
  DenseMap<std::tuple<Value, DMAChannelDir, int>, int> channelsPerTile;

public:
  DMAChannelAnalysis(DeviceOp &device) {
    // go over the channels used for each tile and update channel map
    for (auto memOp : device.getOps<MemOp>()) {
      Region &r = memOp.getBody();
      for (auto &bl : r.getBlocks()) {
        for (auto op : bl.getOps<DMAStartOp>()) {
          channelsPerTile[{memOp.getTile(), op.getChannelDir(),
                           op.getChannelIndex()}] = 1;
        }
      }
    }
    for (auto memOp : device.getOps<MemTileDMAOp>()) {
      Region &r = memOp.getBody();
      for (auto &bl : r.getBlocks()) {
        for (auto op : bl.getOps<DMAStartOp>()) {
          channelsPerTile[{memOp.getTile(), op.getChannelDir(),
                           op.getChannelIndex()}] = 1;
        }
      }
    }
    for (auto memOp : device.getOps<ShimDMAOp>()) {
      Region &r = memOp.getBody();
      for (auto &bl : r.getBlocks()) {
        for (auto op : bl.getOps<DMAStartOp>()) {
          channelsPerTile[{memOp.getTile(), op.getChannelDir(),
                           op.getChannelIndex()}] = 1;
        }
      }
    }
  }

  /// Given a tile and DMAChannelDir, returns next usable channel index for
  /// that tile.
  int getDMAChannelIndex(TileOp tileOp, DMAChannelDir dir,
                         bool requiresAdjacentTileAccessChannels) {
    int maxChannelNum = 0;
    if (dir == DMAChannelDir::MM2S)
      maxChannelNum = tileOp.getNumSourceConnections(WireBundle::DMA);
    else
      maxChannelNum = tileOp.getNumDestConnections(WireBundle::DMA);

    const auto &targetModel = getTargetModel(tileOp);
    int maxChannelNumForAdjacentTile =
        targetModel.getMaxChannelNumForAdjacentMemTile(tileOp.getCol(),
                                                       tileOp.getRow());

    // if requires adjacent tile access channels, only allocate on channel 0-3,
    // and if cannot, return 0
    if (requiresAdjacentTileAccessChannels) {
      maxChannelNum = std::min(maxChannelNum, maxChannelNumForAdjacentTile);
    }

    for (int i = 0; i < maxChannelNum; i++) {
      if (int usageCnt = channelsPerTile[{tileOp.getResult(), dir, i}];
          usageCnt == 0) {
        channelsPerTile[{tileOp.getResult(), dir, i}] = 1;
        return i;
      }
    }
    return -1;
  }
};

//===----------------------------------------------------------------------===//
// Create objectFifos Pass
//===----------------------------------------------------------------------===//
struct AIEObjectFifoStatefulTransformPass
    : AIEObjectFifoStatefulTransformBase<AIEObjectFifoStatefulTransformPass> {
  DenseMap<ObjectFifoCreateOp, std::vector<BufferOp>>
      buffersPerFifo; // maps each objFifo to its corresponding buffer
  DenseMap<ObjectFifoCreateOp, std::vector<ExternalBufferOp>>
      externalBuffersPerFifo; // maps each objFifo to its corresponding
  // external buffers
  DenseMap<ObjectFifoCreateOp, std::vector<LockOp>>
      locksPerFifo; // maps each objFifo to its corresponding locks
  std::vector<std::pair<ObjectFifoCreateOp, std::vector<ObjectFifoCreateOp>>>
      splitFifos; // maps each objFifo between non-adjacent tiles to its
  // corresponding consumer objectFifos
  DenseMap<ObjectFifoLinkOp, ObjectFifoCreateOp>
      objFifoLinks; // maps each ObjectFifoLinkOp to objFifo whose elements
  // have been created and should be used
  std::vector<ObjectFifoCreateOp>
      splitBecauseLink; // objfifos which have been split because they are
  // part of a Link, not because they didn't have a shared memory module

  /// Function that returns true if two tiles in the AIE array share a memory
  /// module. share_direction is equal to:
  ///   * -1 if the shared memory module is that of the first input tile,
  ///   * 1 if it is that of the second input tile,
  ///   * 0 is no memory module is shared.
  bool isSharedMemory(TileOp a, TileOp b, int *share_direction) {
    const auto &targetModel = getTargetModel(a.getOperation());

    if ((a.isShimTile() && !b.isShimTile()) ||
        (!a.isShimTile() && b.isShimTile())) {
      *share_direction = 0;
      return false;
    }
    if ((targetModel.isMemTile(a.getCol(), a.getRow()) &&
         !targetModel.isMemTile(b.getCol(), b.getRow())) ||
        (!targetModel.isMemTile(a.getCol(), a.getRow()) &&
         targetModel.isMemTile(b.getCol(), b.getRow()))) {
      *share_direction = 0;
      return false;
    }
    bool rightShared = targetModel.isLegalMemAffinity(
        a.colIndex(), a.rowIndex(), b.colIndex(), b.rowIndex());

    bool leftShared = targetModel.isLegalMemAffinity(
        b.colIndex(), b.rowIndex(), a.colIndex(), a.rowIndex());

    if (leftShared)
      *share_direction = -1;
    else if (rightShared)
      *share_direction = 1;
    else
      *share_direction = 0;

    return leftShared || rightShared;
  }

  /// Function to retrieve ObjectFifoAllocateOp of ObjectFifoCreateOp,
  /// if it exists.
  std::optional<ObjectFifoAllocateOp>
  getOptionalAllocateOp(ObjectFifoCreateOp op) {
    ObjectFifoAllocateOp allocOp;
    auto device = op->getParentOfType<DeviceOp>();
    bool foundAlloc = false;
    for (ObjectFifoAllocateOp alloc : device.getOps<ObjectFifoAllocateOp>()) {
      if (alloc.getObjectFifo() == op) {
        if (foundAlloc)
          op.emitOpError("has more than one allocate operation");
        allocOp = alloc;
        foundAlloc = true;
      }
    }
    if (foundAlloc)
      return {allocOp};
    return {};
  }

  // Return true if the objectFifo created by createOp requires a DMA to be set
  // up. This is the case if the tiles are not adjacent (no shared memory), if
  // the objectFifo broadcasts to multiple tiles, if one of the consumers or
  // the producer wants to use the multi-dimensional address generation
  // features of the DMA, if the objectFifo is part of a LinkOp, or if the
  // via_DMA or repeatCount attributes of the objectFifo are set.
  bool requiresDMAs(ObjectFifoCreateOp createOp, int &share_direction) {
    bool hasSharedMemory = false;
    bool atLeastOneConsumerWantsTransform = false;
    bool isUsedInLinkOp = false;

    if (createOp.getVia_DMA())
      return true;

    if (createOp.getRepeatCount().has_value())
      return true;

    if (createOp.getConsumerTiles().size() == 1 &&
        createOp.getDimensionsToStream().empty()) {

      // Test for shared memory
      for (auto consumerTile : createOp.getConsumerTiles()) {
        if (auto consumerTileOp =
                dyn_cast<TileOp>(consumerTile.getDefiningOp())) {
          if (std::count(splitBecauseLink.begin(), splitBecauseLink.end(),
                         createOp))
            hasSharedMemory =
                isSharedMemory(createOp.getProducerTileOp(),
                               createOp.getProducerTileOp(), &share_direction);
          else
            hasSharedMemory = isSharedMemory(createOp.getProducerTileOp(),
                                             consumerTileOp, &share_direction);
        }
      }
    }

    // Only test for use of data layout transformations if we are in the shared
    // memory case; otherwise, we will return `true` in any case.
    if (hasSharedMemory) {
      // Even if just one of the consumers in the list of consumers wants to
      // perform a memory transform, we need to use DMAs.
      for (BDDimLayoutArrayAttr dims :
           createOp.getDimensionsFromStreamPerConsumer())
        if (!dims.empty()) {
          atLeastOneConsumerWantsTransform = true;
          break;
        }
    }

    // Check if the objectfifo operation can use shared memory for linking. If
    // the link operation is a distribute or a join operation, or if the link
    // has different memref types, DMAs are required even if shared memory is
    // available and the objectfifo should be split. Otherwise also check if the
    // via_shared_memory attribute of the objectfifo operation is set and try to
    // apply it.
    if (hasSharedMemory) {
      if (auto linkOp = getOptionalLinkOp(createOp)) {
        isUsedInLinkOp = true;
        if (!linkOp->isDistribute() && !linkOp->isJoin()) {
          auto fifoInType = llvm::cast<AIEObjectFifoType>(
              linkOp->getInputObjectFifos()[0].getElemType());
          auto producerType =
              llvm::cast<MemRefType>(fifoInType.getElementType());
          auto fifoOutType = llvm::cast<AIEObjectFifoType>(
              linkOp->getOutputObjectFifos()[0].getElemType());
          auto consumerType =
              llvm::cast<MemRefType>(fifoOutType.getElementType());
          if (consumerType != producerType) {
            // TODO: Support for different memref types through shared
            // memory without DMAs
            splitBecauseLink.push_back(createOp);
          }
          std::optional<ObjectFifoAllocateOp> opAlloc =
              getOptionalAllocateOp(createOp);
          if (opAlloc.has_value()) {
            TileOp delegate = opAlloc->getDelegateTileOp();
            int prodShareDir;
            int consShareDir;
            auto consumerTileOp = dyn_cast<TileOp>(
                createOp.getConsumerTiles()[0].getDefiningOp());
            isSharedMemory(delegate, createOp.getProducerTileOp(),
                           &prodShareDir);
            isSharedMemory(delegate, consumerTileOp, &consShareDir);
            if (prodShareDir == -1 && consShareDir == -1)
              isUsedInLinkOp = false;
            else
              splitBecauseLink.push_back(createOp);
          }
        } else {
          splitBecauseLink.push_back(createOp);
        }
      }
    }

    return !hasSharedMemory || atLeastOneConsumerWantsTransform ||
           isUsedInLinkOp;
  }

  /// Function to retrieve ObjectFifoLinkOp of ObjectFifoCreateOp,
  /// if it belongs to one.
  std::optional<ObjectFifoLinkOp> getOptionalLinkOp(ObjectFifoCreateOp op) {
    auto device = op->getParentOfType<DeviceOp>();
    for (ObjectFifoLinkOp linkOp : device.getOps<ObjectFifoLinkOp>()) {
      for (ObjectFifoCreateOp in : linkOp.getInputObjectFifos())
        if (in == op)
          return {linkOp};
      for (ObjectFifoCreateOp out : linkOp.getOutputObjectFifos())
        if (out == op)
          return {linkOp};
    }
    return {};
  }

  ObjectFifoCreateOp
  createObjectFifo(OpBuilder &builder, AIEObjectFifoType datatype,
                   std::string name, Value prodTile, Value consTile,
                   Attribute depth, BDDimLayoutArrayAttr dimensionsToStream,
                   BDDimLayoutArrayArrayAttr dimensionsFromStreamPerConsumer) {
    auto ofName = builder.getStringAttr(name);
    auto fifo = builder.create<ObjectFifoCreateOp>(
        builder.getUnknownLoc(), ofName, prodTile, consTile, depth, datatype,
        dimensionsToStream, dimensionsFromStreamPerConsumer);
    return fifo;
  }

  /// Function used to create objectFifo locks based on target architecture.
  /// Called by createObjectFifoElements().
  std::vector<LockOp> createObjectFifoLocks(OpBuilder &builder,
                                            LockAnalysis &lockAnalysis,
                                            ObjectFifoCreateOp op, int numElem,
                                            int joinDistribFactor,
                                            TileOp creation_tile,
                                            int repeatCount) {
    std::vector<LockOp> locks;
    if (op.getDisableSynchronization())
      return locks;
    auto dev = op->getParentOfType<DeviceOp>();
    auto &target = dev.getTargetModel();
    // if shimTile external buffers are collected from input code
    // create as many locks as there are external buffers
    if (creation_tile.isShimTile()) {
      numElem = 0;
      if (!externalBuffersPerFifo[op].empty())
        numElem = externalBuffersPerFifo[op].size();
    }
    if (target.getTargetArch() == AIEArch::AIE1) {
      for (int i = 0; i < numElem; i++) {
        // create corresponding aie1 locks
        int initValue = op.getInitValues().has_value() ? 1 : 0;
        int lockID = lockAnalysis.getLockID(creation_tile);
        assert(lockID >= 0 && "No more locks to allocate!");
        auto lock = builder.create<LockOp>(builder.getUnknownLoc(),
                                           creation_tile, lockID, initValue);
        lock.getOperation()->setAttr(SymbolTable::getSymbolAttrName(),
                                     builder.getStringAttr(op.name().str() +
                                                           "_lock_" +
                                                           std::to_string(i)));
        locks.push_back(lock);
      }
    } else {
      // create corresponding aie2 locks
      for (int i = 0; i < joinDistribFactor; i++) {
        auto initValues = op.getInitValues().has_value()
                              ? op.getInitValues().value().size()
                              : 0;
        int prodLockID = lockAnalysis.getLockID(creation_tile);
        assert(prodLockID >= 0 && "No more locks to allocate!");
        int prodLockValue = (numElem - initValues) * repeatCount;
        auto prodLock = builder.create<LockOp>(
            builder.getUnknownLoc(), creation_tile, prodLockID, prodLockValue);
        prodLock.getOperation()->setAttr(
            SymbolTable::getSymbolAttrName(),
            builder.getStringAttr(op.name().str() + "_prod_lock_" +
                                  std::to_string(i)));
        locks.push_back(prodLock);

        int consLockID = lockAnalysis.getLockID(creation_tile);
        assert(consLockID >= 0 && "No more locks to allocate!");
        int consLockValue = initValues * repeatCount;
        auto consLock = builder.create<LockOp>(
            builder.getUnknownLoc(), creation_tile, consLockID, consLockValue);
        consLock.getOperation()->setAttr(
            SymbolTable::getSymbolAttrName(),
            builder.getStringAttr(op.name().str() + "_cons_lock_" +
                                  std::to_string(i)));
        locks.push_back(consLock);
      }
    }
    return locks;
  }

  /// Function to calculate total memory usage on a specific tile
  /// based on all buffers allocated to that tile from buffersPerFifo map
  int calculateCurrentUsedMemory(
      TileOp targetTile,
      DenseMap<ObjectFifoCreateOp, std::vector<BufferOp>> &buffersPerFifo,
      std::vector<BufferOp> &buffers) {
    int totalUsedMemory = 0;

    // Iterate through all ObjectFifos and their buffers
    for (auto &[fifoOp, bufferList] : buffersPerFifo) {
      for (auto &buffer : bufferList) {
        // Check if this buffer is allocated on the target tile
        if (buffer.getTile() == targetTile.getResult()) {
          auto bufferSizeBytes = buffer.getAllocationSize();
          totalUsedMemory += bufferSizeBytes;
        }
      }
    }

    // Also count buffers that are not in buffersPerFifo
    for (auto &buffer : buffers) {
      // Check if this buffer is allocated on the target tile
      if (buffer.getTile() == targetTile.getResult()) {
        auto bufferSizeBytes = buffer.getAllocationSize();
        totalUsedMemory += bufferSizeBytes;
      }
    }

    return totalUsedMemory;
  }

  /// Function to analyze cross-tile buffer allocations in splitFifos
  /// Returns a simple map of (ObjectFifoCreateOp, bool) indicating cross-tile
  /// issues
  std::map<ObjectFifoCreateOp, bool> analyzeCrossTileFIFOBuffers() {
    std::map<ObjectFifoCreateOp, bool> crossTileMap;

    for (size_t i = 0; i < splitFifos.size(); i++) {
      auto &[producerFifo, consumerFifos] = splitFifos[i];

      // Analyze producer buffers
      bool producerHasCrossTile = false;

      ObjectFifoCreateOp target = producerFifo;
      auto linkOp = getOptionalLinkOp(producerFifo);

      if (linkOp && objFifoLinks.find(*linkOp) != objFifoLinks.end()) {
        target = objFifoLinks[*linkOp]; // Use the linked target FIFO
      }

      if (buffersPerFifo.find(target) != buffersPerFifo.end()) {
        // For each FIFO (producer and consumer):
        auto &producerBuffers = buffersPerFifo[target];
        TileOp expectedTile = target.getProducerTileOp();
        for (auto &buffer : producerBuffers) {
          TileOp bufferTile = buffer.getTile().getDefiningOp<TileOp>();
          if (bufferTile != expectedTile) {
            producerHasCrossTile = true;
            break;
          }
        }
      }
      crossTileMap[producerFifo] = producerHasCrossTile;

      // Analyze consumer buffers
      for (auto &consumerFifo : consumerFifos) {
        bool consumerHasCrossTile = false;
        ObjectFifoCreateOp target = consumerFifo;
        auto linkOp = getOptionalLinkOp(consumerFifo);
        if (linkOp && objFifoLinks.find(*linkOp) != objFifoLinks.end()) {
          target = objFifoLinks[*linkOp]; // Use the linked target FIFO
        }

        if (buffersPerFifo.find(target) != buffersPerFifo.end()) {
          // For each FIFO (producer and consumer):
          auto &consumerBuffers = buffersPerFifo[target];
          TileOp expectedTile = target.getProducerTileOp();
          for (auto &buffer : consumerBuffers) {
            TileOp bufferTile = buffer.getTile().getDefiningOp<TileOp>();
            if (bufferTile != expectedTile) {
              consumerHasCrossTile = true;
              break;
            }
          }
        }
        crossTileMap[consumerFifo] = consumerHasCrossTile;
      }
    }
    return crossTileMap;
  }

  /// Helper function to find a tile at specific coordinates.
  /// If a tile is not found, it creates a new one and returns it.
  /// hostTile is the original tile from which we are searching for neighbors.
  /// we create the new tile below the hostTile
  TileOp findOrCreateTile(OpBuilder &builder, DeviceOp &dev, TileOp hostTile,
                          int col, int row) {
    // First, try to find an existing tile
    for (auto tile : dev.getOps<TileOp>()) {
      if (tile.getCol() == col && tile.getRow() == row) {
        return tile;
      }
    }

    // If not found, create a new one.
    OpBuilder::InsertionGuard g(builder);

    auto savedInsertionPoint = builder.saveInsertionPoint();

    // Find the last buffer operation after the host tile
    Operation *insertAfter = hostTile.getOperation();
    Operation *nextOp = insertAfter->getNextNode();
    while (nextOp && isa<BufferOp>(nextOp)) {
      insertAfter = nextOp;
      nextOp = nextOp->getNextNode();
    }

    builder.setInsertionPointAfter(insertAfter);
    auto newTile = builder.create<TileOp>(builder.getUnknownLoc(), col, row);

    builder.restoreInsertionPoint(savedInsertionPoint);

    return newTile;
  }

  /// Function used to create objectFifo elements and their locks.
  /// It maps the input objectFifo to associated buffers and locks.
  void createObjectFifoElements(OpBuilder &builder, LockAnalysis &lockAnalysis,
                                ObjectFifoCreateOp op, int share_direction) {
    if (!op.size())
      return;

    std::vector<BufferOp> buffers;
    auto fifo = llvm::cast<AIEObjectFifoType>(op.getElemType());
    auto elemType = llvm::cast<MemRefType>(fifo.getElementType());
    int numElem = op.size();
    int of_elem_index = 0; // used to give objectFifo elements a symbolic name

    // if this objectFifo is linked to another, check if the other's elements
    // have already been created: if none of the output objectfifos of the link
    // have initValues, then the elements that are created are those of the
    // objFifo with elements of bigger size
    bool linked = false;
    auto linkOp = getOptionalLinkOp(op);
    if (linkOp) {
      auto fifoIn = linkOp->getInputObjectFifos()[0];
      auto fifoOut = linkOp->getOutputObjectFifos()[0];
      linked = true;
      if (objFifoLinks.find(*linkOp) != objFifoLinks.end())
        return; // elements have already been created
      if (linkOp->isJoin()) {
        // if join, fifoOut has bigger size
        if (op.name() != fifoOut.name())
          return;
      } else if (linkOp->isDistribute()) {
        // if distribute, fifoIn has bigger size
        if (op.name() != fifoIn.name())
          return;
      } else {
        // check if output objectfifo has initValues
        if (fifoOut.getInitValues().has_value()) {
          if (fifoOut.name() != op.name())
            return;
        } else {
          // check which objectfifo of the link has bigger size
          auto fifoInType = llvm::cast<AIEObjectFifoType>(fifoIn.getElemType());
          auto elemInType = llvm::cast<MemRefType>(fifoInType.getElementType());
          int inSize = elemInType.getNumElements();

          auto fifoOutType =
              llvm::cast<AIEObjectFifoType>(fifoOut.getElemType());
          auto elemOutType =
              llvm::cast<MemRefType>(fifoOutType.getElementType());

          if (int outSize = elemOutType.getNumElements(); inSize >= outSize) {
            if (op.name() != fifoIn.name())
              return;
          } else {
            if (fifoOut.name() != op.name())
              return;
          }
        }
      }
    }

    TileOp creation_tile;
    auto consumerTileOp =
        dyn_cast<TileOp>(op.getConsumerTiles()[0].getDefiningOp());
    if (share_direction == 0 || share_direction == -1)
      creation_tile = op.getProducerTileOp();
    else
      creation_tile = consumerTileOp;

    std::optional<ObjectFifoAllocateOp> opAlloc = getOptionalAllocateOp(op);
    if (opAlloc.has_value()) {
      TileOp delegate = opAlloc->getDelegateTileOp();
      int prodShareDir;
      int consShareDir;
      isSharedMemory(delegate, op.getProducerTileOp(), &prodShareDir);
      isSharedMemory(delegate, consumerTileOp, &consShareDir);
      if (prodShareDir == -1 && consShareDir == -1)
        creation_tile = delegate;
      else
        opAlloc->emitOpError("objectfifo has no shared memory access to "
                             "delegate tile's memory module");
    }

    // Reset opbuilder location to after the last tile declaration
    Operation *t = nullptr;
    auto dev = op->getParentOfType<DeviceOp>();
    for (auto tile_op : dev.getBody()->getOps<TileOp>()) {
      t = tile_op.getOperation();
    }

    builder.setInsertionPointAfter(t);
    for (int i = 0; i < numElem; i++) {

      mlir::ElementsAttr initValues = nullptr;
      if (!creation_tile.isShimTile()) {
        if (op.getInitValues().has_value()) {
          initValues =
              llvm::cast<mlir::ElementsAttr>(op.getInitValues().value()[i]);
        }

        auto elementType = elemType.getElementType();

        DataLayout dataLayout = DataLayout::closest(op.getOperation());
        int64_t elementBitWidth = dataLayout.getTypeSizeInBits(elementType);

        auto totalSizeBytes = elemType.getNumElements() * elementBitWidth / 8;
        auto &targetModel = dev.getTargetModel();

        int maxDataMemorySize = 0;
        if (creation_tile.isMemTile())
          maxDataMemorySize =
              targetModel.getMemTileSize(); // getMemTileSize returns in Bytes
        else
          maxDataMemorySize =
              targetModel
                  .getLocalMemorySize(); // getLocalMemorySize returns in Bytes

        // also need to count the buffers that are not in buffersPerFifo
        int currentUsedMemory =
            calculateCurrentUsedMemory(creation_tile, buffersPerFifo, buffers);

        // Check if current tile can hold the new buffer or not
        TileOp current_buf_allocation_tile =
            creation_tile; // used to keep track of the tile where the buffer is
                           // allocated
        if (static_cast<int>(currentUsedMemory + totalSizeBytes) >
            maxDataMemorySize) {
          // if not, check if the neighbour can hold the new buffer or not
          // Find neighbor tiles with shared memory
          std::vector<TileOp> neighborTiles;
          int currentCol = creation_tile.getCol();
          int currentRow = creation_tile.getRow();

          // Check tile to the left
          if (currentCol > 0) {
            TileOp leftTile = findOrCreateTile(builder, dev, creation_tile,
                                               currentCol - 1, currentRow);

            int share_direction = 0;
            if (isSharedMemory(creation_tile, leftTile, &share_direction)) {
              neighborTiles.push_back(leftTile);
            }
          }

          // Check tile to the right
          if (currentCol < (targetModel.columns() - 1)) {
            TileOp rightTile = findOrCreateTile(builder, dev, creation_tile,
                                                currentCol + 1, currentRow);
            int share_direction = 0;
            if (isSharedMemory(creation_tile, rightTile, &share_direction)) {
              neighborTiles.push_back(rightTile);
            }
          }

          // try to allocate on neighbor tiles
          if (!neighborTiles.empty()) {
            for (auto &tile : neighborTiles) {
              // Try to allocate on this neighbor tile
              int neighborUsedMemory =
                  calculateCurrentUsedMemory(tile, buffersPerFifo, buffers);
              if (static_cast<int>(neighborUsedMemory + totalSizeBytes) <=
                  maxDataMemorySize) {
                // Allocate buffer on neighbor tile, change creation_tile to be
                // this neighbour tile
                current_buf_allocation_tile = tile;
                break;
              }
            }
          }
        }
        auto buff = builder.create<BufferOp>(
            builder.getUnknownLoc(), elemType, current_buf_allocation_tile,
            builder.getStringAttr(op.name().str() + "_buff_" +
                                  std::to_string(of_elem_index)),
            /*address*/ nullptr, initValues,
            /*mem_bank*/ nullptr);
        buffers.push_back(buff);
      }
      of_elem_index++;
    }

    int repeatCount = 1;
    int joinDistribFactor = 1;
    if (op.getRepeatCount().has_value())
      repeatCount = op.getRepeatCount().value();
    if (linked) {
      if (linkOp->getRepeatCount().has_value())
        repeatCount = linkOp->getRepeatCount().value();
      if (linkOp->isDistribute())
        joinDistribFactor *= linkOp->getFifoOuts().size();
      else if (linkOp->isJoin())
        joinDistribFactor *= linkOp->getFifoIns().size();
      objFifoLinks[*linkOp] = op;
    }
    std::vector<LockOp> locks =
        createObjectFifoLocks(builder, lockAnalysis, op, numElem,
                              joinDistribFactor, creation_tile, repeatCount);
    buffersPerFifo[op] = buffers;
    locksPerFifo[op] = locks;
  }

  /// Function that returns a pointer to the block of a Region
  /// that contains the AIEEndOp.
  Block *findEndOpBlock(Region &r) {
    Block *endBlock = nullptr;
    for (auto &bl : r.getBlocks())
      if (!bl.getOps<EndOp>().empty())
        endBlock = &bl;
    return endBlock;
  }

  /// Function used to create a Bd block.
  template <typename MyOp>
  void createBd(OpBuilder &builder, LockOp acqLock, int acqMode,
                LockAction acqLockAction, LockOp relLock, int relMode,
                MyOp buff, int offset, int len, Block *succ,
                BDDimLayoutArrayAttr dims, BDPadLayoutArrayAttr padDimensions,
                std::optional<PacketInfoAttr> bdPacket) {
    if (acqLock)
      builder.create<UseLockOp>(builder.getUnknownLoc(), acqLock, acqLockAction,
                                acqMode);
    if (bdPacket) {
      builder.create<DMABDPACKETOp>(builder.getUnknownLoc(),
                                    bdPacket->getPktType(),
                                    bdPacket->getPktId());
    }
    if (!dims.getValue().empty() && padDimensions) {
      builder.create<DMABDOp>(builder.getUnknownLoc(), buff, offset, len, dims,
                              padDimensions);
    } else if (!dims.getValue().empty()) {
      builder.create<DMABDOp>(builder.getUnknownLoc(), buff, offset, len, dims);
    } else {
      builder.create<DMABDOp>(builder.getUnknownLoc(), buff, offset, len);
    }
    if (acqLock)
      builder.create<UseLockOp>(builder.getUnknownLoc(), relLock,
                                LockAction::Release, relMode);
    builder.create<NextBDOp>(builder.getUnknownLoc(), succ);
  }

  /// Function used to create a Bd block.
  /// If lockMode is 0 we create a consumerDMA (i.e. on producer tile) else a
  /// producerDMA (i.e. on consumer tile).
  template <typename MyOp>
  void createBdBlock(OpBuilder &builder, ObjectFifoCreateOp op, int lockMode,
                     int acqNum, int relNum, MyOp buff, int offset, int len,
                     DMAChannelDir channelDir, size_t lockIndex, Block *succ,
                     BDDimLayoutArrayAttr dims,
                     BDPadLayoutArrayAttr padDimensions,
                     std::optional<PacketInfoAttr> bdPacket,
                     bool distribOrJoin = false) {
    LockOp acqLock;
    LockOp relLock;
    int acqMode = 1;
    int relMode = 1;
    auto acqLockAction = LockAction::Acquire;
    if (locksPerFifo[op].size() > 0) {
      auto dev = op->getParentOfType<DeviceOp>();
      if (auto &target = dev.getTargetModel();
          target.getTargetArch() == AIEArch::AIE1) {
        acqMode = lockMode == 0 ? 1 : 0;
        relMode = lockMode == 0 ? 0 : 1;
        acqLock = locksPerFifo[op][lockIndex];
        relLock = locksPerFifo[op][lockIndex];
      } else {
        acqMode = acqNum;
        relMode = relNum;
        acqLockAction = LockAction::AcquireGreaterEqual;
        int prodLockIndex = 0;
        int consLockIndex = 1;
        if (distribOrJoin) {
          prodLockIndex = lockIndex * 2;
          consLockIndex = lockIndex * 2 + 1;
        }
        acqLock = channelDir == DMAChannelDir::S2MM
                      ? locksPerFifo[op][prodLockIndex]
                      : locksPerFifo[op][consLockIndex];
        relLock = channelDir == DMAChannelDir::S2MM
                      ? locksPerFifo[op][consLockIndex]
                      : locksPerFifo[op][prodLockIndex];
      }
    }
    createBd(builder, acqLock, acqMode, acqLockAction, relLock, relMode, buff,
             offset, len, succ, dims, padDimensions, bdPacket);
  }

  /// Function that either calls createAIETileDMA(), createShimDMA() or
  /// createMemTileDMA() based on op tile row value.
  void createDMA(DeviceOp &device, OpBuilder &builder, ObjectFifoCreateOp op,
                 DMAChannelDir channelDir, int channelIndex, int lockMode,
                 BDDimLayoutArrayAttr dims, BDPadLayoutArrayAttr pad_dims,
                 std::optional<PacketInfoAttr> bdPacket) {
    if (op.getProducerTileOp().isShimTile()) {
      createShimDMA(device, builder, op, channelDir, channelIndex, lockMode,
                    dims, bdPacket);
    } else if (op.getProducerTileOp().isMemTile()) {
      BDPadLayoutArrayAttr padDims = nullptr;
      if (channelDir == DMAChannelDir::MM2S && pad_dims)
        padDims = pad_dims;
<<<<<<< HEAD
      auto runtimeDMAs = op.getRuntimeDmas();
      if (runtimeDMAs.has_value() && runtimeDMAs == false)
        createMemTileDMA(device, builder, op, channelDir, channelIndex, lockMode,
                        dims, padDims);
=======
      createMemTileDMA(device, builder, op, channelDir, channelIndex, lockMode,
                       dims, padDims, bdPacket);
>>>>>>> d9695bdc
    } else {
      createAIETileDMA(device, builder, op, channelDir, channelIndex, lockMode,
                       dims, bdPacket);
    }
  }

  /// Function used to create a MemOp region with a DMA channel.
  /// It uses creatBdBlock(), see there for lockMode input.
  void createAIETileDMA(DeviceOp &device, OpBuilder &builder,
                        ObjectFifoCreateOp op, DMAChannelDir channelDir,
                        int channelIndex, int lockMode,
                        BDDimLayoutArrayAttr dims,
                        std::optional<PacketInfoAttr> bdPacket) {
    size_t numBlocks = op.size();
    if (numBlocks == 0)
      return;

    int acqNum = 1;
    int relNum = 1;

    auto fifo = llvm::cast<AIEObjectFifoType>(op.getElemType());
    auto elemType = llvm::cast<MemRefType>(fifo.getElementType());
    int len = elemType.getNumElements();

    // check for repeat count
    int repeatCount = 1;
    if (op.getRepeatCount().has_value())
      repeatCount = op.getRepeatCount().value();

    // search for the buffers/locks (based on if this objFifo has a link)
    ObjectFifoCreateOp target = op;
    if (std::optional<ObjectFifoLinkOp> linkOp = getOptionalLinkOp(op);
        linkOp.has_value()) {
      if (objFifoLinks.find(linkOp.value()) != objFifoLinks.end()) {
        target = objFifoLinks[linkOp.value()];
        if (target == op) {
          if (linkOp->getRepeatCount().has_value()) {
            acqNum *= linkOp->getRepeatCount().value();
            relNum *= linkOp->getRepeatCount().value();
          }
        }
      }
    }

    // search for MemOp
    Operation *producerMem = nullptr;
    for (auto memOp : device.getOps<MemOp>()) {
      if (memOp.getTile() == op.getProducerTile()) {
        producerMem = memOp.getOperation();
        break;
      }
    }

    // if none exists, create one
    TileOp objFifoTileOp = target.getProducerTileOp();
    if (producerMem == nullptr) {
      OpBuilder::InsertionGuard g(builder);
      builder.setInsertionPoint(device.getBody()->getTerminator());
      auto newMemOp =
          builder.create<MemOp>(builder.getUnknownLoc(), objFifoTileOp);
      {
        OpBuilder::InsertionGuard g(builder);
        builder.setInsertionPointToStart(&newMemOp.getRegion().emplaceBlock());
        builder.create<EndOp>(builder.getUnknownLoc());
      }
      producerMem = newMemOp.getOperation();
    }
    Block *endBlock = findEndOpBlock(producerMem->getRegion(0));
    Block *lastDmaBlock = endBlock->getSinglePredecessor();
    Block *dmaBlock = builder.createBlock(endBlock);
    Block *bdBlock = builder.createBlock(endBlock);

    // create DMA channel
    builder.setInsertionPointToStart(dmaBlock);
    builder.create<DMAStartOp>(builder.getUnknownLoc(), channelDir,
                               channelIndex, /*repeatCout*/ 0, bdBlock,
                               endBlock);
    if (lastDmaBlock != nullptr)
      lastDmaBlock->getTerminator()->setSuccessor(dmaBlock, 1);

    // create Bd blocks
    Block *succ;
    Block *curr = bdBlock;
    size_t elemIndex = 0;
    size_t totalBlocks = 0;
    for (size_t i = 0; i < numBlocks; i++) {
      if (elemIndex >= buffersPerFifo[target].size())
        break;
      for (int r = 0; r < repeatCount; r++) {
        if (totalBlocks == numBlocks * repeatCount - 1)
          succ = bdBlock;
        else
          succ = builder.createBlock(endBlock);

        builder.setInsertionPointToStart(curr);
        createBdBlock<BufferOp>(builder, target, lockMode, acqNum, relNum,
                                buffersPerFifo[target][elemIndex], /*offset*/ 0,
                                len, channelDir, elemIndex, succ, dims, nullptr,
                                bdPacket);
        curr = succ;
        totalBlocks++;
      }
      elemIndex++;
    }
  }

  /// Function used to create a ShimDMAOp region with a DMA channel.
  /// It uses creatBdBlock(), see there for lockMode input.
  void createShimDMA(DeviceOp &device, OpBuilder &builder,
                     ObjectFifoCreateOp op, DMAChannelDir channelDir,
                     int channelIndex, int lockMode, BDDimLayoutArrayAttr dims,
                     std::optional<PacketInfoAttr> bdPacket) {
    size_t numBlocks = externalBuffersPerFifo[op].size();
    if (numBlocks == 0)
      return;

    int acqNum = 1;
    int relNum = 1;

    // search for ShimDMAOp
    Operation *producerDMA = nullptr;
    for (auto dmaOp : device.getOps<ShimDMAOp>()) {
      if (dmaOp.getTile() == op.getProducerTile()) {
        producerDMA = dmaOp.getOperation();
        break;
      }
    }

    // if none exists, create one
    TileOp objFifoTileOp = op.getProducerTileOp();
    if (producerDMA == nullptr) {
      OpBuilder::InsertionGuard g(builder);
      builder.setInsertionPoint(device.getBody()->getTerminator());
      auto newDMAOp = builder.create<ShimDMAOp>(
          builder.getUnknownLoc(), builder.getIndexType(), objFifoTileOp);
      {
        OpBuilder::InsertionGuard g(builder);
        builder.setInsertionPointToStart(&newDMAOp.getRegion().emplaceBlock());
        builder.create<EndOp>(builder.getUnknownLoc());
      }
      producerDMA = newDMAOp.getOperation();
    }

    Block *endBlock = findEndOpBlock(producerDMA->getRegion(0));
    Block *lastDmaBlock = endBlock->getSinglePredecessor();
    Block *dmaBlock = builder.createBlock(endBlock);
    Block *bdBlock = builder.createBlock(endBlock);

    // create DMA channel
    builder.setInsertionPointToStart(dmaBlock);
    builder.create<DMAStartOp>(builder.getUnknownLoc(), channelDir,
                               channelIndex, /*repeatCout*/ 0, bdBlock,
                               endBlock);
    if (lastDmaBlock != nullptr)
      lastDmaBlock->getTerminator()->setSuccessor(dmaBlock, 1);

    // create Bd blocks
    Block *succ;
    Block *curr = bdBlock;
    size_t elemIndex = 0;
    for (size_t i = 0; i < numBlocks; i++) {
      if (elemIndex >= externalBuffersPerFifo[op].size())
        break;
      if (i == numBlocks - 1)
        succ = bdBlock;
      else
        succ = builder.createBlock(endBlock);

      MemRefType buffer = externalBuffersPerFifo[op][elemIndex].getType();
      int len = buffer.getNumElements();
      builder.setInsertionPointToStart(curr);
      createBdBlock<ExternalBufferOp>(builder, op, lockMode, acqNum, relNum,
                                      externalBuffersPerFifo[op][elemIndex],
                                      /*offset*/ 0, len, channelDir, elemIndex,
                                      succ, dims, nullptr, bdPacket);
      curr = succ;
      elemIndex++;
    }
  }

  /// Function used to create a MemTileDMAOp region with a DMA channel.
  /// It uses creatBdBlock(), see there for lockMode input.
  void createMemTileDMA(DeviceOp &device, OpBuilder &builder,
                        ObjectFifoCreateOp op, DMAChannelDir channelDir,
                        int channelIndex, int lockMode,
                        BDDimLayoutArrayAttr dims,
                        BDPadLayoutArrayAttr padDimensions,
                        std::optional<PacketInfoAttr> bdPacket) {
    size_t numBlocks = op.size();
    if (numBlocks == 0)
      return;

    auto fifo = llvm::cast<AIEObjectFifoType>(op.getElemType());
    auto elemType = llvm::cast<MemRefType>(fifo.getElementType());
    int lenOut = elemType.getNumElements();
    int acqNum = 1;
    int relNum = 1;

    // check for repeat count
    int repeatCount = 1;
    if (op.getRepeatCount().has_value())
      repeatCount = op.getRepeatCount().value();

    // search for the buffers/locks (based on if this objFifo has a link)
    // identify size difference between input and output memrefs
    ObjectFifoCreateOp target = op;
    bool isDistribute = false;
    bool isJoin = false;
    int extraOffset = 0;
    int joinDistribFactor = 1;
    int joinDistribLockIndex = 0;
    auto linkOp = getOptionalLinkOp(op);
    if (linkOp) {
      if (objFifoLinks.find(*linkOp) != objFifoLinks.end()) {
        target = objFifoLinks[*linkOp];
        auto srcOffsets = linkOp->getSrcOffsets();
        auto dstOffsets = linkOp->getDstOffsets();

        if (linkOp->getRepeatCount().has_value())
          if (linkOp->getInputObjectFifos()[0] == op) {
            acqNum *= linkOp->getRepeatCount().value();
            relNum *= linkOp->getRepeatCount().value();
          }

        if (linkOp->isJoin()) {
          // compute offset and length
          isJoin = true;
          if (target == op) {
            joinDistribFactor *= linkOp->getFifoIns().size();
          } else {
            int i = 0;
            for (auto fifoIn : linkOp->getInputObjectFifos()) {
              if (fifoIn.name() == op.name())
                break;
              i++;
            }
            extraOffset = *getConstantIntValue(srcOffsets[i]);
            lenOut = linkOp->getJoinTransferLengths()[i];
            joinDistribLockIndex = i;
          }
        } else if (linkOp->isDistribute()) {
          // compute offset and length
          isDistribute = true;
          if (target == op) {
            joinDistribFactor *= linkOp->getFifoOuts().size();
          } else {
            int i = 0;
            for (auto fifoOut : linkOp->getOutputObjectFifos()) {
              if (fifoOut.name() == op.name())
                break;
              i++;
            }
            extraOffset = *getConstantIntValue(dstOffsets[i]);
            lenOut = linkOp->getDistributeTransferLengths()[i];
            joinDistribLockIndex = i;
          }
        } else {
          if (target != op) {
            auto targetFifo =
                llvm::cast<AIEObjectFifoType>(target.getElemType());
            auto targetElemType =
                llvm::cast<MemRefType>(targetFifo.getElementType());
            lenOut = targetElemType.getNumElements();
          }
        }

        // check if current op is of smaller size in link
        if (target != op) {
          numBlocks = target.size();
        }
      }
    }

    // search for MemTileDMAOp
    Operation *producerDMA = nullptr;
    for (auto dmaOp : device.getOps<MemTileDMAOp>()) {
      if (dmaOp.getTile() == target.getProducerTile()) {
        producerDMA = dmaOp.getOperation();
        break;
      }
    }

    // if none exists, create one
    TileOp objFifoTileOp = target.getProducerTileOp();
    if (producerDMA == nullptr) {
      OpBuilder::InsertionGuard g(builder);
      builder.setInsertionPoint(device.getBody()->getTerminator());
      auto newDMAOp =
          builder.create<MemTileDMAOp>(builder.getUnknownLoc(), objFifoTileOp);
      {
        OpBuilder::InsertionGuard g(builder);
        builder.setInsertionPointToStart(&newDMAOp.getRegion().emplaceBlock());
        builder.create<EndOp>(builder.getUnknownLoc());
      }
      producerDMA = newDMAOp.getOperation();
    }

    Block *endBlock = findEndOpBlock(producerDMA->getRegion(0));
    Block *lastDmaBlock = endBlock->getSinglePredecessor();
    Block *dmaBlock = builder.createBlock(endBlock);
    Block *bdBlock = builder.createBlock(endBlock);

    // create DMA channel
    builder.setInsertionPointToStart(dmaBlock);
    builder.create<DMAStartOp>(builder.getUnknownLoc(), channelDir,
                               channelIndex, /*repeatCout*/ 0, bdBlock,
                               endBlock);
    if (lastDmaBlock != nullptr)
      lastDmaBlock->getTerminator()->setSuccessor(dmaBlock, 1);

    // create Bd blocks
    Block *succ;
    Block *curr = bdBlock;
    size_t elemIndex = 0;
    size_t lockIndex = 0;
    size_t totalBlocks = 0;
    bool distribOrJoin = false;
    for (size_t i = 0; i < numBlocks; i++) {
      if (elemIndex >= buffersPerFifo[target].size())
        break;
      for (int r = 0; r < repeatCount * joinDistribFactor; r++) {
        if (totalBlocks == numBlocks * repeatCount * joinDistribFactor - 1) {
          succ = bdBlock;
        } else {
          succ = builder.createBlock(endBlock);
        }

        builder.setInsertionPointToStart(curr);
        int offset = 0;
        if (isDistribute || isJoin) {
          distribOrJoin = true;
          if (target == op) {
            if (isDistribute) {
              offset = *getConstantIntValue(linkOp->getDstOffsets()[r]);
              lenOut = linkOp->getDistributeTransferLengths()[r];
            } else {
              offset = *getConstantIntValue(linkOp->getSrcOffsets()[r]);
              lenOut = linkOp->getJoinTransferLengths()[r];
            }
            lockIndex = r % joinDistribFactor;
          } else {
            offset = extraOffset;
            lockIndex = joinDistribLockIndex;
          }
        } else {
          lockIndex = elemIndex;
        }

        createBdBlock<BufferOp>(builder, target, lockMode, acqNum, relNum,
                                buffersPerFifo[target][elemIndex], offset,
                                lenOut, channelDir, lockIndex, succ, dims,
                                padDimensions, bdPacket, distribOrJoin);
        curr = succ;
        totalBlocks++;
      }
      elemIndex++;
    }
  }

  // Function that computes the Least Common Multiplier of the values
  // of a vector.
  int computeLCM(std::set<int> values) {
    int lcm = 1;
    for (int i : values)
      lcm = i * lcm / std::gcd(i, lcm);
    return lcm;
  }

  // Function that unrolls for-loops that contain objectFifo operations.
  LogicalResult unrollForLoops(DeviceOp &device, OpBuilder &builder,
                               std::set<TileOp> objectFifoTiles) {
    for (auto coreOp : device.getOps<CoreOp>()) {
      if (objectFifoTiles.count(coreOp.getTileOp()) > 0) {
        std::vector<scf::ForOp> unrolledLoops;
        std::map<Operation *, bool> foundMap;
        std::map<Operation *, int64_t> remainderMap;
        std::map<Operation *, int64_t> tripCountMap;
        WalkResult res = coreOp.walk([&](scf::ForOp forLoop) {
          // look for operations on objectFifos
          // when multiple fifos in same loop, must use the smallest
          // common multiplier as the unroll factor
          foundMap[forLoop.getOperation()] = false;
          std::set<int> objFifoSizes;
          Block *body = forLoop.getBody();
          remainderMap[forLoop.getOperation()] = 0;
          for (auto acqOp : body->getOps<ObjectFifoAcquireOp>()) {
            if (acqOp.getOperation()->getParentOp() == forLoop) {
              foundMap[forLoop.getOperation()] = true;
              ObjectFifoCreateOp op = acqOp.getObjectFifo();
              objFifoSizes.insert(op.size());
            }
          }
          // If the loop doesn't have acquire and release locks
          // Push it to the unrolledLoops to avoid unrolling
          if (!foundMap[forLoop.getOperation()]) {
            unrolledLoops.push_back(forLoop);
            return WalkResult::advance();
          }
          // Walk in the loop region to unroll the loop and its remainder
          Region *region = forLoop->getParentRegion();
          scf::ForOp prevLoop;
          prevLoop = forLoop;
          tripCountMap[prevLoop.getOperation()] = 0;
          while (remainderMap[prevLoop.getOperation()] > 1 ||
                 foundMap[prevLoop.getOperation()]) {
            region->walk([&](scf::ForOp remLoop) {
              bool skipLoop = false;
              int64_t tripCount = 0;
              if (remLoop.getSingleLowerBound() &&
                  remLoop.getSingleUpperBound() && remLoop.getSingleStep()) {
                tripCount = constantTripCount(*(remLoop.getSingleLowerBound()),
                                              *(remLoop.getSingleUpperBound()),
                                              *(remLoop.getSingleStep()))
                                .value_or(0);
              }
              int unrollFactor =
                  computeLCM(objFifoSizes); // also counts original loop body
              // Loop ids are not unique.
              // Sometimes, immediately after unrolling, the unrolled loop
              // and the one next to it (can be the remainder loop or an
              // independent loop) will have the same ID. This makes it
              // difficult to identify which loop needs to be unrolled.
              // Once it restarts walking from start, it ends up allocating
              // new ID to each loop.
              if (remainderMap[prevLoop.getOperation()] > 1 &&
                  foundMap[remLoop.getOperation()] == false &&
                  prevLoop != remLoop) {
                skipLoop = true;
              }
              if (std::count(unrolledLoops.begin(), unrolledLoops.end(),
                             remLoop) == 0 &&
                  !skipLoop) {
                tripCountMap[remLoop.getOperation()] = tripCount;
                // if loop iterations < unrollFactor, unroll the loop fully
                if (tripCountMap[remLoop.getOperation()] < unrollFactor)
                  unrollFactor = tripCountMap[remLoop.getOperation()];
                // If unrollFactor = 0,divide by zero
                if (unrollFactor == 0) {
                  remLoop.emitOpError()
                      << "could not be unrolled with unrollFactor = 0, check "
                         "loop boundaries."
                      << "\n";
                  return WalkResult::interrupt();
                }
                remainderMap[remLoop.getOperation()] =
                    tripCountMap[remLoop.getOperation()] % unrollFactor;
                auto step = remLoop.getStep()
                                .getDefiningOp<arith::ConstantOp>()
                                .getValue();
                int64_t step_value = llvm::dyn_cast<IntegerAttr>(step).getInt();

                if (step_value < unrollFactor ||
                    foundMap[remLoop.getOperation()]) {
                  // Process the for loop
                  if (failed(mlir::loopUnrollByFactor(remLoop, unrollFactor))) {
                    remLoop.emitOpError()
                        << "could not be unrolled with unrollFactor: "
                        << unrollFactor << "\n";
                    return WalkResult::interrupt();
                  }
                  unrolledLoops.push_back(remLoop);
                  foundMap[remLoop.getOperation()] = false;
                } else {
                  remainderMap[remLoop.getOperation()] = 0;
                  foundMap[remLoop.getOperation()] = false;
                }
              } else {
                remainderMap[remLoop.getOperation()] = 0;
                foundMap[remLoop.getOperation()] = false;
              }
              prevLoop = remLoop;
              return WalkResult::advance();
            });
          }
          return WalkResult::advance();
        });
        if (res.wasInterrupted())
          return failure();
      }
    }
    return success();
  }

  // Function that generates the IR to update runtime state of objectfifo
  // accesses. Called by dynamicGlobalObjectFifos().
  void updateGlobalNextIndex(OpBuilder &builder, ObjectFifoReleaseOp relOp,
                             BufferOp globalNextIndex, arith::ConstantOp index,
                             arith::ConstantOp size) {
    builder.setInsertionPointAfter(relOp);
    Value oldCounter = builder.create<memref::LoadOp>(
        builder.getUnknownLoc(), globalNextIndex,
        ValueRange(ArrayRef({index.getResult()})));
    Value val = builder.create<arith::ConstantOp>(
        oldCounter.getLoc(), builder.getI32IntegerAttr(relOp.getSize()));
    Value sum = builder.create<arith::AddIOp>(val.getLoc(), oldCounter, val);
    Value isGreaterEqual = builder.create<arith::CmpIOp>(
        sum.getLoc(), arith::CmpIPredicate::sge, sum, size);
    Value newCounter = builder.create<arith::SelectOp>(
        sum.getLoc(), isGreaterEqual,
        builder.create<arith::SubIOp>(sum.getLoc(), sum, size), sum);
    builder.create<memref::StoreOp>(size.getLoc(), newCounter, globalNextIndex,
                                    ValueRange(ArrayRef({index.getResult()})));
  }

  // Function that generates the IR for objectfifo accesses to be handled at
  // runtime.
  LogicalResult dynamicGlobalObjectFifos(DeviceOp &device, OpBuilder &builder,
                                         std::set<TileOp> objectFifoTiles) {
    for (auto coreOp : device.getOps<CoreOp>()) {
      if (objectFifoTiles.count(coreOp.getTileOp()) <= 0)
        continue;
      if (objectFifoTiles.count(coreOp.getTileOp()) > 0) {
        // For each core: count the number of objectFifos and create
        // a global buffer just before the core to track index of
        // next object to access.
        // !! NOTE !! objectFifos with same producer / consumer tile
        // need two counters (accessed based on the ObjectFifoPort)
        std::map<std::pair<ObjectFifoCreateOp, ObjectFifoPort>, int> fifoSizes;
        // Also, keep a map of the ConstantOps for the indices per OF
        // and a map with the ConstantOps for the sizes per OF.
        std::map<std::pair<ObjectFifoCreateOp, ObjectFifoPort>,
                 arith::ConstantOp>
            globalIndices;
        std::map<std::pair<ObjectFifoCreateOp, ObjectFifoPort>,
                 arith::ConstantOp>
            constantSizes;

        int index = 0;
        builder.setInsertionPointToStart(&(coreOp.getBody().front()));
        Value initVal = builder.create<arith::ConstantOp>(
            builder.getUnknownLoc(), builder.getI32IntegerAttr(0));
        coreOp.walk([&](ObjectFifoAcquireOp acqOp) {
          ObjectFifoCreateOp op = acqOp.getObjectFifo();
          ObjectFifoPort port = acqOp.getPort();
          if (fifoSizes.find({op, port}) == fifoSizes.end()) {
            fifoSizes[{op, port}] = op.size();
            auto indexOp = builder.create<arith::ConstantOp>(
                initVal.getLoc(), builder.getIndexAttr(index));
            globalIndices[{op, port}] = indexOp;
            index++;
            auto size = builder.create<arith::ConstantOp>(
                indexOp.getLoc(), builder.getI32IntegerAttr(op.size()));
            constantSizes[{op, port}] = size;
          }
        });
        builder.setInsertionPoint(coreOp);
        auto memrefTy =
            MemRefType::get(SmallVector<int64_t>{(int64_t)fifoSizes.size()},
                            builder.getI32Type());
        auto globalNextIndex = builder.create<BufferOp>(
            builder.getUnknownLoc(), memrefTy, coreOp.getTile(),
            /*sym_name*/ nullptr, /*address*/ nullptr,
            /*initial_value*/ nullptr, /*mem_bank*/ nullptr);

        // Initialize all counters in the global buffers to 0.
        for (auto i : constantSizes) {
          builder.setInsertionPointAfter(i.second);
          builder.create<memref::StoreOp>(
              builder.getUnknownLoc(), initVal, globalNextIndex,
              ValueRange(ArrayRef({globalIndices[i.first].getResult()})));
        }

        // Walk the code:
        // - after each ObjectFifoReleaseOp:
        //    - globalNextIndex: add #rel modulo objfifo depth
        // - before each ObjectFifoAcquireOp:
        //    - globalNextIndex: load index and use it to index_switch (one
        //    IndexSwithOp per AccessOp)
        WalkResult res = coreOp.walk([&](Operation *op) {
          if (auto relOp = dyn_cast<ObjectFifoReleaseOp>(op)) {
            ObjectFifoCreateOp createOp = relOp.getObjectFifo();
            ObjectFifoPort port = relOp.getPort();
            updateGlobalNextIndex(builder, relOp, globalNextIndex,
                                  globalIndices[{createOp, port}],
                                  constantSizes[{createOp, port}]);
          }
          if (auto acqOp = dyn_cast<ObjectFifoAcquireOp>(op)) {
            std::vector<ObjectFifoSubviewAccessOp> accessOps;
            for (auto u : acqOp->getUsers())
              if (auto accessOp = dyn_cast<ObjectFifoSubviewAccessOp>(u))
                accessOps.push_back(accessOp);

            for (auto accessOp : accessOps) {
              ObjectFifoCreateOp createOp = acqOp.getObjectFifo();
              ObjectFifoPort port = acqOp.getPort();

              // Single switch case
              if (fifoSizes[{createOp, port}] == 1)
                return WalkResult::advance();

              // Create a switch for each subview access
              builder.setInsertionPointAfter(accessOp);
              auto switchIndexAsInteger = builder.create<memref::LoadOp>(
                  builder.getUnknownLoc(), globalNextIndex,
                  ValueRange(
                      ArrayRef({globalIndices[{createOp, port}].getResult()})));
              auto switchIndex = builder.create<arith::IndexCastOp>(
                  builder.getUnknownLoc(), builder.getIndexType(),
                  switchIndexAsInteger);
              unsigned caseRegionCounts = fifoSizes[{createOp, port}];
              SmallVector<int64_t, 4> caseValues;
              for (int i = 0; i < fifoSizes[{createOp, port}]; ++i) {
                caseValues.push_back(i);
              }
              auto cases =
                  DenseI64ArrayAttr::get(builder.getContext(), caseValues);
              auto switchOp = builder.create<scf::IndexSwitchOp>(
                  switchIndex.getLoc(),
                  TypeRange({buffersPerFifo[createOp][0].getType()}),
                  switchIndex, cases, caseRegionCounts);
              // Create default case of IndexSwitchOp
              builder.createBlock(&switchOp.getDefaultRegion());
              auto bufferIndex = (accessOp.getIndex()) % createOp.size();
              builder.setInsertionPointToStart(&(switchOp.getDefaultBlock()));
              builder.create<scf::YieldOp>(
                  builder.getUnknownLoc(),
                  buffersPerFifo[createOp][bufferIndex].getResult());
              for (int i = 0; i < fifoSizes[{createOp, port}]; ++i) {
                // Create other cases of IndexSwitchOp
                builder.createBlock(&switchOp.getCaseRegions()[i]);
                builder.setInsertionPoint(&switchOp.getCaseBlock(i),
                                          switchOp.getCaseBlock(i).begin());
                int bufferToBeAccesed =
                    (accessOp.getIndex() + i) % fifoSizes[{createOp, port}];
                builder.create<scf::YieldOp>(
                    switchOp.getCaseRegions()[i].getLoc(),
                    buffersPerFifo[createOp][bufferToBeAccesed].getResult());
              }

              // Replace all uses of accessed objectfifo buffers with
              // results of switchOps
              accessOp.getOutput().replaceAllUsesWith(switchOp.getResult(0));
            }
          }
          return WalkResult::advance();
        });
        if (res.wasInterrupted())
          return failure();
      }
    }
    return success();
  }

  /// Function used to create a UseLockOp based on input parameters.
  /// acc is an accumulator map that tracks the indices of the next locks to
  /// acquire (or release). Uses op to find index of acc for next lockID.
  /// Updates acc.
  void createUseLocks(OpBuilder &builder, ObjectFifoCreateOp op,
                      ObjectFifoPort port,
                      DenseMap<std::pair<ObjectFifoCreateOp, int>, int> &acc,
                      int numLocks, LockAction lockAction) {
    ObjectFifoCreateOp target = op;
    auto portNum = port == ObjectFifoPort::Produce ? 0 : 1;
    if (auto linkOp = getOptionalLinkOp(op))
      if (objFifoLinks.find(*linkOp) != objFifoLinks.end())
        target = objFifoLinks[*linkOp];

    auto dev = op->getParentOfType<DeviceOp>();
    if (!dev.getTargetModel().hasProperty(AIETargetModel::UsesSemaphoreLocks)) {

      if (locksPerFifo[target].size() == 0) {
        for (int i = 0; i < numLocks; i++) {
          int lockID = acc[{op, portNum}];
          acc[{op, portNum}] =
              (lockID + 1) % op.size(); // update to next objFifo elem
        }
        return;
      }

      int lockMode = 0;
      if ((port == ObjectFifoPort::Produce &&
           lockAction == LockAction::Release) ||
          (port == ObjectFifoPort::Consume &&
           lockAction == LockAction::Acquire))
        lockMode = 1;
      for (int i = 0; i < numLocks; i++) {
        int lockID = acc[{op, portNum}];
        builder.create<UseLockOp>(builder.getUnknownLoc(),
                                  locksPerFifo[target][lockID], lockAction,
                                  lockMode);
        acc[{op, portNum}] =
            (lockID + 1) % op.size(); // update to next objFifo elem
      }
    } else {
      if (numLocks == 0)
        return;

      if (locksPerFifo[target].size() == 0) {
        acc[{op, portNum}] = (acc[{op, portNum}] + numLocks) %
                             op.size(); // update to next objFifo elem
        return;
      }

      // search for the correct lock based on the port of the acq/rel
      // operation e.g. acq as consumer is the read lock (second)
      LockOp lock;
      if (lockAction == LockAction::AcquireGreaterEqual) {
        if (port == ObjectFifoPort::Produce)
          lock = locksPerFifo[target][0];
        else
          lock = locksPerFifo[target][1];
      } else {
        if (port == ObjectFifoPort::Produce)
          lock = locksPerFifo[target][1];
        else
          lock = locksPerFifo[target][0];
      }
      builder.create<UseLockOp>(builder.getUnknownLoc(), lock, lockAction,
                                numLocks);
      acc[{op, portNum}] = (acc[{op, portNum}] + numLocks) %
                           op.size(); // update to next objFifo elem
    }
  }

  /// Function used to check whether op is already contained in map.
  /// If it is then return the associated int, if not create new entry and
  /// return 0.
  int updateAndReturnIndex(
      DenseMap<std::pair<ObjectFifoCreateOp, int>, int> &map,
      std::pair<ObjectFifoCreateOp, int> pair) {
    if (map.find(pair) == map.end()) {
      map[pair] = 0;
      return 0;
    }
    return map[pair];
  }

  /// Function used to add an external buffer to the externalBuffersPerFifo map.
  void addExternalBuffer(ObjectFifoCreateOp fifo, ExternalBufferOp buff) {
    if (externalBuffersPerFifo.find(fifo) == externalBuffersPerFifo.end()) {
      std::vector<ExternalBufferOp> buffs;
      externalBuffersPerFifo[fifo] = buffs;
    }
    externalBuffersPerFifo[fifo].push_back(buff);
  }

  /// Function used to detect all external buffers associated with parent
  /// objectFifo and tile then map them to child objectFifo.
  void detectExternalBuffers(DeviceOp &device, ObjectFifoCreateOp parent,
                             ObjectFifoCreateOp child, Value tile) {
    for (auto regOp : device.getOps<ObjectFifoRegisterExternalBuffersOp>())
      if (auto objFifo = regOp.getObjectFifo();
          regOp.getTile() == tile && objFifo == parent)
        for (auto extBuff : regOp.getExternalBuffers())
          addExternalBuffer(child, extBuff.getDefiningOp<ExternalBufferOp>());
  }

  /// Function used to replace uses of split objectFifos.
  void replaceSplitFifo(ObjectFifoCreateOp originalOp, ObjectFifoCreateOp newOp,
                        TileOp tile) {
    auto original =
        originalOp->getAttrOfType<StringAttr>(SymbolTable::getSymbolAttrName());
    auto newSymbol =
        newOp->getAttrOfType<StringAttr>(SymbolTable::getSymbolAttrName());
    for (auto user : tile->getUsers())
      if (isa<CoreOp>(user))
        if (auto res =
                SymbolTable::replaceAllSymbolUses(original, newSymbol, user);
            res.failed())
          llvm_unreachable("unreachable");
  }

  /// Function used to find the size of an objectFifo after split based on
  /// the maximum number of elements (of the original objectFifo) acquired
  /// by a process running on given tile. If no CoreOp exists for this tile
  /// return 0.
  int findObjectFifoSize(DeviceOp &device, Value tile,
                         ObjectFifoCreateOp objFifo) {
    if (objFifo.size() == 0)
      return 0;

    // if memTile, size is equal to objFifo size
    if (tile.getDefiningOp<TileOp>().isMemTile())
      return objFifo.size();

    // if shimTile, size is equal to number of external buffers
    if (tile.getDefiningOp<TileOp>().isShimTile())
      for (auto regOp : device.getOps<ObjectFifoRegisterExternalBuffersOp>()) {
        if (regOp.getTile() == tile)
          return regOp.getExternalBuffers().size();
      }

    int maxAcquire = 0;
    for (auto coreOp : device.getOps<CoreOp>())
      if (coreOp.getTile() == tile)
        coreOp.walk([&](ObjectFifoAcquireOp acqOp) {
          if (auto createOp = acqOp.getObjectFifo(); createOp == objFifo)
            if (acqOp.acqNumber() > maxAcquire)
              maxAcquire = acqOp.acqNumber();
        });

    if (maxAcquire > 0) {
      if (maxAcquire == 1 && objFifo.size() == 1)
        return 1;
      return maxAcquire + 1;
      // +1 because objectFifo size is always 1 bigger than maxAcquire to allow
      // for prefetching: simplest case scenario is at least a ping-pong buffer
    }

    return objFifo.size();
  }

  /// Function used to generate, from an objectFifo with a shimTile endpoint, a
  /// shimDMAAllocationOp containing the channelDir, channelIndex and
  /// shimTile col assigned by the objectFifo lowering.
  void createObjectFifoAllocationInfo(OpBuilder &builder, MLIRContext *ctx,
                                      FlatSymbolRefAttr obj_fifo, int colIndex,
                                      DMAChannelDir channelDir,
                                      int channelIndex, bool plio,
                                      std::optional<PacketInfoAttr> packet) {
    PacketInfoAttr packetInfo = nullptr;
    if (packet)
      packetInfo = *packet;
    builder.create<ShimDMAAllocationOp>(builder.getUnknownLoc(), obj_fifo,
                                        DMAChannelDirAttr::get(ctx, channelDir),
                                        builder.getI64IntegerAttr(channelIndex),
                                        builder.getI64IntegerAttr(colIndex),
                                        builder.getBoolAttr(plio), packetInfo);
  }

  /// Function used to verify that an objectfifo is present in at most one
  /// ObjectFifoLinkOp.
  void verifyObjectFifoLinks(DeviceOp &device) {
    DenseSet<ObjectFifoCreateOp> objectfifoset;
    for (ObjectFifoLinkOp link : device.getOps<ObjectFifoLinkOp>()) {
      for (ObjectFifoCreateOp inOf : link.getInputObjectFifos()) {
        if (objectfifoset.count(inOf))
          inOf.emitOpError("objectfifo cannot be in more than one "
                           "ObjectFifoLinkOp");
        objectfifoset.insert(inOf);
      }
      for (ObjectFifoCreateOp outOf : link.getOutputObjectFifos()) {
        if (objectfifoset.count(outOf))
          outOf.emitOpError("objectfifo cannot be in more than one "
                            "ObjectFifoLinkOp");
        objectfifoset.insert(outOf);
      }
    }
  }

  /// Account for already used packet IDs and return next available ID.
  int getStartPacketID(DeviceOp &device) {
    int packetID = 0;
    for (PacketFlowOp packetflow : device.getOps<PacketFlowOp>()) {
      if (packetflow.getID() > packetID) {
        // compute next available ID
        packetID = packetflow.getID() + 1;
      }
    }
    return packetID;
  }

  /// Helper function to assign DMA channel indices for FIFOs based on
  /// cross-tile conditions
  void assignDMAChannelIndices(
      DMAChannelAnalysis &dmaAnalysis,
      const std::map<ObjectFifoCreateOp, bool> &crossTileInfos,
      std::map<ObjectFifoCreateOp, int> &fifo_dma_channel_index,
      bool assignCrossTileOnly) {
    for (auto &[producer, consumers] : splitFifos) {
      // Check if we should process this producer based on cross-tile condition
      bool shouldProcessProducer = assignCrossTileOnly
                                       ? crossTileInfos.at(producer)
                                       : !crossTileInfos.at(producer);

      if (shouldProcessProducer) {
        bool requiresAdjacentTileAccessChannels = crossTileInfos.at(producer);
        int channelIndex = dmaAnalysis.getDMAChannelIndex(
            producer.getProducerTileOp(), DMAChannelDir::MM2S,
            requiresAdjacentTileAccessChannels);
        fifo_dma_channel_index[producer] = channelIndex;
      }

      for (auto consumer : consumers) {
        // Check if we should process this consumer based on cross-tile
        // condition
        bool shouldProcessConsumer = assignCrossTileOnly
                                         ? crossTileInfos.at(consumer)
                                         : !crossTileInfos.at(consumer);

        if (shouldProcessConsumer) {
          bool requiresAdjacentTileAccessChannels = crossTileInfos.at(consumer);
          int channelIndex = dmaAnalysis.getDMAChannelIndex(
              consumer.getProducerTileOp(), DMAChannelDir::S2MM,
              requiresAdjacentTileAccessChannels);
          fifo_dma_channel_index[consumer] = channelIndex;
        }
      }
    }
  }

  void runOnOperation() override {

    DeviceOp device = getOperation();
    LockAnalysis lockAnalysis(device);
    DMAChannelAnalysis dmaAnalysis(device);
    OpBuilder builder = OpBuilder::atBlockTerminator(device.getBody());
    auto ctx = device->getContext();
    auto producerWireType = WireBundle::DMA;
    auto consumerWireType = WireBundle::DMA;
    std::set<TileOp>
        objectFifoTiles; // track cores to check for loops during unrolling

    verifyObjectFifoLinks(device);

    //===------------------------------------------------------------------===//
    // Split objectFifos into a consumer end and producer end if needed
    //===------------------------------------------------------------------===//
    // We are going to create additional createObjectFifoOps, so get a copy of
    // all "original" ones before the loop to avoid looping over newly created
    // ones.
    std::vector<ObjectFifoCreateOp> createFifoOps;
    auto range = device.getOps<ObjectFifoCreateOp>();
    createFifoOps.insert(createFifoOps.end(), range.begin(), range.end());
    for (auto createOp : createFifoOps) {
      std::vector<ObjectFifoCreateOp> splitConsumerFifos;
      int consumerIndex = 0;
      int consumerDepth = createOp.size();
      ArrayRef<BDDimLayoutArrayAttr> consumerDims =
          createOp.getDimensionsFromStreamPerConsumer();

      // Only FIFOs using DMA are split into two ends;
      // skip in shared memory case
      if (int share_direction = 0; !requiresDMAs(createOp, share_direction)) {
        continue;
      }

      for (auto consumerTile : createOp.getConsumerTiles()) {
        auto consumerTileOp = dyn_cast<TileOp>(consumerTile.getDefiningOp());

        if (isa<ArrayAttr>(createOp.getElemNumber())) {
          // +1 to account for 1st depth (producer)
          consumerDepth = createOp.size(consumerIndex + 1);
        } else {
          consumerDepth = findObjectFifoSize(device, consumerTileOp, createOp);
        }

        builder.setInsertionPointAfter(createOp);
        auto datatype = llvm::cast<AIEObjectFifoType>(createOp.getElemType());
        auto consumerObjFifoSize =
            builder.getIntegerAttr(builder.getI32Type(), consumerDepth);
        // rename and replace split objectFifo
        std::string consumerFifoName;
        if (createOp.getConsumerTiles().size() > 1) {
          consumerFifoName = createOp.name().str() + "_" +
                             std::to_string(consumerIndex) + "_cons";
        } else {
          consumerFifoName = createOp.name().str() + "_cons";
        }
        BDDimLayoutArrayAttr emptyDims =
            BDDimLayoutArrayAttr::get(builder.getContext(), {});
        BDDimLayoutArrayAttr singletonFromStreamDims =
            BDDimLayoutArrayAttr::get(
                builder.getContext(),
                ArrayRef<BDDimLayoutAttr>{consumerDims[consumerIndex]});
        BDDimLayoutArrayArrayAttr fromStreamDims =
            BDDimLayoutArrayArrayAttr::get(builder.getContext(),
                                           singletonFromStreamDims);

        // Propagate runtimeDMAs attribute from the original createOp to the new consumerFifo
        ObjectFifoCreateOp consumerFifo = createObjectFifo(
            builder, datatype, consumerFifoName, consumerTile, consumerTile,
            consumerObjFifoSize, emptyDims, fromStreamDims);
        if (auto runtimeDMAs = createOp.getRuntimeDmas()) {
          consumerFifo.setRuntimeDmasAttr(builder.getBoolAttr(*runtimeDMAs));
        }
        if (createOp.getDisableSynchronization())
          consumerFifo.setDisableSynchronization(true);
        replaceSplitFifo(createOp, consumerFifo, consumerTileOp);

        // identify external buffers that were registered to the consumer fifo
        if (consumerTile.getDefiningOp<TileOp>().isShimTile())
          detectExternalBuffers(device, createOp, consumerFifo, consumerTile);

        // record that this objectFifo was split; it will require DMA config
        splitConsumerFifos.push_back(consumerFifo);

        // update the linkOp if the split objFifo was originally its start point
        if (auto linkOp = getOptionalLinkOp(createOp))
          for (ObjectFifoCreateOp fifoIn : linkOp->getInputObjectFifos())
            if (fifoIn.name() == createOp.name() &&
                consumerTile == *linkOp->getOptionalSharedTile())
              if (failed(SymbolTable::replaceAllSymbolUses(
                      createOp, consumerFifo.name(), linkOp->getOperation())))
                llvm::report_fatal_error("unable to update all symbol uses");

        consumerIndex++;
      }

      if (!splitConsumerFifos.empty()) {
        splitFifos.emplace_back(createOp, splitConsumerFifos);
      }
    }

    //===------------------------------------------------------------------===//
    // - Create objectFifo buffers and locks.
    // - Populate a list of tiles containing objectFifos for later processing of
    //   the acquires/releases (uses of the FIFO).
    // - Global release counter tracker to keep track of the objectFifo state
    //===------------------------------------------------------------------===//
    for (auto createOp : device.getOps<ObjectFifoCreateOp>()) {

      int share_direction = 0;
      bool shared = !requiresDMAs(createOp, share_direction);

      // add all tiles that contain an objectFifo to objectFifoTiles for later
      // loop unrolling pass
      objectFifoTiles.insert(createOp.getProducerTileOp());
      for (auto consumerTile : createOp.getConsumerTiles()) {
        auto consumerTileOp = dyn_cast<TileOp>(consumerTile.getDefiningOp());
        objectFifoTiles.insert(consumerTileOp);
      }

      // identify external buffers that were registered to
      // the producer objectFifo
      if (createOp.getProducerTileOp().isShimTile())
        detectExternalBuffers(device, createOp, createOp,
                              createOp.getProducerTile());

      // if split, the necessary size for producer fifo might change
      if (shared) {
        createObjectFifoElements(builder, lockAnalysis, createOp,
                                 share_direction);
      } else {
        if (isa<ArrayAttr>(createOp.getElemNumber()))
          createOp.setElemNumberAttr(
              builder.getI32IntegerAttr(createOp.size()));
        else {
          if (!createOp.getInitValues().has_value()) {

            int prodMaxAcquire = findObjectFifoSize(
                device, createOp.getProducerTileOp(), createOp);
            createOp.setElemNumberAttr(
                builder.getI32IntegerAttr(prodMaxAcquire));
          }
        }
        createObjectFifoElements(builder, lockAnalysis, createOp,
                                 share_direction);
      }
    }

    //===------------------------------------------------------------------===//
    // Create flows and tile DMAs
    //===------------------------------------------------------------------===//
    // Only the objectFifos we split above require DMA communication; the others
    // rely on shared memory and share the same buffers.

    // analyze cross-tile buffer allocations and print results
    auto crossTileInfos = analyzeCrossTileFIFOBuffers();

    // maps ends of split FIFO to DMA channels
    std::map<ObjectFifoCreateOp, int> fifo_dma_channel_index;

    // assign channel indices for FIFOs with cross-tile issues first
    assignDMAChannelIndices(dmaAnalysis, crossTileInfos, fifo_dma_channel_index,
                            true);
    // then assign channel indices for FIFOs without cross-tile issues
    assignDMAChannelIndices(dmaAnalysis, crossTileInfos, fifo_dma_channel_index,
                            false);

    int packetID = getStartPacketID(device);
    for (auto &[producer, consumers] : splitFifos) {
      int producerChanIndex = fifo_dma_channel_index[producer];
      if (producerChanIndex == -1)
        producer.getProducerTileOp().emitOpError(
            "number of output DMA channel exceeded!");
      DMAChannel producerChan = {DMAChannelDir::MM2S, producerChanIndex};
      std::optional<PacketInfoAttr> bdPacket = {};
      if (clPacketSwObjectFifos) {
        if (packetID > 31)
          device.emitOpError("max number of packet IDs reached");
        bdPacket = {
            AIE::PacketInfoAttr::get(ctx, /*pkt_type*/ 0, /*pkt_id*/ packetID)};
        packetID++;
      }
      createDMA(device, builder, producer, producerChan.direction,
                producerChan.channel, 0, producer.getDimensionsToStreamAttr(),
                producer.getPadDimensionsAttr(), bdPacket);
      // generate objectFifo allocation info
      builder.setInsertionPoint(device.getBody()->getTerminator());

      if (producer.getProducerTileOp().isShimTile())
        createObjectFifoAllocationInfo(
            builder, ctx, SymbolRefAttr::get(ctx, producer.getName()),
            producer.getProducerTileOp().colIndex(), producerChan.direction,
            producerChan.channel, producer.getPlio(), bdPacket);

      PacketFlowOp packetflow;
      if (clPacketSwObjectFifos) {
        // create packet flow
        builder.setInsertionPointAfter(producer);
        packetflow = builder.create<PacketFlowOp>(
            builder.getUnknownLoc(),
            builder.getIntegerAttr(builder.getI8Type(), bdPacket->getPktId()),
            nullptr, nullptr);
        {
          OpBuilder::InsertionGuard g(builder);
          builder.setInsertionPointToStart(
              &packetflow.getRegion().emplaceBlock());
          builder.create<EndOp>(builder.getUnknownLoc());
        }
      }

      for (auto consumer : consumers) {
        int consumerChanIndex = fifo_dma_channel_index[consumer];
        if (consumerChanIndex == -1)
          consumer.getProducerTileOp().emitOpError(
              "number of input DMA channel exceeded!");
        DMAChannel consumerChan = {DMAChannelDir::S2MM, consumerChanIndex};

        // If we have PLIO then figure out the direction and make that a PLIO
        if (producer.getPlio()) {
          producerWireType = producer.getProducerTileOp().isShimTile()
                                 ? WireBundle::PLIO
                                 : WireBundle::DMA;
          consumerWireType = consumer.getProducerTileOp().isShimTile()
                                 ? WireBundle::PLIO
                                 : WireBundle::DMA;
        } else {
          producerWireType = WireBundle::DMA;
          consumerWireType = WireBundle::DMA;
        }
        if (clPacketSwObjectFifos) {
          builder.setInsertionPointToStart(&packetflow.getPorts().front());
          builder.create<PacketDestOp>(builder.getUnknownLoc(),
                                       consumer.getProducerTile(),
                                       WireBundle::DMA, consumerChan.channel);
        }

        BDDimLayoutArrayAttr consumerDims =
            consumer.getDimensionsFromStreamPerConsumer()[0];
        createDMA(device, builder, consumer, consumerChan.direction,
                  consumerChan.channel, 1, consumerDims, nullptr, {});
        // generate objectFifo allocation info
        builder.setInsertionPoint(device.getBody()->getTerminator());

        if (consumer.getProducerTileOp().isShimTile())
          createObjectFifoAllocationInfo(
              builder, ctx, SymbolRefAttr::get(ctx, producer.getName()),
              consumer.getProducerTileOp().colIndex(), consumerChan.direction,
              consumerChan.channel, producer.getPlio(), {});

        if (!clPacketSwObjectFifos) {
          // create flow
          builder.setInsertionPointAfter(producer);
          builder.create<FlowOp>(builder.getUnknownLoc(),
                                 producer.getProducerTile(), producerWireType,
                                 producerChan.channel,
                                 consumer.getProducerTile(), consumerWireType,
                                 consumerChan.channel);
        }
      }

      if (clPacketSwObjectFifos) {
        builder.setInsertionPointToStart(&packetflow.getPorts().front());
        builder.create<PacketSourceOp>(builder.getUnknownLoc(),
                                       producer.getProducerTile(),
                                       WireBundle::DMA, producerChan.channel);
      }
    }

    //===------------------------------------------------------------------===//
    // Statically unroll for loops or use dynamic objectFifos
    //===------------------------------------------------------------------===//
    if (clDynamicObjectFifos) {
      if (failed(dynamicGlobalObjectFifos(device, builder, objectFifoTiles)))
        return signalPassFailure();
    } else {
      std::set<TileOp> dynamicTiles;
      std::set<TileOp> unrollTiles;
      for (auto c : device.getOps<CoreOp>()) {
        TileOp t = c.getTileOp();
        if (objectFifoTiles.count(t) > 0) {
          if (c.getDynamicObjfifoLowering().has_value()) {
            if (c.getDynamicObjfifoLowering().value())
              dynamicTiles.insert(t);
            else
              unrollTiles.insert(t);
          } else {
            unrollTiles.insert(t);
          }
        }
      }
      if (failed(dynamicGlobalObjectFifos(device, builder, dynamicTiles)))
        return signalPassFailure();
      if (failed(unrollForLoops(device, builder, unrollTiles)))
        return signalPassFailure();
    }

    //===------------------------------------------------------------------===//
    // Replace ops
    //===------------------------------------------------------------------===//
    for (auto coreOp : device.getOps<CoreOp>()) {
      DenseMap<ObjectFifoAcquireOp, std::vector<BufferOp *>>
          subviews; // maps each "subview" to its buffer references (subviews
      // are created by AcquireOps)
      DenseMap<std::pair<ObjectFifoCreateOp, int>, std::vector<int>>
          acquiresPerFifo; // maps each objFifo to indices of buffers acquired
      // in latest subview of that objFifo (useful to
      // cascade acquired elements to next AcquireOp)
      DenseMap<std::pair<ObjectFifoCreateOp, int>,
               std::vector<ObjectFifoReleaseOp>>
          releaseOps; // useful to check which ReleaseOp has taken place before
      // an AcquireOp per objFifo
      DenseMap<std::pair<ObjectFifoCreateOp, int>, int>
          acqPerFifo; // maps each objFifo to its next index to acquire within
      // this CoreOp
      DenseMap<std::pair<ObjectFifoCreateOp, int>, int>
          relPerFifo; // maps each objFifo to its next index to release within
      // this CoreOp

      //===----------------------------------------------------------------===//
      // Replace objectFifo.release ops
      //===----------------------------------------------------------------===//
      WalkResult res = coreOp.walk([&](ObjectFifoReleaseOp releaseOp) {
        builder.setInsertionPointAfter(releaseOp);
        ObjectFifoCreateOp op = releaseOp.getObjectFifo();
        auto port = releaseOp.getPort();
        auto portNum = port == ObjectFifoPort::Produce ? 0 : 1;
        auto core = releaseOp->getParentOfType<CoreOp>();

        if (auto linkOp = getOptionalLinkOp(op)) {
          if (core.getTile() == *linkOp->getOptionalSharedTile()) {
            releaseOp->emitOpError("currently cannot access objectFifo used in "
                                   "ObjectFifoLinkOp");
            return WalkResult::interrupt();
            ;
          }
        }

        // update index of next element to release for this objectFifo
        updateAndReturnIndex(relPerFifo, {op, portNum});

        // release locks
        int numLocks = releaseOp.relNumber();
        // account for repetition
        if (op.getRepeatCount().has_value())
          numLocks *= op.getRepeatCount().value();
        createUseLocks(builder, op, port, relPerFifo, numLocks,
                       LockAction::Release);

        // register release op
        if (releaseOps.find({op, portNum}) != releaseOps.end()) {
          releaseOps[{op, portNum}].push_back(releaseOp);
        } else {
          std::vector release = {releaseOp};
          releaseOps[{op, portNum}] = release;
        }
        return WalkResult::advance();
      });
      if (res.wasInterrupted())
        return signalPassFailure();

      //===----------------------------------------------------------------===//
      // Replace objectFifo.acquire ops
      //===----------------------------------------------------------------===//
      res = coreOp.walk([&](ObjectFifoAcquireOp acquireOp) {
        ObjectFifoCreateOp op = acquireOp.getObjectFifo();
        builder.setInsertionPointAfter(acquireOp);
        auto port = acquireOp.getPort();
        auto portNum = port == ObjectFifoPort::Produce ? 0 : 1;
        auto core = acquireOp->getParentOfType<CoreOp>();

        auto linkOp = getOptionalLinkOp(op);
        if (linkOp) {
          if (core.getTile() == *linkOp->getOptionalSharedTile()) {
            acquireOp->emitOpError("currently cannot access objectFifo used in "
                                   "ObjectFifoLinkOp");
            return WalkResult::interrupt();
            ;
          }
        }

        // index of next element to acquire for this objectFifo
        int start = updateAndReturnIndex(
            acqPerFifo, {op, portNum}); // useful for keeping track of which
        // indices are acquired

        // check how many elements have been released in between this AcquireOp
        // and the previous one
        // !!! operations may not be in the same block !!!
        int numRel = 0;
        for (std::vector<ObjectFifoReleaseOp>::iterator relOp =
                 releaseOps[{op, portNum}].begin();
             relOp != releaseOps[{op, portNum}].end();) {
          bool erased = false;
          Operation *acqBlockDefOp = acquireOp.getOperation();
          do {
            Operation *relBlockDefOp = (*relOp).getOperation();
            do {
              if (acqBlockDefOp->getBlock() == relBlockDefOp->getBlock()) {
                if (relBlockDefOp->isBeforeInBlock(acqBlockDefOp)) {
                  numRel += (*relOp).relNumber();
                  relOp = releaseOps[{op, portNum}].erase(relOp);
                  // to ensure that we do not account
                  // the ReleaseOps again later,
                  // after the subview is created
                  erased = true;
                }
              }
            } while ((relBlockDefOp = relBlockDefOp->getParentOp()) &&
                     !isa<DeviceOp>(relBlockDefOp) && !erased);
          } while ((acqBlockDefOp = acqBlockDefOp->getParentOp()) &&
                   !isa<DeviceOp>(acqBlockDefOp) && !erased);
          if (!erased)
            ++relOp;
        }

        // track indices of elements to acquire
        std::vector<int> acquiredIndices;
        if (!acquiresPerFifo[{op, portNum}].empty()) {
          // take into account what has already been acquired by previous
          // AcquireOp in program order
          acquiredIndices = acquiresPerFifo[{op, portNum}];
          // take into account what has been released in-between
          if (static_cast<size_t>(numRel) > acquiredIndices.size()) {
            acquireOp->emitOpError("cannot release more elements than are "
                                   "already acquired");
            return WalkResult::interrupt();
          }
          for (int i = 0; i < numRel; i++)
            acquiredIndices.erase(acquiredIndices.begin());
        }

        // acquire locks
        int numLocks = acquireOp.acqNumber();
        int alreadyAcq = acquiredIndices.size();
        int numCreate;
        if (numLocks > alreadyAcq)
          numCreate = numLocks - alreadyAcq;
        else
          numCreate = 0;

        // account for repetition
        if (op.getRepeatCount().has_value())
          numCreate *= op.getRepeatCount().value();

        auto dev = op->getParentOfType<DeviceOp>();
        if (auto &targetArch = dev.getTargetModel();
            targetArch.getTargetArch() == AIEArch::AIE1)
          createUseLocks(builder, op, port, acqPerFifo, numCreate,
                         LockAction::Acquire);
        else
          createUseLocks(builder, op, port, acqPerFifo, numCreate,
                         LockAction::AcquireGreaterEqual);

        // if objFifo was linked with others, find which objFifos
        // elements to use
        ObjectFifoCreateOp target = op;
        if (linkOp)
          if (objFifoLinks.find(*linkOp) != objFifoLinks.end())
            target = objFifoLinks[*linkOp];

        // create subview: buffers that were already acquired + new acquires
        for (int i = 0; i < numCreate; i++) {
          acquiredIndices.push_back(start);
          start = (start + 1) % op.size();
        }
        std::vector<BufferOp *> subviewRefs;
        subviewRefs.reserve(acquiredIndices.size());
        for (auto index : acquiredIndices)
          subviewRefs.push_back(&buffersPerFifo[target][index]);

        subviews[acquireOp] = subviewRefs;
        acquiresPerFifo[{op, portNum}] = acquiredIndices;

        return WalkResult::advance();
      });
      if (res.wasInterrupted())
        return signalPassFailure();

      //===----------------------------------------------------------------===//
      // Replace subview.access ops
      //===----------------------------------------------------------------===//
      res = coreOp.walk([&](ObjectFifoSubviewAccessOp accessOp) {
        auto acqOp = accessOp.getSubview().getDefiningOp<ObjectFifoAcquireOp>();
        if (ObjectFifoCreateOp op = acqOp.getObjectFifo()) {
          if (auto linkOp = getOptionalLinkOp(op); linkOp.has_value()) {
            if (!linkOp->isDistribute() && !linkOp->isJoin()) {
              for (auto consumerTile : op.getConsumerTiles()) {
                if (auto consumerTileOp =
                        dyn_cast<TileOp>(consumerTile.getDefiningOp())) {
                  int share_dir_value = 0;
                  bool sharing = isSharedMemory(
                      op.getProducerTileOp(), consumerTileOp, &share_dir_value);
                  if (!sharing) {
                    accessOp->emitOpError(
                        "currently cannot access objectFifo used in "
                        "ObjectFifoLinkOp if the tiles don't share memory");
                    return WalkResult::interrupt();
                  }
                }
              }
            } else {
              accessOp->emitOpError(
                  "currently cannot access objectFifo used in "
                  "ObjectFifoLinkOp if it is a distribute or join link");
              return WalkResult::interrupt();
            }
          }
        }
        accessOp.getOutput().replaceAllUsesWith(
            subviews[acqOp][accessOp.getIndex()]->getBuffer());
        return WalkResult::advance();
      });
      if (res.wasInterrupted())
        return signalPassFailure();
    }
    // make global symbols to replace the to be erased ObjectFifoCreateOps
    for (auto createOp : device.getOps<ObjectFifoCreateOp>()) {
      builder.setInsertionPointToStart(device.getBody());
      auto sym_name = createOp.getName();
      createOp->setAttr(SymbolTable::getSymbolAttrName(),
                        builder.getStringAttr("__erase_" + sym_name));
      auto memrefType = llvm::cast<AIEObjectFifoType>(createOp.getElemType())
                            .getElementType();
      builder.create<memref::GlobalOp>(builder.getUnknownLoc(), sym_name,
                                       builder.getStringAttr("public"),
                                       memrefType, nullptr, false, nullptr);
    }

    //===------------------------------------------------------------------===//
    // Remove old ops
    //===------------------------------------------------------------------===//
    SetVector<Operation *> opsToErase;
    device.walk([&](Operation *op) {
      if (isa<ObjectFifoCreateOp, ObjectFifoLinkOp,
              ObjectFifoRegisterExternalBuffersOp, ObjectFifoAcquireOp,
              ObjectFifoSubviewAccessOp, ObjectFifoReleaseOp,
              ObjectFifoAllocateOp>(op))
        opsToErase.insert(op);
    });
    SmallVector<Operation *> sorted{opsToErase.begin(), opsToErase.end()};
    computeTopologicalSorting(sorted);
    for (auto *op : llvm::reverse(sorted))
      op->erase();
  }
};

std::unique_ptr<OperationPass<DeviceOp>>
AIE::createAIEObjectFifoStatefulTransformPass() {
  return std::make_unique<AIEObjectFifoStatefulTransformPass>();
}<|MERGE_RESOLUTION|>--- conflicted
+++ resolved
@@ -830,15 +830,10 @@
       BDPadLayoutArrayAttr padDims = nullptr;
       if (channelDir == DMAChannelDir::MM2S && pad_dims)
         padDims = pad_dims;
-<<<<<<< HEAD
       auto runtimeDMAs = op.getRuntimeDmas();
       if (runtimeDMAs.has_value() && runtimeDMAs == false)
         createMemTileDMA(device, builder, op, channelDir, channelIndex, lockMode,
                         dims, padDims);
-=======
-      createMemTileDMA(device, builder, op, channelDir, channelIndex, lockMode,
-                       dims, padDims, bdPacket);
->>>>>>> d9695bdc
     } else {
       createAIETileDMA(device, builder, op, channelDir, channelIndex, lockMode,
                        dims, bdPacket);
