//===- AIEObjectFifoStatefulTransform.cpp ----------------------*- MLIR -*-===//
//
// This file is licensed under the Apache License v2.0 with LLVM Exceptions.
// See https://llvm.org/LICENSE.txt for license information.
// SPDX-License-Identifier: Apache-2.0 WITH LLVM-exception
//
// (c) Copyright 2021 Xilinx Inc.
//
// Date: October 18th 2021
//
//===----------------------------------------------------------------------===//

#include "aie/Dialect/AIE/IR/AIEDialect.h"
#include "aie/Dialect/AIE/Transforms/AIEPasses.h"

#include "mlir/Analysis/TopologicalSortUtils.h"
#include "mlir/Dialect/Arith/IR/Arith.h"
#include "mlir/Dialect/MemRef/IR/MemRef.h"
#include "mlir/Dialect/SCF/IR/SCF.h"
#include "mlir/Dialect/SCF/Utils/Utils.h"
#include "mlir/IR/Attributes.h"
#include "mlir/IR/IRMapping.h"
#include "mlir/IR/Iterators.h"
#include "mlir/IR/PatternMatch.h"
#include "mlir/Pass/Pass.h"
#include "mlir/Tools/mlir-translate/MlirTranslateMain.h"
#include "mlir/Transforms/DialectConversion.h"

#include <numeric>
#include <set>

using namespace mlir;
using namespace xilinx;
using namespace xilinx::AIE;

#define DEBUG_TYPE "aie-objectFifo-stateful-transform"

#define LOOP_VAR_DEPENDENCY (-2)

//===----------------------------------------------------------------------===//
// Lock Analysis
//===----------------------------------------------------------------------===//
class LockAnalysis {
  DenseMap<std::pair<Value, int>, int> locksPerTile;

public:
  LockAnalysis(DeviceOp &device) {
    // go over the locks created for each tile and update the index in
    // locksPerTile
    for (auto lockOp : device.getOps<LockOp>()) {
      auto tile = lockOp.getTile();
      auto lockID = lockOp.getLockIDValue();
      locksPerTile[{tile, lockID}] = 1;
    }
  }

  /// Given a tile, returns next usable lockID for that tile.
  int getLockID(TileOp &tileOp) {
    const auto &targetModel = getTargetModel(tileOp);
    for (unsigned i = 0;
         i < targetModel.getNumLocks(tileOp.getCol(), tileOp.getRow()); i++)
      if (int usageCnt = locksPerTile[{tileOp, i}]; usageCnt == 0) {
        locksPerTile[{tileOp, i}] = 1;
        return i;
      }
    return -1;
  }
};

//===----------------------------------------------------------------------===//
// TileDMA Channel Analysis
//===----------------------------------------------------------------------===//
class DMAChannelAnalysis {
  DenseMap<Value, int> masterChannelsPerTile;
  DenseMap<Value, int> slaveChannelsPerTile;

public:
  DMAChannelAnalysis(DeviceOp &device) {
    // go over the channels used for each tile and update the master/slave
    // channel maps
    for (auto memOp : device.getOps<MemOp>()) {
      Region &r = memOp.getBody();
      for (auto &bl : r.getBlocks()) {
        for (auto op : bl.getOps<DMAStartOp>()) {
          if (op.isSend())
            getMasterDMAChannel(memOp.getTile());
          else
            getSlaveDMAChannel(memOp.getTile());
        }
      }
    }
  }

  /// Given an AIE tile, returns its next usable master channel.
  DMAChannel getMasterDMAChannel(Value tile) {
    if (masterChannelsPerTile.find(tile) == masterChannelsPerTile.end())
      masterChannelsPerTile[tile] = 0;
    else
      masterChannelsPerTile[tile]++;
    DMAChannel dmaChan = {DMAChannelDir::MM2S, masterChannelsPerTile[tile]};
    return dmaChan;
  }

  /// Given an AIE tile, returns its next usable slave channel.
  DMAChannel getSlaveDMAChannel(Value tile) {
    if (slaveChannelsPerTile.find(tile) == slaveChannelsPerTile.end())
      slaveChannelsPerTile[tile] = 0;
    else
      slaveChannelsPerTile[tile]++;
    DMAChannel dmaChan = {DMAChannelDir::S2MM, slaveChannelsPerTile[tile]};
    return dmaChan;
  }
};

//===----------------------------------------------------------------------===//
// Create objectFifos Pass
//===----------------------------------------------------------------------===//
struct AIEObjectFifoStatefulTransformPass
    : AIEObjectFifoStatefulTransformBase<AIEObjectFifoStatefulTransformPass> {
  DenseMap<ObjectFifoCreateOp, std::vector<BufferOp>>
      buffersPerFifo; // maps each objFifo to its corresponding buffer
  DenseMap<ObjectFifoCreateOp, std::vector<ExternalBufferOp>>
      externalBuffersPerFifo; // maps each objFifo to its corresponding
  // external buffers
  DenseMap<ObjectFifoCreateOp, std::vector<LockOp>>
      locksPerFifo; // maps each objFifo to its corresponding locks
  std::vector<std::pair<ObjectFifoCreateOp, std::vector<ObjectFifoCreateOp>>>
      splitFifos; // maps each objFifo between non-adjacent tiles to its
  // corresponding consumer objectFifos
  DenseMap<ObjectFifoLinkOp, ObjectFifoCreateOp>
      objFifoLinks; // maps each ObjectFifoLinkOp to objFifo whose elements
  // have been created and should be used
  std::vector<ObjectFifoCreateOp>
      splitBecauseLink; // objfifos which have been split because they are
  // part of a Link, not because they didn't have a shared memory module

  /// Function that returns true if two tiles in the AIE array share a memory
  /// module. share_direction is equal to:
  ///   * -1 if the shared memory module is that of the first input tile,
  ///   * 1 if it is that of the second input tile,
  ///   * 0 is no memory module is shared.
  bool isSharedMemory(TileOp a, TileOp b, int *share_direction) {
    const auto &targetModel = getTargetModel(a.getOperation());

    if ((a.isShimTile() && !b.isShimTile()) ||
        (!a.isShimTile() && b.isShimTile())) {
      *share_direction = 0;
      return false;
    }
    if ((targetModel.isMemTile(a.getCol(), a.getRow()) &&
         !targetModel.isMemTile(b.getCol(), b.getRow())) ||
        (!targetModel.isMemTile(a.getCol(), a.getRow()) &&
         targetModel.isMemTile(b.getCol(), b.getRow()))) {
      *share_direction = 0;
      return false;
    }
    bool rightShared = targetModel.isLegalMemAffinity(
        a.colIndex(), a.rowIndex(), b.colIndex(), b.rowIndex());

    bool leftShared = targetModel.isLegalMemAffinity(
        b.colIndex(), b.rowIndex(), a.colIndex(), a.rowIndex());

    if (leftShared)
      *share_direction = -1;
    else if (rightShared)
      *share_direction = 1;
    else
      *share_direction = 0;

    return leftShared || rightShared;
  }

  // Return true if the objectFifo created by createOp requires a DMA to be set
  // up. This is the case if the tiles are not adjacent (no shared memory), if
  // the objectFifo broadcasts to multiple tiles, if one of the consumers or
  // the producer wants to use the multi-dimensional address generation
  // features of the DMA, if the objectFifo is part of a LinkOp, or if the
  // via_DMA attribute of the objectFifo is set.
  bool requiresDMAs(ObjectFifoCreateOp createOp, int &share_direction) {
    bool hasSharedMemory = false;
    bool atLeastOneConsumerWantsTransform = false;
    bool isUsedInLinkOp = false;

    if (createOp.getVia_DMA())
      return true;

    if (createOp.getConsumerTiles().size() == 1 &&
        createOp.getDimensionsToStream().empty()) {

      // Test for shared memory
      for (auto consumerTile : createOp.getConsumerTiles()) {
        if (auto consumerTileOp =
                dyn_cast<TileOp>(consumerTile.getDefiningOp())) {
          if (std::count(splitBecauseLink.begin(), splitBecauseLink.end(),
                         createOp))
            hasSharedMemory =
                isSharedMemory(createOp.getProducerTileOp(),
                               createOp.getProducerTileOp(), &share_direction);
          else
            hasSharedMemory = isSharedMemory(createOp.getProducerTileOp(),
                                             consumerTileOp, &share_direction);
        }
      }
    }

    // Only test for use of data layout transformations if we are in the shared
    // memory case; otherwise, we will return `true` in any case.
    if (hasSharedMemory) {
      // Even if just one of the consumers in the list of consumers wants to
      // perform a memory transform, we need to use DMAs.
      for (BDDimLayoutArrayAttr dims :
           createOp.getDimensionsFromStreamPerConsumer())
        if (!dims.empty()) {
          atLeastOneConsumerWantsTransform = true;
          break;
        }
    }

    // Only test for this objfifo belonging to a LinkOp if we are in the shared
    // memory case; otherwise, we will return `true` in any case.
    if (hasSharedMemory) {
      if (auto linkOp = getOptionalLinkOp(createOp)) {
        splitBecauseLink.push_back(createOp);
        isUsedInLinkOp = true;
      }
    }

    return !hasSharedMemory || atLeastOneConsumerWantsTransform ||
           isUsedInLinkOp;
  }

  // Checks if via_shared_mem attribute of the objectfifo is set and if so
  // tries to apply it. If the desired shared memory module is available to
  // both producer and consumer then it will be used, otherwise a warning is
  // emitted and the original shared memory module is used instead.
  void checkAndApplyViaSharedMemAttribute(ObjectFifoCreateOp createOp,
                                          int &share_direction) {
    if (createOp.getViaSharedMem().has_value()) {
      int desiredSharedTile = createOp.getViaSharedMem().value();
      int desiredSharedModule = 1;
      if (desiredSharedTile == 0)
        desiredSharedModule = -1;
      if (share_direction != desiredSharedModule) {
        bool desiredSharedModuleIsShared = false;
        int newShareDirection = 0;
        for (auto consumerTile : createOp.getConsumerTiles()) {
          if (auto consumerTileOp =
                  dyn_cast<TileOp>(consumerTile.getDefiningOp()))
            if (share_direction == -1)
              ///   * -1 if the shared memory module is that of the first input
              ///   tile,
              ///   * 1 if it is that of the second input tile
              desiredSharedModuleIsShared =
                  isSharedMemory(consumerTileOp, createOp.getProducerTileOp(),
                                 &newShareDirection);
        }
        if (desiredSharedModuleIsShared) {
          if (share_direction == newShareDirection)
            share_direction = (share_direction == -1) ? 1 : -1;
          else
            createOp->emitWarning("Memory module specified by `via_shared_mem` "
                                  "is not available as shared memory module");
        }
      }
    }
  }

  /// Function to retrieve ObjectFifoLinkOp of ObjectFifoCreateOp,
  /// if it belongs to one.
  std::optional<ObjectFifoLinkOp> getOptionalLinkOp(ObjectFifoCreateOp op) {
    auto device = op->getParentOfType<DeviceOp>();
    for (ObjectFifoLinkOp linkOp : device.getOps<ObjectFifoLinkOp>()) {
      for (ObjectFifoCreateOp in : linkOp.getInputObjectFifos())
        if (in == op)
          return {linkOp};
      for (ObjectFifoCreateOp out : linkOp.getOutputObjectFifos())
        if (out == op)
          return {linkOp};
    }
    return {};
  }

  ObjectFifoCreateOp
  createObjectFifo(OpBuilder &builder, AIEObjectFifoType datatype,
                   std::string name, Value prodTile, Value consTile,
                   Attribute depth, BDDimLayoutArrayAttr dimensionsToStream,
                   BDDimLayoutArrayArrayAttr dimensionsFromStreamPerConsumer) {
    auto ofName = builder.getStringAttr(name);
    auto fifo = builder.create<ObjectFifoCreateOp>(
        builder.getUnknownLoc(), ofName, prodTile, consTile, depth, datatype,
        dimensionsToStream, dimensionsFromStreamPerConsumer);
    return fifo;
  }

  /// Function used to create objectFifo locks based on target architecture.
  /// Called by createObjectFifoElements().
  std::vector<LockOp> createObjectFifoLocks(OpBuilder &builder,
                                            LockAnalysis &lockAnalysis,
                                            ObjectFifoCreateOp op, int numElem,
                                            TileOp creation_tile) {
    std::vector<LockOp> locks;
    auto dev = op->getParentOfType<DeviceOp>();
    auto &target = dev.getTargetModel();
    if (creation_tile.isShimTile())
      numElem = externalBuffersPerFifo[op].size();
    if (target.getTargetArch() == AIEArch::AIE1) {
      int of_elem_index = 0; // used to give objectFifo elements a symbolic name
      for (int i = 0; i < numElem; i++) {
        // create corresponding aie1 locks
        int lockID = lockAnalysis.getLockID(creation_tile);
        assert(lockID >= 0 && "No more locks to allocate!");
        auto lock = builder.create<LockOp>(builder.getUnknownLoc(),
                                           creation_tile, lockID, 0);
        lock.getOperation()->setAttr(
            SymbolTable::getSymbolAttrName(),
            builder.getStringAttr(op.name().str() + "_lock_" +
                                  std::to_string(of_elem_index)));
        locks.push_back(lock);
        of_elem_index++;
      }
    } else {
      // create corresponding aie2 locks
      int prodLockID = lockAnalysis.getLockID(creation_tile);
      assert(prodLockID >= 0 && "No more locks to allocate!");
      auto prodLock = builder.create<LockOp>(
          builder.getUnknownLoc(), creation_tile, prodLockID, numElem);
      prodLock.getOperation()->setAttr(
          SymbolTable::getSymbolAttrName(),
          builder.getStringAttr(op.name().str() + "_prod_lock"));
      locks.push_back(prodLock);

      int consLockID = lockAnalysis.getLockID(creation_tile);
      assert(consLockID >= 0 && "No more locks to allocate!");
      auto consLock = builder.create<LockOp>(builder.getUnknownLoc(),
                                             creation_tile, consLockID, 0);
      consLock.getOperation()->setAttr(
          SymbolTable::getSymbolAttrName(),
          builder.getStringAttr(op.name().str() + "_cons_lock"));
      locks.push_back(consLock);
    }
    return locks;
  }

  /// Function used to create objectFifo elements and their locks.
  /// It maps the input objectFifo to associated buffers and locks.
  void createObjectFifoElements(OpBuilder &builder, LockAnalysis &lockAnalysis,
                                ObjectFifoCreateOp op, int share_direction) {
    if (!op.size())
      return;

    std::vector<BufferOp> buffers;
    auto fifo = llvm::cast<AIEObjectFifoType>(op.getElemType());
    auto elemType = llvm::cast<MemRefType>(fifo.getElementType());
    int numElem = op.size();
    int of_elem_index = 0; // used to give objectFifo elements a symbolic name

    // if this objectFifo is linked to another, check if the other's elements
    // have already been created (the elements that are created are those of
    // the objFifo with elements of bigger size)
    bool linked = false;
    auto linkOp = getOptionalLinkOp(op);
    if (linkOp) {
      auto fifoIn = linkOp->getInputObjectFifos()[0];
      auto fifoOut = linkOp->getOutputObjectFifos()[0];
      linked = true;
      if (objFifoLinks.find(*linkOp) != objFifoLinks.end())
        return; // elements have already been created
      if (linkOp->isJoin()) {
        // if join, fifoOut has bigger size
        if (op.name() != fifoOut.name())
          return;
      } else if (linkOp->isDistribute()) {
        // if distribute, fifoIn has bigger size
        if (op.name() != fifoIn.name())
          return;
      } else {
        auto fifoInType = llvm::cast<AIEObjectFifoType>(
            linkOp->getInputObjectFifos()[0].getElemType());
        auto elemInType = llvm::cast<MemRefType>(fifoInType.getElementType());
        int inSize = elemInType.getNumElements();

        auto fifoOutType = llvm::cast<AIEObjectFifoType>(
            linkOp->getOutputObjectFifos()[0].getElemType());
        auto elemOutType = llvm::cast<MemRefType>(fifoOutType.getElementType());

        if (int outSize = elemOutType.getNumElements(); inSize >= outSize) {
          if (op.name() != fifoIn.name())
            return;
        } else {
          if (linkOp->getOutputObjectFifos()[0] != op)
            return;
        }
      }
    }

    TileOp creation_tile;
    if (share_direction == 0 || share_direction == -1)
      creation_tile = op.getProducerTileOp();
    else {
      auto consumerTileOp =
          dyn_cast<TileOp>(op.getConsumerTiles()[0].getDefiningOp());
      creation_tile = consumerTileOp;
    }

    // Reset opbuilder location to after the last tile declaration
    Operation *t = nullptr;
    auto dev = op->getParentOfType<DeviceOp>();
    for (auto tile_op : dev.getBody()->getOps<TileOp>()) {
      t = tile_op.getOperation();
    }
    builder.setInsertionPointAfter(t);
    for (int i = 0; i < numElem; i++) {
      // if shimTile external buffers are collected from input code
      // create as many locks as there are external buffers
      if (!creation_tile.isShimTile()) {
        auto buff = builder.create<BufferOp>(
            builder.getUnknownLoc(), elemType, creation_tile,
            builder.getStringAttr(op.name().str() + "_buff_" +
                                  std::to_string(of_elem_index)),
            /*address*/ nullptr, /*initial_value*/ nullptr,
            /*mem_bank*/ nullptr);
        buffers.push_back(buff);
      }
      of_elem_index++;
    }
    if (linked) {
      if (linkOp->isDistribute())
        numElem *= linkOp->getFifoOuts().size();
      else if (linkOp->isJoin())
        numElem *= linkOp->getFifoIns().size();
      objFifoLinks[*linkOp] = op;
    }
    std::vector<LockOp> locks = createObjectFifoLocks(builder, lockAnalysis, op,
                                                      numElem, creation_tile);
    buffersPerFifo[op] = buffers;
    locksPerFifo[op] = locks;
  }

  /// Function that returns a pointer to the block of a Region
  /// that contains the AIEEndOp.
  Block *findEndOpBlock(Region &r) {
    Block *endBlock = nullptr;
    for (auto &bl : r.getBlocks())
      if (!bl.getOps<EndOp>().empty())
        endBlock = &bl;
    return endBlock;
  }

  /// Function used to create a Bd block.
  template <typename MyOp>
  void createBd(OpBuilder &builder, LockOp acqLock, int acqMode,
                LockAction acqLockAction, LockOp relLock, int relMode,
                MyOp buff, int offset, int len, Block *succ,
                BDDimLayoutArrayAttr dims) {
    builder.create<UseLockOp>(builder.getUnknownLoc(), acqLock, acqLockAction,
                              acqMode);
    if (!dims.getValue().empty())
      builder.create<DMABDOp>(builder.getUnknownLoc(), buff, offset, len, dims);
    else
      builder.create<DMABDOp>(builder.getUnknownLoc(), buff, offset, len);

    builder.create<UseLockOp>(builder.getUnknownLoc(), relLock,
                              LockAction::Release, relMode);
    builder.create<NextBDOp>(builder.getUnknownLoc(), succ);
  }

  /// Function used to create a Bd block.
  /// If lockMode is 0 we create a consumerDMA (i.e. on producer tile) else a
  /// producerDMA (i.e. on consumer tile).
  template <typename MyOp>
  void createBdBlock(OpBuilder &builder, ObjectFifoCreateOp op, int lockMode,
                     int acqNum, int relNum, MyOp buff, int offset, int len,
                     DMAChannelDir channelDir, size_t blockIndex, Block *succ,
                     BDDimLayoutArrayAttr dims) {
    LockOp acqLock;
    LockOp relLock;
    int acqMode = 1;
    int relMode = 1;
    auto acqLockAction = LockAction::Acquire;
    auto dev = op->getParentOfType<DeviceOp>();
    if (auto &target = dev.getTargetModel();
        target.getTargetArch() == AIEArch::AIE1) {
      acqMode = lockMode == 0 ? 1 : 0;
      relMode = lockMode == 0 ? 0 : 1;
      acqLock = locksPerFifo[op][blockIndex];
      relLock = locksPerFifo[op][blockIndex];
    } else {
      acqMode = acqNum;
      relMode = relNum;
      acqLockAction = LockAction::AcquireGreaterEqual;
      acqLock = channelDir == DMAChannelDir::S2MM ? locksPerFifo[op][0]
                                                  : locksPerFifo[op][1];
      relLock = channelDir == DMAChannelDir::S2MM ? locksPerFifo[op][1]
                                                  : locksPerFifo[op][0];
    }
    createBd(builder, acqLock, acqMode, acqLockAction, relLock, relMode, buff,
             offset, len, succ, dims);
  }

  /// Function that either calls createAIETileDMA(), createShimDMA() or
  /// createMemTileDMA() based on op tile row value.
  void createDMA(DeviceOp &device, OpBuilder &builder, ObjectFifoCreateOp op,
                 DMAChannelDir channelDir, int channelIndex, int lockMode,
                 BDDimLayoutArrayAttr dims) {
    if (op.getProducerTileOp().isShimTile()) {
      createShimDMA(device, builder, op, channelDir, channelIndex, lockMode,
                    dims);
    } else if (op.getProducerTileOp().isMemTile()) {
      createMemTileDMA(device, builder, op, channelDir, channelIndex, lockMode,
                       dims);
    } else {
      createAIETileDMA(device, builder, op, channelDir, channelIndex, lockMode,
                       dims);
    }
  }

  /// Function used to create a MemOp region with a DMA channel.
  /// It uses creatBdBlock(), see there for lockMode input.
  void createAIETileDMA(DeviceOp &device, OpBuilder &builder,
                        ObjectFifoCreateOp op, DMAChannelDir channelDir,
                        int channelIndex, int lockMode,
                        BDDimLayoutArrayAttr dims) {
    size_t numBlocks = op.size();
    if (numBlocks == 0)
      return;

    int acqNum = 1;
    int relNum = 1;

    auto fifo = llvm::cast<AIEObjectFifoType>(op.getElemType());
    auto elemType = llvm::cast<MemRefType>(fifo.getElementType());
    int len = elemType.getNumElements();

    // search for the buffers/locks (based on if this objFifo has a link)
    ObjectFifoCreateOp target = op;
    if (std::optional<ObjectFifoLinkOp> linkOp = getOptionalLinkOp(op);
        linkOp.has_value())
      if (objFifoLinks.find(linkOp.value()) != objFifoLinks.end())
        target = objFifoLinks[linkOp.value()];

    // search for MemOp
    Operation *producerMem = nullptr;
    for (auto memOp : device.getOps<MemOp>()) {
      if (memOp.getTile() == op.getProducerTile()) {
        producerMem = memOp.getOperation();
        break;
      }
    }

    // if none exists, create one
    TileOp objFifoTileOp = target.getProducerTileOp();
    if (producerMem == nullptr) {
      if (device->getNumRegions() != 1)
        assert(false && "expected num regions for device op");
      OpBuilder::InsertionGuard g(builder);
      builder.setInsertionPointToEnd(device.getBody());
      auto newMemOp =
          builder.create<MemOp>(builder.getUnknownLoc(), objFifoTileOp);
      {
        OpBuilder::InsertionGuard g(builder);
        builder.setInsertionPointToStart(&newMemOp.getRegion().emplaceBlock());
        builder.create<EndOp>(builder.getUnknownLoc());
      }
      producerMem = newMemOp.getOperation();
    }
    Block *endBlock = findEndOpBlock(producerMem->getRegion(0));
    Block *lastDmaBlock = endBlock->getSinglePredecessor();
    Block *dmaBlock = builder.createBlock(endBlock);
    Block *bdBlock = builder.createBlock(endBlock);

    // create DMA channel
    builder.setInsertionPointToStart(dmaBlock);
    builder.create<DMAStartOp>(builder.getUnknownLoc(), channelDir,
                               channelIndex, /*repeatCount*/ 0, bdBlock,
                               endBlock);
    if (lastDmaBlock != nullptr)
      lastDmaBlock->getTerminator()->setSuccessor(dmaBlock, 1);

    // create Bd blocks
    Block *succ;
    Block *curr = bdBlock;
    size_t blockIndex = 0;
    for (size_t i = 0; i < numBlocks; i++) {
      if (blockIndex >= buffersPerFifo[target].size())
        break;
      if (i == numBlocks - 1)
        succ = bdBlock;
      else
        succ = builder.createBlock(endBlock);

      builder.setInsertionPointToStart(curr);
      createBdBlock<BufferOp>(builder, target, lockMode, acqNum, relNum,
                              buffersPerFifo[target][blockIndex], /*offset*/ 0,
                              len, channelDir, blockIndex, succ, dims);
      curr = succ;
      blockIndex++;
    }
  }

  /// Function used to create a ShimDMAOp region with a DMA channel.
  /// It uses creatBdBlock(), see there for lockMode input.
  void createShimDMA(DeviceOp &device, OpBuilder &builder,
                     ObjectFifoCreateOp op, DMAChannelDir channelDir,
                     int channelIndex, int lockMode,
                     BDDimLayoutArrayAttr dims) {
    size_t numBlocks = externalBuffersPerFifo[op].size();
    if (numBlocks == 0)
      return;

    int acqNum = 1;
    int relNum = 1;

    // search for ShimDMAOp
    Operation *producerDMA = nullptr;
    for (auto dmaOp : device.getOps<ShimDMAOp>()) {
      if (dmaOp.getTile() == op.getProducerTile()) {
        producerDMA = dmaOp.getOperation();
        break;
      }
    }

    // if none exists, create one
    TileOp objFifoTileOp = op.getProducerTileOp();
    if (producerDMA == nullptr) {
      if (device->getNumRegions() != 1)
        assert(false && "expected num regions for device op");
      OpBuilder::InsertionGuard g(builder);
      builder.setInsertionPointToEnd(device.getBody());
      auto newDMAOp = builder.create<ShimDMAOp>(
          builder.getUnknownLoc(), builder.getIndexType(), objFifoTileOp);
      {
        OpBuilder::InsertionGuard g(builder);
        builder.setInsertionPointToStart(&newDMAOp.getRegion().emplaceBlock());
        builder.create<EndOp>(builder.getUnknownLoc());
      }
      producerDMA = newDMAOp.getOperation();
    }

    Block *endBlock = findEndOpBlock(producerDMA->getRegion(0));
    Block *lastDmaBlock = endBlock->getSinglePredecessor();
    Block *dmaBlock = builder.createBlock(endBlock);
    Block *bdBlock = builder.createBlock(endBlock);

    // create DMA channel
    builder.setInsertionPointToStart(dmaBlock);
    builder.create<DMAStartOp>(builder.getUnknownLoc(), channelDir,
                               channelIndex, /*repeatCout*/ 0, bdBlock,
                               endBlock);
    if (lastDmaBlock != nullptr)
      lastDmaBlock->getTerminator()->setSuccessor(dmaBlock, 1);

    // create Bd blocks
    Block *succ;
    Block *curr = bdBlock;
    size_t blockIndex = 0;
    for (size_t i = 0; i < numBlocks; i++) {
      if (blockIndex >= externalBuffersPerFifo[op].size())
        break;
      if (i == numBlocks - 1)
        succ = bdBlock;
      else
        succ = builder.createBlock(endBlock);

      MemRefType buffer = externalBuffersPerFifo[op][blockIndex].getType();
      int len = buffer.getNumElements();
      builder.setInsertionPointToStart(curr);
      createBdBlock<ExternalBufferOp>(builder, op, lockMode, acqNum, relNum,
                                      externalBuffersPerFifo[op][blockIndex],
                                      /*offset*/ 0, len, channelDir, blockIndex,
                                      succ, dims);
      curr = succ;
      blockIndex++;
    }
  }

  /// Function used to create a MemTileDMAOp region with a DMA channel.
  /// It uses creatBdBlock(), see there for lockMode input.
  void createMemTileDMA(DeviceOp &device, OpBuilder &builder,
                        ObjectFifoCreateOp op, DMAChannelDir channelDir,
                        int channelIndex, int lockMode,
                        BDDimLayoutArrayAttr dims) {
    size_t numBlocks = op.size();
    if (numBlocks == 0)
      return;

    auto fifo = llvm::cast<AIEObjectFifoType>(op.getElemType());
    auto elemType = llvm::cast<MemRefType>(fifo.getElementType());
    int lenOut = elemType.getNumElements();
    int acqNum = 1;
    int relNum = 1;

    // search for the buffers/locks (based on if this objFifo has a link)
    // identify size difference between input and output memrefs
    ObjectFifoCreateOp target = op;
    bool isDistribute = false;
    bool isJoin = false;
    int extraOffset = 0;
    if (auto linkOp = getOptionalLinkOp(op)) {
      if (objFifoLinks.find(*linkOp) != objFifoLinks.end()) {
        target = objFifoLinks[*linkOp];

        if (linkOp->isJoin()) {
          // find offset based on order of this op in join list
          isJoin = true;
          if (target == op) {
            acqNum = linkOp->getFifoIns().size();
            relNum = linkOp->getFifoIns().size();
          } else {
            for (auto fifoIn : linkOp->getInputObjectFifos()) {
              auto fifoType =
                  llvm::cast<AIEObjectFifoType>(fifoIn.getElemType());
              auto elemType = llvm::cast<MemRefType>(fifoType.getElementType());
              if (fifoIn.name() == op.name())
                break;
              extraOffset += elemType.getNumElements();
            }
          }
        } else if (linkOp->isDistribute()) {
          // find offset based on order of this op in distribute list
          isDistribute = true;
          if (target == op) {
            acqNum = linkOp->getFifoOuts().size();
            relNum = linkOp->getFifoOuts().size();
          } else {
            for (auto fifoOut : linkOp->getOutputObjectFifos()) {
              auto fifoType =
                  llvm::cast<AIEObjectFifoType>(fifoOut.getElemType());
              auto elemType = llvm::cast<MemRefType>(fifoType.getElementType());
              if (fifoOut.name() == op.name())
                break;
              extraOffset += elemType.getNumElements();
            }
          }
        } else {
          if (target != op) {
            auto targetFifo =
                llvm::cast<AIEObjectFifoType>(target.getElemType());
            auto targetElemType =
                llvm::cast<MemRefType>(targetFifo.getElementType());
            lenOut = targetElemType.getNumElements();
          }
        }

        // check if current op is of smaller size in link
        if (target != op)
          numBlocks = target.size();
      }
    }

    // search for MemTileDMAOp
    Operation *producerDMA = nullptr;
    for (auto dmaOp : device.getOps<MemTileDMAOp>()) {
      if (dmaOp.getTile() == target.getProducerTile()) {
        producerDMA = dmaOp.getOperation();
        break;
      }
    }

    // if none exists, create one
    TileOp objFifoTileOp = target.getProducerTileOp();
    if (producerDMA == nullptr) {
      if (device->getNumRegions() != 1)
        assert(false && "expected num regions for device op");
      OpBuilder::InsertionGuard g(builder);
      builder.setInsertionPointToEnd(device.getBody());
      auto newDMAOp =
          builder.create<MemTileDMAOp>(builder.getUnknownLoc(), objFifoTileOp);
      {
        OpBuilder::InsertionGuard g(builder);
        builder.setInsertionPointToStart(&newDMAOp.getRegion().emplaceBlock());
        builder.create<EndOp>(builder.getUnknownLoc());
      }
      producerDMA = newDMAOp.getOperation();
    }

    Block *endBlock = findEndOpBlock(producerDMA->getRegion(0));
    Block *lastDmaBlock = endBlock->getSinglePredecessor();
    Block *dmaBlock = builder.createBlock(endBlock);
    Block *bdBlock = builder.createBlock(endBlock);

    // create DMA channel
    builder.setInsertionPointToStart(dmaBlock);
    builder.create<DMAStartOp>(builder.getUnknownLoc(), channelDir,
                               channelIndex, /*repeatCount*/ 0, bdBlock,
                               endBlock);
    if (lastDmaBlock != nullptr)
      lastDmaBlock->getTerminator()->setSuccessor(dmaBlock, 1);

    // create Bd blocks
    Block *succ;
    Block *curr = bdBlock;
    size_t blockIndex = 0;
    for (size_t i = 0; i < numBlocks; i++) {
      if (blockIndex >= buffersPerFifo[target].size())
        break;
      if (i == numBlocks - 1)
        succ = bdBlock;
      else
        succ = builder.createBlock(endBlock);

      builder.setInsertionPointToStart(curr);
      int offset = 0;
      if (isDistribute || isJoin)
        offset = extraOffset;
      createBdBlock<BufferOp>(builder, target, lockMode, acqNum, relNum,
                              buffersPerFifo[target][blockIndex], offset,
                              lenOut, channelDir, blockIndex, succ, dims);
      curr = succ;
      blockIndex++;
    }
  }

  // Function that computes the Least Common Multiplier of the values
  // of a vector.
  int computeLCM(std::set<int> values) {
    int lcm = 1;
    for (int i : values)
      lcm = i * lcm / std::gcd(i, lcm);
    return lcm;
  }
  // Function that unrolls for-loops that contain objectFifo operations.
  LogicalResult unrollForLoops(DeviceOp &device, OpBuilder &builder,
                               std::set<TileOp> objectFifoTiles) {
    for (auto coreOp : device.getOps<CoreOp>()) {
      if (objectFifoTiles.count(coreOp.getTileOp()) > 0) {
        std::vector<scf::ForOp> unrolledLoops;
<<<<<<< HEAD
        std::map<Operation *, bool> foundMap;
        std::map<Operation *, int64_t> remainderMap;
        std::map<Operation *, int64_t> tripCountMap;
=======
>>>>>>> c8ccad5a
        WalkResult res = coreOp.walk([&](scf::ForOp forLoop) {
          // look for operations on objectFifos
          // when multiple fifos in same loop, must use the smallest
          // common multiplier as the unroll factor
          foundMap[forLoop.getOperation()] = false;
          std::set<int> objFifoSizes;
          Block *body = forLoop.getBody();
<<<<<<< HEAD
          remainderMap[forLoop.getOperation()] = 0;
=======
          int64_t remainder = 0;

>>>>>>> c8ccad5a
          for (auto acqOp : body->getOps<ObjectFifoAcquireOp>()) {
            if (acqOp.getOperation()->getParentOp() == forLoop) {
              foundMap[forLoop.getOperation()] = true;
              ObjectFifoCreateOp op = acqOp.getObjectFifo();
              objFifoSizes.insert(op.size());
            }
          }
          int unrollFactor =
              computeLCM(objFifoSizes); // also counts original loop body
          Region *region = forLoop->getParentRegion();
<<<<<<< HEAD
          scf::ForOp looping;
          looping = forLoop;
          tripCountMap[looping.getOperation()] = 0;
          while (remainderMap[looping.getOperation()] > 1 ||
                 foundMap[looping.getOperation()]) {
            region->walk([&](scf::ForOp remLoop) {
              bool duplicateFound = 0;
              int64_t tripCount = 0;
              if (remLoop.getSingleLowerBound() &&
                  remLoop.getSingleUpperBound() && remLoop.getSingleStep()) {
                tripCount = constantTripCount(*(remLoop.getSingleLowerBound()),
                                              *(remLoop.getSingleUpperBound()),
                                              *(remLoop.getSingleStep()))
                                .value_or(0);
              }
              // Loop ids are not unique.
              // Sometimes, immediately after unrolling, the unrolled loop
              // and the one next to it has the same ID during the walk.
              // Makes it difficult to identify which loop needs to be unrolled.
              // Once it restart walking from start, it ends up allocating new
              // ID too each loop
              if (remainderMap[looping.getOperation()] > 1 &&
                  foundMap[looping.getOperation()] == false &&
                  tripCount < tripCountMap[looping.getOperation()])
                duplicateFound = 1;
              if (std::count(unrolledLoops.begin(), unrolledLoops.end(),
                             remLoop) == 0 &&
                  duplicateFound == 0) {
                tripCountMap[looping.getOperation()] = tripCount;
                // if loop iterations < unrollFactor, unroll the loop fully
                if (tripCountMap[looping.getOperation()] < unrollFactor)
                  unrollFactor = tripCountMap[looping.getOperation()];
                if (unrollFactor == 0) {
                  remLoop.emitOpError()
                      << "could not be unrolled with unrollFactor = 0, check "
                         "loop boundaries."
                      << "\n";
                  return WalkResult::interrupt();
                }
                remainderMap[remLoop.getOperation()] =
                    tripCountMap[looping.getOperation()] % unrollFactor;
                auto step = remLoop.getStep()
                                .getDefiningOp<arith::ConstantOp>()
                                .getValue();
                int64_t step_value = llvm::dyn_cast<IntegerAttr>(step).getInt();
                if (step_value < unrollFactor ||
                    foundMap[looping.getOperation()]) {
=======
          while (remainder > 1 || found) {
            region->walk([&](scf::ForOp remLoop) {
              if (std::count(unrolledLoops.begin(), unrolledLoops.end(),
                             remLoop) == 0) {
                if (remLoop.getSingleLowerBound() &&
                    remLoop.getSingleUpperBound() && remLoop.getSingleStep()) {
                  int64_t tripCount =
                      constantTripCount(*(remLoop.getSingleLowerBound()),
                                        *(remLoop.getSingleUpperBound()),
                                        *(remLoop.getSingleStep()))
                          .value_or(0);
                  // if loop iterations < unrollFactor, unroll the loop fully
                  if (tripCount < unrollFactor)
                    unrollFactor = tripCount;
                  remainder = tripCount % unrollFactor;
                }
                auto step = forLoop.getStep()
                                .getDefiningOp<arith::ConstantOp>()
                                .getValue();
                int64_t step_value = llvm::dyn_cast<IntegerAttr>(step).getInt();
                if (step_value < unrollFactor || found) {
>>>>>>> c8ccad5a
                  // // Process the for loop
                  if (failed(mlir::loopUnrollByFactor(remLoop, unrollFactor))) {
                    remLoop.emitOpError()
                        << "could not be unrolled with unrollFactor: "
                        << unrollFactor << "\n";
<<<<<<< HEAD
                    return WalkResult::interrupt();
                  }
                  unrolledLoops.push_back(remLoop);
                  foundMap[remLoop.getOperation()] = false;
                } else {
                  remainderMap[remLoop.getOperation()] = 0;
                  foundMap[remLoop.getOperation()] = false;
                }
              } else {
                remainderMap[remLoop.getOperation()] = 0;
                foundMap[remLoop.getOperation()] = false;
              }
              looping = remLoop;
              return WalkResult::advance();
=======
                    WalkResult::interrupt();
                  }
                  unrolledLoops.push_back(remLoop);
                  found = false;
                  WalkResult::advance();
                } else {
                  remainder = 0;
                  found = false;
                  WalkResult::advance();
                }
              } else {
                remainder = 0;
                found = false;
                WalkResult::advance();
              }
>>>>>>> c8ccad5a
            });
          }
          return WalkResult::advance();
        });
        if (res.wasInterrupted())
          return failure();
      }
    }
    return success();
  }

  /// Function used to create a UseLockOp based on input parameters.
  /// acc is an accumulator map that tracks the indices of the next locks to
  /// acquire (or release). Uses op to find index of acc for next lockID.
  /// Updates acc.
  void createUseLocks(OpBuilder &builder, ObjectFifoCreateOp op,
                      ObjectFifoPort port,
                      DenseMap<std::pair<ObjectFifoCreateOp, int>, int> &acc,
                      int numLocks, LockAction lockAction) {
    ObjectFifoCreateOp target = op;
    auto portNum = port == ObjectFifoPort::Produce ? 0 : 1;
    if (auto linkOp = getOptionalLinkOp(op))
      if (objFifoLinks.find(*linkOp) != objFifoLinks.end())
        target = objFifoLinks[*linkOp];

    auto dev = op->getParentOfType<DeviceOp>();
    if (auto &targetArch = dev.getTargetModel();
        targetArch.getTargetArch() == AIEArch::AIE1) {
      int lockMode = 0;
      if ((port == ObjectFifoPort::Produce &&
           lockAction == LockAction::Release) ||
          (port == ObjectFifoPort::Consume &&
           lockAction == LockAction::Acquire))
        lockMode = 1;
      for (int i = 0; i < numLocks; i++) {
        int lockID = acc[{op, portNum}];
        builder.create<UseLockOp>(builder.getUnknownLoc(),
                                  locksPerFifo[target][lockID], lockAction,
                                  lockMode);
        acc[{op, portNum}] =
            (lockID + 1) % op.size(); // update to next objFifo elem
      }
    } else {
      if (numLocks == 0)
        return;
      // search for the correct lock based on the port of the acq/rel
      // operation e.g. acq as consumer is the read lock (second)
      LockOp lock;
      if (lockAction == LockAction::AcquireGreaterEqual) {
        if (port == ObjectFifoPort::Produce)
          lock = locksPerFifo[target][0];
        else
          lock = locksPerFifo[target][1];
      } else {
        if (port == ObjectFifoPort::Produce)
          lock = locksPerFifo[target][1];
        else
          lock = locksPerFifo[target][0];
      }
      builder.create<UseLockOp>(builder.getUnknownLoc(), lock, lockAction,
                                numLocks);
      acc[{op, portNum}] = (acc[{op, portNum}] + numLocks) %
                           op.size(); // update to next objFifo elem
    }
  }

  /// Function used to check whether op is already contained in map.
  /// If it is then return the associated int, if not create new entry and
  /// return 0.
  int updateAndReturnIndex(
      DenseMap<std::pair<ObjectFifoCreateOp, int>, int> &map,
      std::pair<ObjectFifoCreateOp, int> pair) {
    if (map.find(pair) == map.end()) {
      map[pair] = 0;
      return 0;
    }
    return map[pair];
  }

  /// Function used to add an external buffer to the externalBuffersPerFifo map.
  void addExternalBuffer(ObjectFifoCreateOp fifo, ExternalBufferOp buff) {
    if (externalBuffersPerFifo.find(fifo) == externalBuffersPerFifo.end()) {
      std::vector<ExternalBufferOp> buffs;
      externalBuffersPerFifo[fifo] = buffs;
    }
    externalBuffersPerFifo[fifo].push_back(buff);
  }

  /// Function used to detect all external buffers associated with parent
  /// objectFifo and tile then map them to child objectFifo.
  void detectExternalBuffers(DeviceOp &device, ObjectFifoCreateOp parent,
                             ObjectFifoCreateOp child, Value tile) {
    for (auto regOp : device.getOps<ObjectFifoRegisterExternalBuffersOp>())
      if (auto objFifo = regOp.getObjectFifo();
          regOp.getTile() == tile && objFifo == parent)
        for (auto extBuff : regOp.getExternalBuffers())
          addExternalBuffer(child, extBuff.getDefiningOp<ExternalBufferOp>());
  }

  /// Function used to replace uses of split objectFifos.
  void replaceSplitFifo(ObjectFifoCreateOp originalOp, ObjectFifoCreateOp newOp,
                        TileOp tile) {
    auto original =
        originalOp->getAttrOfType<StringAttr>(SymbolTable::getSymbolAttrName());
    auto newSymbol =
        newOp->getAttrOfType<StringAttr>(SymbolTable::getSymbolAttrName());
    for (auto user : tile->getUsers())
      if (isa<CoreOp>(user))
        if (auto res =
                SymbolTable::replaceAllSymbolUses(original, newSymbol, user);
            res.failed())
          llvm_unreachable("unreachable");
  }

  /// Function used to find the size of an objectFifo after split based on
  /// the maximum number of elements (of the original objectFifo) acquired
  /// by a process running on given tile. If no CoreOp exists for this tile
  /// return 0.
  int findObjectFifoSize(DeviceOp &device, Value tile,
                         ObjectFifoCreateOp objFifo) {
    if (objFifo.size() == 0)
      return 0;

    // if memTile, size is equal to objFifo size
    if (tile.getDefiningOp<TileOp>().isMemTile())
      return objFifo.size();

    // if shimTile, size is equal to number of external buffers
    if (tile.getDefiningOp<TileOp>().isShimTile())
      for (auto regOp : device.getOps<ObjectFifoRegisterExternalBuffersOp>()) {
        if (regOp.getTile() == tile)
          return regOp.getExternalBuffers().size();
      }

    int maxAcquire = 0;
    for (auto coreOp : device.getOps<CoreOp>())
      if (coreOp.getTile() == tile)
        coreOp.walk([&](ObjectFifoAcquireOp acqOp) {
          if (auto createOp = acqOp.getObjectFifo(); createOp == objFifo)
            if (acqOp.acqNumber() > maxAcquire)
              maxAcquire = acqOp.acqNumber();
        });

    if (maxAcquire > 0) {
      if (maxAcquire == 1 && objFifo.size() == 1)
        return 1;
      return maxAcquire + 1;
      // +1 because objectFifo size is always 1 bigger than maxAcquire to allow
      // for prefetching: simplest case scenario is at least a ping-pong buffer
    }

    return objFifo.size();
  }

  /// Function used to generate, from an objectFifo with a shimTile endpoint, a
  /// shimDMAAllocationOp containing the channelDir, channelIndex and
  /// shimTile col assigned by the objectFifo lowering.
  void createObjectFifoAllocationInfo(OpBuilder &builder, MLIRContext *ctx,
                                      FlatSymbolRefAttr obj_fifo, int colIndex,
                                      DMAChannelDir channelDir,
                                      int channelIndex, bool plio) {
    builder.create<ShimDMAAllocationOp>(builder.getUnknownLoc(), obj_fifo,
                                        DMAChannelDirAttr::get(ctx, channelDir),
                                        builder.getI64IntegerAttr(channelIndex),
                                        builder.getI64IntegerAttr(colIndex),
                                        builder.getBoolAttr(plio));
  }

  void runOnOperation() override {
    DeviceOp device = getOperation();
    LockAnalysis lockAnalysis(device);
    DMAChannelAnalysis dmaAnalysis(device);
    OpBuilder builder = OpBuilder::atBlockEnd(device.getBody());
    auto ctx = device->getContext();
    auto producerWireType = WireBundle::DMA;
    auto consumerWireType = WireBundle::DMA;
    std::set<TileOp>
        objectFifoTiles; // track cores to check for loops during unrolling

    //===------------------------------------------------------------------===//
    // Split objectFifos into a consumer end and producer end if needed
    //===------------------------------------------------------------------===//
    // We are going to create additional createObjectFifoOps, so get a copy of
    // all "original" ones before the loop to avoid looping over newly created
    // ones.
    std::vector<ObjectFifoCreateOp> createFifoOps;
    auto range = device.getOps<ObjectFifoCreateOp>();
    createFifoOps.insert(createFifoOps.end(), range.begin(), range.end());
    for (auto createOp : createFifoOps) {
      std::vector<ObjectFifoCreateOp> splitConsumerFifos;
      int consumerIndex = 0;
      int consumerDepth = createOp.size();
      ArrayRef<BDDimLayoutArrayAttr> consumerDims =
          createOp.getDimensionsFromStreamPerConsumer();

      // Only FIFOs using DMA are split into two ends;
      // skip in shared memory case
      if (int share_direction = 0; !requiresDMAs(createOp, share_direction))
        continue;

      for (auto consumerTile : createOp.getConsumerTiles()) {
        auto consumerTileOp = dyn_cast<TileOp>(consumerTile.getDefiningOp());

        if (isa<ArrayAttr>(createOp.getElemNumber())) {
          // +1 to account for 1st depth (producer)
          consumerDepth = createOp.size(consumerIndex + 1);
        } else {
          consumerDepth = findObjectFifoSize(device, consumerTileOp, createOp);
        }

        builder.setInsertionPointAfter(createOp);
        auto datatype = llvm::cast<AIEObjectFifoType>(createOp.getElemType());
        auto consumerObjFifoSize =
            builder.getIntegerAttr(builder.getI32Type(), consumerDepth);
        // rename and replace split objectFifo
        std::string consumerFifoName;
        if (createOp.getConsumerTiles().size() > 1) {
          consumerFifoName = createOp.name().str() + "_" +
                             std::to_string(consumerIndex) + "_cons";
        } else {
          consumerFifoName = createOp.name().str() + "_cons";
        }
        BDDimLayoutArrayAttr emptyDims =
            BDDimLayoutArrayAttr::get(builder.getContext(), {});
        BDDimLayoutArrayAttr singletonFromStreamDims =
            BDDimLayoutArrayAttr::get(
                builder.getContext(),
                ArrayRef<BDDimLayoutAttr>{consumerDims[consumerIndex]});
        BDDimLayoutArrayArrayAttr fromStreamDims =
            BDDimLayoutArrayArrayAttr::get(builder.getContext(),
                                           singletonFromStreamDims);

        ObjectFifoCreateOp consumerFifo = createObjectFifo(
            builder, datatype, consumerFifoName, consumerTile, consumerTile,
            consumerObjFifoSize, emptyDims, fromStreamDims);
        replaceSplitFifo(createOp, consumerFifo, consumerTileOp);

        // identify external buffers that were registered to the consumer fifo
        if (consumerTile.getDefiningOp<TileOp>().isShimTile())
          detectExternalBuffers(device, createOp, consumerFifo, consumerTile);

        // record that this objectFifo was split; it will require DMA config
        splitConsumerFifos.push_back(consumerFifo);

        // update the linkOp if the split objFifo was originally its start point
        if (auto linkOp = getOptionalLinkOp(createOp))
          for (ObjectFifoCreateOp fifoIn : linkOp->getInputObjectFifos())
            if (fifoIn.name() == createOp.name() &&
                consumerTile == *linkOp->getOptionalSharedTile())
              if (failed(SymbolTable::replaceAllSymbolUses(
                      createOp, consumerFifo.name(), linkOp->getOperation())))
                llvm::report_fatal_error("unable to update all symbol uses");

        consumerIndex++;
      }

      if (!splitConsumerFifos.empty()) {
        splitFifos.emplace_back(createOp, splitConsumerFifos);
      }
    }

    //===------------------------------------------------------------------===//
    // - Create objectFifo buffers and locks.
    // - Populate a list of tiles containing objectFifos for later processing of
    //   the acquires/releases (uses of the FIFO).
    //===------------------------------------------------------------------===//
    for (auto createOp : device.getOps<ObjectFifoCreateOp>()) {
      int share_direction = 0;
      bool shared = !requiresDMAs(createOp, share_direction);

      // add all tiles that contain an objectFifo to objectFifoTiles for later
      // loop unrolling pass
      objectFifoTiles.insert(createOp.getProducerTileOp());
      for (auto consumerTile : createOp.getConsumerTiles()) {
        auto consumerTileOp = dyn_cast<TileOp>(consumerTile.getDefiningOp());
        objectFifoTiles.insert(consumerTileOp);
      }

      // identify external buffers that were registered to
      // the producer objectFifo
      if (createOp.getProducerTileOp().isShimTile())
        detectExternalBuffers(device, createOp, createOp,
                              createOp.getProducerTile());

      // if split, the necessary size for producer fifo might change
      if (shared) {
        checkAndApplyViaSharedMemAttribute(createOp, share_direction);
        createObjectFifoElements(builder, lockAnalysis, createOp,
                                 share_direction);
      } else {
        if (createOp.getViaSharedMem().has_value())
          createOp->emitWarning("No access to shared memory module; ignoring "
                                "`via_shared_mem`");

        if (isa<ArrayAttr>(createOp.getElemNumber()))
          createOp.setElemNumberAttr(
              builder.getI32IntegerAttr(createOp.size()));
        else {
          int prodMaxAcquire = findObjectFifoSize(
              device, createOp.getProducerTileOp(), createOp);
          createOp.setElemNumberAttr(builder.getI32IntegerAttr(prodMaxAcquire));
        }
        createObjectFifoElements(builder, lockAnalysis, createOp,
                                 share_direction);
      }
    }

    //===------------------------------------------------------------------===//
    // Create flows and tile DMAs
    //===------------------------------------------------------------------===//
    // Only the objectFifos we split above require DMA communication; the others
    // rely on shared memory and share the same buffers.
    for (auto &[producer, consumers] : splitFifos) {
      // create producer tile DMA
      DMAChannel producerChan =
          dmaAnalysis.getMasterDMAChannel(producer.getProducerTile());
      createDMA(device, builder, producer, producerChan.direction,
                producerChan.channel, 0, producer.getDimensionsToStreamAttr());
      // generate objectFifo allocation info
      builder.setInsertionPoint(&device.getBody()->back());

      if (producer.getProducerTileOp().isShimTile())
        createObjectFifoAllocationInfo(
            builder, ctx, SymbolRefAttr::get(ctx, producer.getName()),
            producer.getProducerTileOp().colIndex(), producerChan.direction,
            producerChan.channel, producer.getPlio());

      for (auto consumer : consumers) {

        // create consumer tile DMA
        DMAChannel consumerChan =
            dmaAnalysis.getSlaveDMAChannel(consumer.getProducerTile());
        BDDimLayoutArrayAttr consumerDims =
            consumer.getDimensionsFromStreamPerConsumer()[0];
        createDMA(device, builder, consumer, consumerChan.direction,
                  consumerChan.channel, 1, consumerDims);
        // generate objectFifo allocation info
        builder.setInsertionPoint(&device.getBody()->back());

        // If we have PLIO then figure out the direction and make that a PLIO
        if (producer.getPlio()) {
          producerWireType = producer.getProducerTileOp().isShimTile()
                                 ? WireBundle::PLIO
                                 : WireBundle::DMA;
          consumerWireType = !(producer.getProducerTileOp().isShimTile())
                                 ? WireBundle::PLIO
                                 : WireBundle::DMA;
        } else {
          producerWireType = WireBundle::DMA;
          consumerWireType = WireBundle::DMA;
        }

        if (consumer.getProducerTileOp().isShimTile())
          createObjectFifoAllocationInfo(
              builder, ctx, SymbolRefAttr::get(ctx, producer.getName()),
              consumer.getProducerTileOp().colIndex(), consumerChan.direction,
              consumerChan.channel, producer.getPlio());

        // create flow
        builder.setInsertionPointAfter(producer);
        builder.create<FlowOp>(builder.getUnknownLoc(),
                               producer.getProducerTile(), producerWireType,
                               producerChan.channel, consumer.getProducerTile(),
                               consumerWireType, consumerChan.channel);
      }
    }

    //===------------------------------------------------------------------===//
    // Unroll for loops
    //===------------------------------------------------------------------===//
    if (failed(unrollForLoops(device, builder, objectFifoTiles))) {
      signalPassFailure();
    }

    //===------------------------------------------------------------------===//
    // Replace ops
    //===------------------------------------------------------------------===//
    for (auto coreOp : device.getOps<CoreOp>()) {
      DenseMap<ObjectFifoAcquireOp, std::vector<BufferOp *>>
          subviews; // maps each "subview" to its buffer references (subviews
      // are created by AcquireOps)
      DenseMap<std::pair<ObjectFifoCreateOp, int>, std::vector<int>>
          acquiresPerFifo; // maps each objFifo to indices of buffers acquired
      // in latest subview of that objFifo (useful to
      // cascade acquired elements to next AcquireOp)
      DenseMap<std::pair<ObjectFifoCreateOp, int>,
               std::vector<ObjectFifoReleaseOp>>
          releaseOps; // useful to check which ReleaseOp has taken place before
      // an AcquireOp per objFifo
      DenseMap<std::pair<ObjectFifoCreateOp, int>, int>
          acqPerFifo; // maps each objFifo to its next index to acquire within
      // this CoreOp
      DenseMap<std::pair<ObjectFifoCreateOp, int>, int>
          relPerFifo; // maps each objFifo to its next index to release within
      // this CoreOp

      //===----------------------------------------------------------------===//
      // Replace objectFifo.release ops
      //===----------------------------------------------------------------===//
      coreOp.walk([&](ObjectFifoReleaseOp releaseOp) {
        builder.setInsertionPointAfter(releaseOp);
        ObjectFifoCreateOp op = releaseOp.getObjectFifo();
        auto port = releaseOp.getPort();
        auto portNum = port == ObjectFifoPort::Produce ? 0 : 1;
        auto core = releaseOp->getParentOfType<CoreOp>();

        if (auto linkOp = getOptionalLinkOp(op)) {
          if (core.getTile() == *linkOp->getOptionalSharedTile()) {
            releaseOp->emitOpError("currently cannot access objectFifo used in "
                                   "ObjectFifoLinkOp");
            return;
          }
        }

        // update index of next element to release for this objectFifo
        updateAndReturnIndex(relPerFifo, {op, portNum});

        // release locks
        int numLocks = releaseOp.relNumber();
        createUseLocks(builder, op, port, relPerFifo, numLocks,
                       LockAction::Release);

        // register release op
        if (releaseOps.find({op, portNum}) != releaseOps.end()) {
          releaseOps[{op, portNum}].push_back(releaseOp);
        } else {
          std::vector release = {releaseOp};
          releaseOps[{op, portNum}] = release;
        }
      });

      //===----------------------------------------------------------------===//
      // Replace objectFifo.acquire ops
      //===----------------------------------------------------------------===//
      coreOp.walk([&](ObjectFifoAcquireOp acquireOp) {
        ObjectFifoCreateOp op = acquireOp.getObjectFifo();
        builder.setInsertionPointAfter(acquireOp);
        auto port = acquireOp.getPort();
        auto portNum = port == ObjectFifoPort::Produce ? 0 : 1;
        auto core = acquireOp->getParentOfType<CoreOp>();

        auto linkOp = getOptionalLinkOp(op);
        if (linkOp) {
          if (core.getTile() == *linkOp->getOptionalSharedTile()) {
            acquireOp->emitOpError("currently cannot access objectFifo used in "
                                   "ObjectFifoLinkOp");
            return;
          }
        }

        // index of next element to acquire for this objectFifo
        int start = updateAndReturnIndex(
            acqPerFifo, {op, portNum}); // useful for keeping track of which
        // indices are acquired

        // check how many elements have been released in between this AcquireOp
        // and the previous one
        // !!! operations may not be in the same block !!!
        int numRel = 0;
        for (auto relOp : releaseOps[{op, portNum}]) {
          Operation *acqBlockDefOp = acquireOp.getOperation();
          do {
            Operation *relBlockDefOp = relOp.getOperation();
            do {
              if (acqBlockDefOp->getBlock() == relBlockDefOp->getBlock()) {
                if (relBlockDefOp->isBeforeInBlock(acqBlockDefOp)) {
                  releaseOps[{op, portNum}].erase(
                      releaseOps[{op, portNum}]
                          .begin()); // to ensure that we do not account
                  // the ReleaseOps again later,
                  // after the subview is created
                  numRel += relOp.relNumber();
                }
              }
            } while ((relBlockDefOp = relBlockDefOp->getParentOp()) &&
                     !isa<DeviceOp>(relBlockDefOp));
          } while ((acqBlockDefOp = acqBlockDefOp->getParentOp()) &&
                   !isa<DeviceOp>(acqBlockDefOp));
        }

        // track indices of elements to acquire
        std::vector<int> acquiredIndices;
        if (!acquiresPerFifo[{op, portNum}].empty()) {
          // take into account what has already been acquired by previous
          // AcquireOp in program order
          acquiredIndices = acquiresPerFifo[{op, portNum}];
          // take into account what has been released in-between
          if (static_cast<size_t>(numRel) > acquiredIndices.size()) {
            acquireOp->emitOpError("cannot release more elements than are "
                                   "already acquired");
            return;
          }
          for (int i = 0; i < numRel; i++)
            acquiredIndices.erase(acquiredIndices.begin());
        }

        // acquire locks
        int numLocks = acquireOp.acqNumber();
        int alreadyAcq = acquiredIndices.size();
        int numCreate;
        if (numLocks > alreadyAcq)
          numCreate = numLocks - alreadyAcq;
        else
          numCreate = 0;

        auto dev = op->getParentOfType<DeviceOp>();
        if (auto &targetArch = dev.getTargetModel();
            targetArch.getTargetArch() == AIEArch::AIE1)
          createUseLocks(builder, op, port, acqPerFifo, numCreate,
                         LockAction::Acquire);
        else
          createUseLocks(builder, op, port, acqPerFifo, numCreate,
                         LockAction::AcquireGreaterEqual);

        // if objFifo was linked with others, find which objFifos
        // elements to use
        ObjectFifoCreateOp target = op;
        if (linkOp)
          if (objFifoLinks.find(*linkOp) != objFifoLinks.end())
            target = objFifoLinks[*linkOp];

        // create subview: buffers that were already acquired + new acquires
        for (int i = 0; i < numCreate; i++) {
          acquiredIndices.push_back(start);
          start = (start + 1) % op.size();
        }
        std::vector<BufferOp *> subviewRefs;
        subviewRefs.reserve(acquiredIndices.size());
        for (auto index : acquiredIndices)
          subviewRefs.push_back(&buffersPerFifo[target][index]);

        subviews[acquireOp] = subviewRefs;
        acquiresPerFifo[{op, portNum}] = acquiredIndices;
      });

      //===----------------------------------------------------------------===//
      // Replace subview.access ops
      //===----------------------------------------------------------------===//
      coreOp.walk([&](ObjectFifoSubviewAccessOp accessOp) {
        auto acqOp = accessOp.getSubview().getDefiningOp<ObjectFifoAcquireOp>();
        if (ObjectFifoCreateOp op = acqOp.getObjectFifo();
            getOptionalLinkOp(op)) {
          accessOp->emitOpError("currently cannot access objectFifo used in "
                                "ObjectFifoLinkOp");
          return;
        }
        accessOp.getOutput().replaceAllUsesWith(
            subviews[acqOp][accessOp.getIndex()]->getBuffer());
      });
    }

    // make global symbols to replace the to be erased ObjectFifoCreateOps
    for (auto createOp : device.getOps<ObjectFifoCreateOp>()) {
      builder.setInsertionPointToStart(&device.getBodyRegion().front());
      auto sym_name = createOp.getName();
      createOp->setAttr(SymbolTable::getSymbolAttrName(),
                        builder.getStringAttr("__erase_" + sym_name));
      auto memrefType = llvm::cast<AIEObjectFifoType>(createOp.getElemType())
                            .getElementType();
      builder.create<memref::GlobalOp>(builder.getUnknownLoc(), sym_name,
                                       builder.getStringAttr("public"),
                                       memrefType, nullptr, false, nullptr);
    }

    //===------------------------------------------------------------------===//
    // Remove old ops
    //===------------------------------------------------------------------===//
    SetVector<Operation *> opsToErase;
    device.walk([&](Operation *op) {
      if (isa<ObjectFifoCreateOp, ObjectFifoLinkOp,
              ObjectFifoRegisterExternalBuffersOp, ObjectFifoAcquireOp,
              ObjectFifoSubviewAccessOp, ObjectFifoReleaseOp>(op))
        opsToErase.insert(op);
    });
    topologicalSort(opsToErase);
    IRRewriter rewriter(&getContext());
    for (auto it = opsToErase.rbegin(); it != opsToErase.rend(); ++it)
      (*it)->erase();
  }
};

std::unique_ptr<OperationPass<DeviceOp>>
AIE::createAIEObjectFifoStatefulTransformPass() {
  return std::make_unique<AIEObjectFifoStatefulTransformPass>();
}<|MERGE_RESOLUTION|>--- conflicted
+++ resolved
@@ -824,12 +824,9 @@
     for (auto coreOp : device.getOps<CoreOp>()) {
       if (objectFifoTiles.count(coreOp.getTileOp()) > 0) {
         std::vector<scf::ForOp> unrolledLoops;
-<<<<<<< HEAD
         std::map<Operation *, bool> foundMap;
         std::map<Operation *, int64_t> remainderMap;
         std::map<Operation *, int64_t> tripCountMap;
-=======
->>>>>>> c8ccad5a
         WalkResult res = coreOp.walk([&](scf::ForOp forLoop) {
           // look for operations on objectFifos
           // when multiple fifos in same loop, must use the smallest
@@ -837,12 +834,7 @@
           foundMap[forLoop.getOperation()] = false;
           std::set<int> objFifoSizes;
           Block *body = forLoop.getBody();
-<<<<<<< HEAD
           remainderMap[forLoop.getOperation()] = 0;
-=======
-          int64_t remainder = 0;
-
->>>>>>> c8ccad5a
           for (auto acqOp : body->getOps<ObjectFifoAcquireOp>()) {
             if (acqOp.getOperation()->getParentOp() == forLoop) {
               foundMap[forLoop.getOperation()] = true;
@@ -853,7 +845,6 @@
           int unrollFactor =
               computeLCM(objFifoSizes); // also counts original loop body
           Region *region = forLoop->getParentRegion();
-<<<<<<< HEAD
           scf::ForOp looping;
           looping = forLoop;
           tripCountMap[looping.getOperation()] = 0;
@@ -901,35 +892,11 @@
                 int64_t step_value = llvm::dyn_cast<IntegerAttr>(step).getInt();
                 if (step_value < unrollFactor ||
                     foundMap[looping.getOperation()]) {
-=======
-          while (remainder > 1 || found) {
-            region->walk([&](scf::ForOp remLoop) {
-              if (std::count(unrolledLoops.begin(), unrolledLoops.end(),
-                             remLoop) == 0) {
-                if (remLoop.getSingleLowerBound() &&
-                    remLoop.getSingleUpperBound() && remLoop.getSingleStep()) {
-                  int64_t tripCount =
-                      constantTripCount(*(remLoop.getSingleLowerBound()),
-                                        *(remLoop.getSingleUpperBound()),
-                                        *(remLoop.getSingleStep()))
-                          .value_or(0);
-                  // if loop iterations < unrollFactor, unroll the loop fully
-                  if (tripCount < unrollFactor)
-                    unrollFactor = tripCount;
-                  remainder = tripCount % unrollFactor;
-                }
-                auto step = forLoop.getStep()
-                                .getDefiningOp<arith::ConstantOp>()
-                                .getValue();
-                int64_t step_value = llvm::dyn_cast<IntegerAttr>(step).getInt();
-                if (step_value < unrollFactor || found) {
->>>>>>> c8ccad5a
                   // // Process the for loop
                   if (failed(mlir::loopUnrollByFactor(remLoop, unrollFactor))) {
                     remLoop.emitOpError()
                         << "could not be unrolled with unrollFactor: "
                         << unrollFactor << "\n";
-<<<<<<< HEAD
                     return WalkResult::interrupt();
                   }
                   unrolledLoops.push_back(remLoop);
@@ -944,23 +911,6 @@
               }
               looping = remLoop;
               return WalkResult::advance();
-=======
-                    WalkResult::interrupt();
-                  }
-                  unrolledLoops.push_back(remLoop);
-                  found = false;
-                  WalkResult::advance();
-                } else {
-                  remainder = 0;
-                  found = false;
-                  WalkResult::advance();
-                }
-              } else {
-                remainder = 0;
-                found = false;
-                WalkResult::advance();
-              }
->>>>>>> c8ccad5a
             });
           }
           return WalkResult::advance();
