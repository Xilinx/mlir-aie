//===- AIEObjectFifoStatefulTransform.cpp ----------------------*- MLIR -*-===//
//
// This file is licensed under the Apache License v2.0 with LLVM Exceptions.
// See https://llvm.org/LICENSE.txt for license information.
// SPDX-License-Identifier: Apache-2.0 WITH LLVM-exception
//
// (c) Copyright 2021 Xilinx Inc.
//
// Date: October 18th 2021
//
//===----------------------------------------------------------------------===//

#include "aie/Dialect/AIE/IR/AIEDialect.h"
#include "aie/Dialect/AIE/Transforms/AIEPasses.h"

#include "mlir/Analysis/TopologicalSortUtils.h"
#include "mlir/Dialect/Arith/IR/Arith.h"
#include "mlir/Dialect/MemRef/IR/MemRef.h"
#include "mlir/Dialect/SCF/IR/SCF.h"
#include "mlir/Dialect/SCF/Utils/Utils.h"
#include "mlir/IR/Attributes.h"
#include "mlir/Pass/Pass.h"
#include "mlir/Transforms/DialectConversion.h"

#include "mlir/IR/Operation.h"
#include "mlir/Interfaces/DataLayoutInterfaces.h"

#include <numeric>
#include <set>

#include <iostream>

using namespace mlir;
using namespace xilinx;
using namespace xilinx::AIE;

#define DEBUG_TYPE "aie-objectFifo-stateful-transform"

#define LOOP_VAR_DEPENDENCY (-2)

//===----------------------------------------------------------------------===//
// Lock Analysis
//===----------------------------------------------------------------------===//
class LockAnalysis {
  DenseMap<std::pair<Value, int>, int> locksPerTile;

public:
  LockAnalysis(DeviceOp &device) {
    // go over the locks created for each tile and update the index in
    // locksPerTile
    device.walk([&](LockOp lockOp) {
      auto tile = lockOp.getTile();
      auto lockID = lockOp.getLockIDValue();
      locksPerTile[{tile, lockID}] = 1;
    });
  }

  /// Given a tile, returns next usable lockID for that tile.
  int getLockID(TileOp &tileOp) {
    const auto &targetModel = getTargetModel(tileOp);
    for (unsigned i = 0;
         i < targetModel.getNumLocks(tileOp.getCol(), tileOp.getRow()); i++)
      if (int usageCnt = locksPerTile[{tileOp, i}]; usageCnt == 0) {
        locksPerTile[{tileOp, i}] = 1;
        return i;
      }
    return -1;
  }
};

//===----------------------------------------------------------------------===//
// DMA Channel Analysis
//===----------------------------------------------------------------------===//
class DMAChannelAnalysis {
  DenseMap<std::tuple<Value, DMAChannelDir, int>, int> channelsPerTile;

public:
  DMAChannelAnalysis(DeviceOp &device) {
    // go over the channels used for each tile and update channel map
    for (auto memOp : device.getOps<MemOp>()) {
      Region &r = memOp.getBody();
      for (auto &bl : r.getBlocks()) {
        for (auto op : bl.getOps<DMAStartOp>()) {
          channelsPerTile[{memOp.getTile(), op.getChannelDir(),
                           op.getChannelIndex()}] = 1;
        }
      }
    }
    for (auto memOp : device.getOps<MemTileDMAOp>()) {
      Region &r = memOp.getBody();
      for (auto &bl : r.getBlocks()) {
        for (auto op : bl.getOps<DMAStartOp>()) {
          channelsPerTile[{memOp.getTile(), op.getChannelDir(),
                           op.getChannelIndex()}] = 1;
        }
      }
    }
    for (auto memOp : device.getOps<ShimDMAOp>()) {
      Region &r = memOp.getBody();
      for (auto &bl : r.getBlocks()) {
        for (auto op : bl.getOps<DMAStartOp>()) {
          channelsPerTile[{memOp.getTile(), op.getChannelDir(),
                           op.getChannelIndex()}] = 1;
        }
      }
    }
  }

  /// Given a tile and DMAChannelDir, returns next usable channel index for
  /// that tile.
  int getDMAChannelIndex(TileOp tileOp, DMAChannelDir dir,
                         bool requiresAdjacentTileAccessChannels) {
    int maxChannelNum = 0;
    if (dir == DMAChannelDir::MM2S)
      maxChannelNum = tileOp.getNumSourceConnections(WireBundle::DMA);
    else
      maxChannelNum = tileOp.getNumDestConnections(WireBundle::DMA);

    const auto &targetModel = getTargetModel(tileOp);
    int maxChannelNumForAdjacentTile =
        targetModel.getMaxChannelNumForAdjacentMemTile(tileOp.getCol(),
                                                       tileOp.getRow());

    // if requires adjacent tile access channels, only allocate on channel 0-3,
    // and if cannot, return 0
    if (requiresAdjacentTileAccessChannels) {
      maxChannelNum = std::min(maxChannelNum, maxChannelNumForAdjacentTile);
    }

    for (int i = 0; i < maxChannelNum; i++) {
      if (int usageCnt = channelsPerTile[{tileOp.getResult(), dir, i}];
          usageCnt == 0) {
        channelsPerTile[{tileOp.getResult(), dir, i}] = 1;
        return i;
      }
    }
    return -1;
  }
};

//===----------------------------------------------------------------------===//
// Create objectFifos Pass
//===----------------------------------------------------------------------===//
struct AIEObjectFifoStatefulTransformPass
    : AIEObjectFifoStatefulTransformBase<AIEObjectFifoStatefulTransformPass> {
  DenseMap<ObjectFifoCreateOp, std::vector<BufferOp>>
      buffersPerFifo; // maps each objFifo to its corresponding buffer
  DenseMap<ObjectFifoCreateOp, std::vector<ExternalBufferOp>>
      externalBuffersPerFifo; // maps each objFifo to its corresponding
  // external buffers
  DenseMap<ObjectFifoCreateOp, std::vector<LockOp>>
      locksPerFifo; // maps each objFifo to its corresponding locks
  std::vector<std::pair<ObjectFifoCreateOp, std::vector<ObjectFifoCreateOp>>>
      splitFifos; // maps each objFifo between non-adjacent tiles to its
  // corresponding consumer objectFifos
  DenseMap<ObjectFifoLinkOp, ObjectFifoCreateOp>
      objFifoLinks; // maps each ObjectFifoLinkOp to objFifo whose elements
  // have been created and should be used
  std::vector<ObjectFifoCreateOp>
      splitBecauseLink; // objfifos which have been split because they are
  // part of a Link, not because they didn't have a shared memory module

  /// Function that returns true if two tiles in the AIE array share a memory
  /// module. share_direction is equal to:
  ///   * -1 if the shared memory module is that of the first input tile,
  ///   * 1 if it is that of the second input tile,
  ///   * 0 is no memory module is shared.
  bool isSharedMemory(TileOp a, TileOp b, int *share_direction) {
    const auto &targetModel = getTargetModel(a.getOperation());

    if ((a.isShimTile() && !b.isShimTile()) ||
        (!a.isShimTile() && b.isShimTile())) {
      *share_direction = 0;
      return false;
    }
    if ((targetModel.isMemTile(a.getCol(), a.getRow()) &&
         !targetModel.isMemTile(b.getCol(), b.getRow())) ||
        (!targetModel.isMemTile(a.getCol(), a.getRow()) &&
         targetModel.isMemTile(b.getCol(), b.getRow()))) {
      *share_direction = 0;
      return false;
    }
    bool rightShared = targetModel.isLegalMemAffinity(
        a.colIndex(), a.rowIndex(), b.colIndex(), b.rowIndex());

    bool leftShared = targetModel.isLegalMemAffinity(
        b.colIndex(), b.rowIndex(), a.colIndex(), a.rowIndex());

    if (leftShared)
      *share_direction = -1;
    else if (rightShared)
      *share_direction = 1;
    else
      *share_direction = 0;

    return leftShared || rightShared;
  }

  // Return true if the objectFifo created by createOp requires a DMA to be set
  // up. This is the case if the tiles are not adjacent (no shared memory), if
  // the objectFifo broadcasts to multiple tiles, if one of the consumers or
  // the producer wants to use the multi-dimensional address generation
  // features of the DMA, if the objectFifo is part of a LinkOp, or if the
  // via_DMA or repeatCount attributes of the objectFifo are set.
  bool requiresDMAs(ObjectFifoCreateOp createOp, int &share_direction) {
    bool hasSharedMemory = false;
    bool atLeastOneConsumerWantsTransform = false;
    bool isUsedInLinkOp = false;

    if (createOp.getVia_DMA())
      return true;

    if (createOp.getRepeatCount().has_value())
      return true;

    if (createOp.getConsumerTiles().size() == 1 &&
        createOp.getDimensionsToStream().empty()) {

      // Test for shared memory
      for (auto consumerTile : createOp.getConsumerTiles()) {
        if (auto consumerTileOp =
                dyn_cast<TileOp>(consumerTile.getDefiningOp())) {
          if (std::count(splitBecauseLink.begin(), splitBecauseLink.end(),
                         createOp))
            hasSharedMemory =
                isSharedMemory(createOp.getProducerTileOp(),
                               createOp.getProducerTileOp(), &share_direction);
          else
            hasSharedMemory = isSharedMemory(createOp.getProducerTileOp(),
                                             consumerTileOp, &share_direction);
        }
      }
    }

    // Only test for use of data layout transformations if we are in the shared
    // memory case; otherwise, we will return `true` in any case.
    if (hasSharedMemory) {
      // Even if just one of the consumers in the list of consumers wants to
      // perform a memory transform, we need to use DMAs.
      for (BDDimLayoutArrayAttr dims :
           createOp.getDimensionsFromStreamPerConsumer())
        if (!dims.empty()) {
          atLeastOneConsumerWantsTransform = true;
          break;
        }
    }

    // Check if the objectfifo operation can use shared memory for linking. If
    // the link operation is a distribute or a join operation, or if the link
    // has different memref types, DMAs are required even if shared memory is
    // available and the objectfifo should be split. Otherwise also check if the
    // via_shared_memory attribute of the objectfifo operation is set and try to
    // apply it.
    if (hasSharedMemory) {
      if (auto linkOp = getOptionalLinkOp(createOp)) {
        isUsedInLinkOp = true;
        int share_dir = 0;
        if (!linkOp->isDistribute() && !linkOp->isJoin()) {
          auto fifoInType = llvm::cast<AIEObjectFifoType>(
              linkOp->getInputObjectFifos()[0].getElemType());
          auto producerType =
              llvm::cast<MemRefType>(fifoInType.getElementType());
          auto fifoOutType = llvm::cast<AIEObjectFifoType>(
              linkOp->getOutputObjectFifos()[0].getElemType());
          auto consumerType =
              llvm::cast<MemRefType>(fifoOutType.getElementType());
          if (consumerType != producerType) {
            // TODO: Support for different memref types through shared
            // memory without DMAs
            splitBecauseLink.push_back(createOp);
          }
          if (createOp.getViaSharedMem().has_value()) {
            checkAndApplyViaSharedMemAttribute(createOp, share_dir);
            if (share_direction == share_dir)
              isUsedInLinkOp = false;
            else
              splitBecauseLink.push_back(createOp);
          }
        } else {
          splitBecauseLink.push_back(createOp);
        }
      }
    }

    return !hasSharedMemory || atLeastOneConsumerWantsTransform ||
           isUsedInLinkOp;
  }

<<<<<<< HEAD
=======
  // Checks if via_shared_mem attribute of the objectfifo is set and if so
  // tries to apply it. If the desired shared memory module is available to
  // both producer and consumer then it will be used, otherwise an error is
  // emitted.
  void checkAndApplyViaSharedMemAttribute(ObjectFifoCreateOp createOp,
                                          int &share_direction) {
    if (createOp.getViaSharedMem().has_value()) {
      int desiredSharedTile = createOp.getViaSharedMem().value();
      int desiredSharedModule = 1;
      if (desiredSharedTile == 0)
        desiredSharedModule = -1;
      if (share_direction != desiredSharedModule) {
        bool desiredSharedModuleIsShared = false;
        int newShareDirection = 0;
        for (auto consumerTile : createOp.getConsumerTiles()) {
          if (auto consumerTileOp =
                  dyn_cast<TileOp>(consumerTile.getDefiningOp()))
            if (share_direction == -1)
              ///   * -1 if the shared memory module is that of the first input
              ///   tile,
              ///   * 1 if it is that of the second input tile
              desiredSharedModuleIsShared =
                  isSharedMemory(consumerTileOp, createOp.getProducerTileOp(),
                                 &newShareDirection);
        }
        if (desiredSharedModuleIsShared) {
          if (share_direction == newShareDirection)
            share_direction = (share_direction == -1) ? 1 : -1;
          else
            createOp->emitOpError(
                "no access to shared memory module specified by "
                "`via_shared_mem`");
        }
      }
    }
  }

>>>>>>> ab587ede
  /// Function to retrieve ObjectFifoLinkOp of ObjectFifoCreateOp,
  /// if it belongs to one.
  std::optional<ObjectFifoLinkOp> getOptionalLinkOp(ObjectFifoCreateOp op) {
    auto device = op->getParentOfType<DeviceOp>();
    for (ObjectFifoLinkOp linkOp : device.getOps<ObjectFifoLinkOp>()) {
      for (ObjectFifoCreateOp in : linkOp.getInputObjectFifos())
        if (in == op)
          return {linkOp};
      for (ObjectFifoCreateOp out : linkOp.getOutputObjectFifos())
        if (out == op)
          return {linkOp};
    }
    return {};
  }

  ObjectFifoCreateOp
  createObjectFifo(OpBuilder &builder, AIEObjectFifoType datatype,
                   std::string name, Value prodTile, Value consTile,
                   Attribute depth, BDDimLayoutArrayAttr dimensionsToStream,
                   BDDimLayoutArrayArrayAttr dimensionsFromStreamPerConsumer) {
    auto ofName = builder.getStringAttr(name);
    auto fifo = builder.create<ObjectFifoCreateOp>(
        builder.getUnknownLoc(), ofName, prodTile, consTile, depth, datatype,
        dimensionsToStream, dimensionsFromStreamPerConsumer);
    return fifo;
  }

  /// Function used to create objectFifo locks based on target architecture.
  /// Called by createObjectFifoElements().
  std::vector<LockOp> createObjectFifoLocks(OpBuilder &builder,
                                            LockAnalysis &lockAnalysis,
                                            ObjectFifoCreateOp op, int numElem,
                                            int joinDistribFactor,
                                            TileOp creation_tile,
                                            int repeatCount) {
    std::vector<LockOp> locks;
    if (op.getDisableSynchronization())
      return locks;
    auto dev = op->getParentOfType<DeviceOp>();
    auto &target = dev.getTargetModel();
    // if shimTile external buffers are collected from input code
    // create as many locks as there are external buffers
    if (creation_tile.isShimTile()) {
      numElem = 1;
      if (!externalBuffersPerFifo[op].empty())
        numElem = externalBuffersPerFifo[op].size();
    }
    if (target.getTargetArch() == AIEArch::AIE1) {
      for (int i = 0; i < numElem; i++) {
        // create corresponding aie1 locks
        int initValue = op.getInitValues().has_value() ? 1 : 0;
        int lockID = lockAnalysis.getLockID(creation_tile);
        assert(lockID >= 0 && "No more locks to allocate!");
        auto lock = builder.create<LockOp>(builder.getUnknownLoc(),
                                           creation_tile, lockID, initValue);
        lock.getOperation()->setAttr(SymbolTable::getSymbolAttrName(),
                                     builder.getStringAttr(op.name().str() +
                                                           "_lock_" +
                                                           std::to_string(i)));
        locks.push_back(lock);
      }
    } else {
      // create corresponding aie2 locks
      for (int i = 0; i < joinDistribFactor; i++) {
        auto initValues = op.getInitValues().has_value()
                              ? op.getInitValues().value().size()
                              : 0;
        int prodLockID = lockAnalysis.getLockID(creation_tile);
        assert(prodLockID >= 0 && "No more locks to allocate!");
        int prodLockValue = (numElem - initValues) * repeatCount;
        auto prodLock = builder.create<LockOp>(
            builder.getUnknownLoc(), creation_tile, prodLockID, prodLockValue);
        prodLock.getOperation()->setAttr(
            SymbolTable::getSymbolAttrName(),
            builder.getStringAttr(op.name().str() + "_prod_lock_" +
                                  std::to_string(i)));
        locks.push_back(prodLock);

        int consLockID = lockAnalysis.getLockID(creation_tile);
        assert(consLockID >= 0 && "No more locks to allocate!");
        int consLockValue = initValues * repeatCount;
        auto consLock = builder.create<LockOp>(
            builder.getUnknownLoc(), creation_tile, consLockID, consLockValue);
        consLock.getOperation()->setAttr(
            SymbolTable::getSymbolAttrName(),
            builder.getStringAttr(op.name().str() + "_cons_lock_" +
                                  std::to_string(i)));
        locks.push_back(consLock);
      }
    }
    return locks;
  }

  /// Function to calculate total memory usage on a specific tile
  /// based on all buffers allocated to that tile from buffersPerFifo map
  int calculateCurrentUsedMemory(
      TileOp targetTile,
      DenseMap<ObjectFifoCreateOp, std::vector<BufferOp>> &buffersPerFifo,
      std::vector<BufferOp> &buffers) {
    int totalUsedMemory = 0;

    // Iterate through all ObjectFifos and their buffers
    for (auto &[fifoOp, bufferList] : buffersPerFifo) {
      for (auto &buffer : bufferList) {
        // Check if this buffer is allocated on the target tile
        if (buffer.getTile() == targetTile.getResult()) {
          auto bufferSizeBytes = buffer.getAllocationSize();
          totalUsedMemory += bufferSizeBytes;
        }
      }
    }

    // Also count buffers that are not in buffersPerFifo
    for (auto &buffer : buffers) {
      // Check if this buffer is allocated on the target tile
      if (buffer.getTile() == targetTile.getResult()) {
        auto bufferSizeBytes = buffer.getAllocationSize();
        totalUsedMemory += bufferSizeBytes;
      }
    }

    return totalUsedMemory;
  }

  /// Function to analyze cross-tile buffer allocations in splitFifos
  /// Returns a simple map of (ObjectFifoCreateOp, bool) indicating cross-tile
  /// issues
  std::map<ObjectFifoCreateOp, bool> analyzeCrossTileFIFOBuffers() {
    std::map<ObjectFifoCreateOp, bool> crossTileMap;

    for (size_t i = 0; i < splitFifos.size(); i++) {
      auto &[producerFifo, consumerFifos] = splitFifos[i];

      // Analyze producer buffers
      bool producerHasCrossTile = false;

      ObjectFifoCreateOp target = producerFifo;
      auto linkOp = getOptionalLinkOp(producerFifo);

      if (linkOp && objFifoLinks.find(*linkOp) != objFifoLinks.end()) {
        target = objFifoLinks[*linkOp]; // Use the linked target FIFO
      }

      if (buffersPerFifo.find(target) != buffersPerFifo.end()) {
        // For each FIFO (producer and consumer):
        auto &producerBuffers = buffersPerFifo[target];
        TileOp expectedTile = target.getProducerTileOp();
        for (auto &buffer : producerBuffers) {
          TileOp bufferTile = buffer.getTile().getDefiningOp<TileOp>();
          if (bufferTile != expectedTile) {
            producerHasCrossTile = true;
            break;
          }
        }
      }
      crossTileMap[producerFifo] = producerHasCrossTile;

      // Analyze consumer buffers
      for (auto &consumerFifo : consumerFifos) {
        bool consumerHasCrossTile = false;
        ObjectFifoCreateOp target = consumerFifo;
        auto linkOp = getOptionalLinkOp(consumerFifo);
        if (linkOp && objFifoLinks.find(*linkOp) != objFifoLinks.end()) {
          target = objFifoLinks[*linkOp]; // Use the linked target FIFO
        }

        if (buffersPerFifo.find(target) != buffersPerFifo.end()) {
          // For each FIFO (producer and consumer):
          auto &consumerBuffers = buffersPerFifo[target];
          TileOp expectedTile = target.getProducerTileOp();
          for (auto &buffer : consumerBuffers) {
            TileOp bufferTile = buffer.getTile().getDefiningOp<TileOp>();
            if (bufferTile != expectedTile) {
              consumerHasCrossTile = true;
              break;
            }
          }
        }
        crossTileMap[consumerFifo] = consumerHasCrossTile;
      }
    }
    return crossTileMap;
  }

  /// Helper function to find a tile at specific coordinates.
  /// If a tile is not found, it creates a new one and returns it.
  /// hostTile is the original tile from which we are searching for neighbors.
  /// we create the new tile below the hostTile
  TileOp findOrCreateTile(OpBuilder &builder, DeviceOp &dev, TileOp hostTile,
                          int col, int row) {
    // First, try to find an existing tile
    for (auto tile : dev.getOps<TileOp>()) {
      if (tile.getCol() == col && tile.getRow() == row) {
        return tile;
      }
    }

    // If not found, create a new one.
    OpBuilder::InsertionGuard g(builder);

    auto savedInsertionPoint = builder.saveInsertionPoint();

    // Find the last buffer operation after the host tile
    Operation *insertAfter = hostTile.getOperation();
    Operation *nextOp = insertAfter->getNextNode();
    while (nextOp && isa<BufferOp>(nextOp)) {
      insertAfter = nextOp;
      nextOp = nextOp->getNextNode();
    }

    builder.setInsertionPointAfter(insertAfter);
    auto newTile = builder.create<TileOp>(builder.getUnknownLoc(), col, row);

    builder.restoreInsertionPoint(savedInsertionPoint);

    return newTile;
  }

  /// Function used to create objectFifo elements and their locks.
  /// It maps the input objectFifo to associated buffers and locks.
  void createObjectFifoElements(OpBuilder &builder, LockAnalysis &lockAnalysis,
                                ObjectFifoCreateOp op, int share_direction) {
    if (!op.size())
      return;

    std::vector<BufferOp> buffers;
    auto fifo = llvm::cast<AIEObjectFifoType>(op.getElemType());
    auto elemType = llvm::cast<MemRefType>(fifo.getElementType());
    int numElem = op.size();
    int of_elem_index = 0; // used to give objectFifo elements a symbolic name

    // if this objectFifo is linked to another, check if the other's elements
    // have already been created: if none of the output objectfifos of the link
    // have initValues, then the elements that are created are those of the
    // objFifo with elements of bigger size
    bool linked = false;
    auto linkOp = getOptionalLinkOp(op);
    if (linkOp) {
      auto fifoIn = linkOp->getInputObjectFifos()[0];
      auto fifoOut = linkOp->getOutputObjectFifos()[0];
      linked = true;
      if (objFifoLinks.find(*linkOp) != objFifoLinks.end())
        return; // elements have already been created
      if (linkOp->isJoin()) {
        // if join, fifoOut has bigger size
        if (op.name() != fifoOut.name())
          return;
      } else if (linkOp->isDistribute()) {
        // if distribute, fifoIn has bigger size
        if (op.name() != fifoIn.name())
          return;
      } else {
        // check if output objectfifo has initValues
        if (fifoOut.getInitValues().has_value()) {
          if (fifoOut.name() != op.name())
            return;
        } else {
          // check which objectfifo of the link has bigger size
          auto fifoInType = llvm::cast<AIEObjectFifoType>(fifoIn.getElemType());
          auto elemInType = llvm::cast<MemRefType>(fifoInType.getElementType());
          int inSize = elemInType.getNumElements();

          auto fifoOutType =
              llvm::cast<AIEObjectFifoType>(fifoOut.getElemType());
          auto elemOutType =
              llvm::cast<MemRefType>(fifoOutType.getElementType());

          if (int outSize = elemOutType.getNumElements(); inSize >= outSize) {
            if (op.name() != fifoIn.name())
              return;
          } else {
            if (fifoOut.name() != op.name())
              return;
          }
        }
      }
    }

    TileOp creation_tile;
    auto consumerTileOp =
        dyn_cast<TileOp>(op.getConsumerTiles()[0].getDefiningOp());
    if (share_direction == 0 || share_direction == -1)
      creation_tile = op.getProducerTileOp();
    else
      creation_tile = consumerTileOp;

    ObjectFifoAllocateOp opAlloc;
    auto device = op->getParentOfType<DeviceOp>();
    for (ObjectFifoAllocateOp alloc : device.getOps<ObjectFifoAllocateOp>()) {
      if (alloc.getObjectFifo() == op)
        opAlloc = alloc;
    }
    if (opAlloc) {
      TileOp delegate = opAlloc.getDelegateTileOp();
      int prodShareDir;
      int consShareDir;
      isSharedMemory(delegate, op.getProducerTileOp(), &prodShareDir);
      isSharedMemory(delegate, consumerTileOp, &consShareDir);
      if (prodShareDir == -1 && consShareDir == -1)
        creation_tile = delegate;
      else
        opAlloc.emitOpError("objectfifo has no shared memory access to "
                            "delegate tile's memory module");
    }

    // Reset opbuilder location to after the last tile declaration
    Operation *t = nullptr;
    auto dev = op->getParentOfType<DeviceOp>();
    for (auto tile_op : dev.getBody()->getOps<TileOp>()) {
      t = tile_op.getOperation();
    }

    builder.setInsertionPointAfter(t);
    for (int i = 0; i < numElem; i++) {

      mlir::ElementsAttr initValues = nullptr;
      if (!creation_tile.isShimTile()) {
        if (op.getInitValues().has_value()) {
          initValues =
              llvm::cast<mlir::ElementsAttr>(op.getInitValues().value()[i]);
        }

        auto elementType = elemType.getElementType();

        DataLayout dataLayout = DataLayout::closest(op.getOperation());
        int64_t elementBitWidth = dataLayout.getTypeSizeInBits(elementType);

        auto totalSizeBytes = elemType.getNumElements() * elementBitWidth / 8;
        auto &targetModel = dev.getTargetModel();

        int maxDataMemorySize = 0;
        if (creation_tile.isMemTile())
          maxDataMemorySize =
              targetModel.getMemTileSize(); // getMemTileSize returns in Bytes
        else
          maxDataMemorySize =
              targetModel
                  .getLocalMemorySize(); // getLocalMemorySize returns in Bytes

        // also need to count the buffers that are not in buffersPerFifo
        int currentUsedMemory =
            calculateCurrentUsedMemory(creation_tile, buffersPerFifo, buffers);

        // Check if current tile can hold the new buffer or not
        TileOp current_buf_allocation_tile =
            creation_tile; // used to keep track of the tile where the buffer is
                           // allocated
        if (static_cast<int>(currentUsedMemory + totalSizeBytes) >
            maxDataMemorySize) {
          // if not, check if the neighbour can hold the new buffer or not
          // Find neighbor tiles with shared memory
          std::vector<TileOp> neighborTiles;
          int currentCol = creation_tile.getCol();
          int currentRow = creation_tile.getRow();

          // Check tile to the left
          if (currentCol > 0) {
            TileOp leftTile = findOrCreateTile(builder, dev, creation_tile,
                                               currentCol - 1, currentRow);

            int share_direction = 0;
            if (isSharedMemory(creation_tile, leftTile, &share_direction)) {
              neighborTiles.push_back(leftTile);
            }
          }

          // Check tile to the right
          if (currentCol < (targetModel.columns() - 1)) {
            TileOp rightTile = findOrCreateTile(builder, dev, creation_tile,
                                                currentCol + 1, currentRow);
            int share_direction = 0;
            if (isSharedMemory(creation_tile, rightTile, &share_direction)) {
              neighborTiles.push_back(rightTile);
            }
          }

          // try to allocate on neighbor tiles
          if (!neighborTiles.empty()) {
            for (auto &tile : neighborTiles) {
              // Try to allocate on this neighbor tile
              int neighborUsedMemory =
                  calculateCurrentUsedMemory(tile, buffersPerFifo, buffers);
              if (static_cast<int>(neighborUsedMemory + totalSizeBytes) <=
                  maxDataMemorySize) {
                // Allocate buffer on neighbor tile, change creation_tile to be
                // this neighbour tile
                current_buf_allocation_tile = tile;
                break;
              }
            }
          }
        }
        auto buff = builder.create<BufferOp>(
            builder.getUnknownLoc(), elemType, current_buf_allocation_tile,
            builder.getStringAttr(op.name().str() + "_buff_" +
                                  std::to_string(of_elem_index)),
            /*address*/ nullptr, initValues,
            /*mem_bank*/ nullptr);
        buffers.push_back(buff);
      }
      of_elem_index++;
    }

    int repeatCount = 1;
    int joinDistribFactor = 1;
    if (op.getRepeatCount().has_value())
      repeatCount = op.getRepeatCount().value();
    if (linked) {
      if (linkOp->getRepeatCount().has_value())
        repeatCount = linkOp->getRepeatCount().value();
      if (linkOp->isDistribute())
        joinDistribFactor *= linkOp->getFifoOuts().size();
      else if (linkOp->isJoin())
        joinDistribFactor *= linkOp->getFifoIns().size();
      objFifoLinks[*linkOp] = op;
    }
    std::vector<LockOp> locks =
        createObjectFifoLocks(builder, lockAnalysis, op, numElem,
                              joinDistribFactor, creation_tile, repeatCount);
    buffersPerFifo[op] = buffers;
    locksPerFifo[op] = locks;
  }

  /// Function that returns a pointer to the block of a Region
  /// that contains the AIEEndOp.
  Block *findEndOpBlock(Region &r) {
    Block *endBlock = nullptr;
    for (auto &bl : r.getBlocks())
      if (!bl.getOps<EndOp>().empty())
        endBlock = &bl;
    return endBlock;
  }

  /// Function used to create a Bd block.
  template <typename MyOp>
  void createBd(OpBuilder &builder, LockOp acqLock, int acqMode,
                LockAction acqLockAction, LockOp relLock, int relMode,
                MyOp buff, int offset, int len, Block *succ,
                BDDimLayoutArrayAttr dims, BDPadLayoutArrayAttr padDimensions) {
    if (acqLock)
      builder.create<UseLockOp>(builder.getUnknownLoc(), acqLock, acqLockAction,
                                acqMode);

    if (!dims.getValue().empty() && padDimensions) {
      builder.create<DMABDOp>(builder.getUnknownLoc(), buff, offset, len, dims,
                              padDimensions);
    } else if (!dims.getValue().empty()) {
      builder.create<DMABDOp>(builder.getUnknownLoc(), buff, offset, len, dims);
    } else {
      builder.create<DMABDOp>(builder.getUnknownLoc(), buff, offset, len);
    }
    if (acqLock)
      builder.create<UseLockOp>(builder.getUnknownLoc(), relLock,
                                LockAction::Release, relMode);
    builder.create<NextBDOp>(builder.getUnknownLoc(), succ);
  }

  /// Function used to create a Bd block.
  /// If lockMode is 0 we create a consumerDMA (i.e. on producer tile) else a
  /// producerDMA (i.e. on consumer tile).
  template <typename MyOp>
  void createBdBlock(OpBuilder &builder, ObjectFifoCreateOp op, int lockMode,
                     int acqNum, int relNum, MyOp buff, int offset, int len,
                     DMAChannelDir channelDir, size_t lockIndex, Block *succ,
                     BDDimLayoutArrayAttr dims,
                     BDPadLayoutArrayAttr padDimensions,
                     bool distribOrJoin = false) {
    LockOp acqLock;
    LockOp relLock;
    int acqMode = 1;
    int relMode = 1;
    auto acqLockAction = LockAction::Acquire;
    if (locksPerFifo[op].size() > 0) {
      auto dev = op->getParentOfType<DeviceOp>();
      if (auto &target = dev.getTargetModel();
          target.getTargetArch() == AIEArch::AIE1) {
        acqMode = lockMode == 0 ? 1 : 0;
        relMode = lockMode == 0 ? 0 : 1;
        acqLock = locksPerFifo[op][lockIndex];
        relLock = locksPerFifo[op][lockIndex];
      } else {
        acqMode = acqNum;
        relMode = relNum;
        acqLockAction = LockAction::AcquireGreaterEqual;
        int prodLockIndex = 0;
        int consLockIndex = 1;
        if (distribOrJoin) {
          prodLockIndex = lockIndex * 2;
          consLockIndex = lockIndex * 2 + 1;
        }
        acqLock = channelDir == DMAChannelDir::S2MM
                      ? locksPerFifo[op][prodLockIndex]
                      : locksPerFifo[op][consLockIndex];
        relLock = channelDir == DMAChannelDir::S2MM
                      ? locksPerFifo[op][consLockIndex]
                      : locksPerFifo[op][prodLockIndex];
      }
    }
    createBd(builder, acqLock, acqMode, acqLockAction, relLock, relMode, buff,
             offset, len, succ, dims, padDimensions);
  }

  /// Function that either calls createAIETileDMA(), createShimDMA() or
  /// createMemTileDMA() based on op tile row value.
  void createDMA(DeviceOp &device, OpBuilder &builder, ObjectFifoCreateOp op,
                 DMAChannelDir channelDir, int channelIndex, int lockMode,
                 BDDimLayoutArrayAttr dims, BDPadLayoutArrayAttr pad_dims) {
    if (op.getProducerTileOp().isShimTile()) {
      createShimDMA(device, builder, op, channelDir, channelIndex, lockMode,
                    dims);
    } else if (op.getProducerTileOp().isMemTile()) {
      BDPadLayoutArrayAttr padDims = nullptr;
      if (channelDir == DMAChannelDir::MM2S && pad_dims)
        padDims = pad_dims;
      createMemTileDMA(device, builder, op, channelDir, channelIndex, lockMode,
                       dims, padDims);
    } else {
      createAIETileDMA(device, builder, op, channelDir, channelIndex, lockMode,
                       dims);
    }
  }

  /// Function used to create a MemOp region with a DMA channel.
  /// It uses creatBdBlock(), see there for lockMode input.
  void createAIETileDMA(DeviceOp &device, OpBuilder &builder,
                        ObjectFifoCreateOp op, DMAChannelDir channelDir,
                        int channelIndex, int lockMode,
                        BDDimLayoutArrayAttr dims) {
    size_t numBlocks = op.size();
    if (numBlocks == 0)
      return;

    int acqNum = 1;
    int relNum = 1;

    auto fifo = llvm::cast<AIEObjectFifoType>(op.getElemType());
    auto elemType = llvm::cast<MemRefType>(fifo.getElementType());
    int len = elemType.getNumElements();

    // check for repeat count
    int repeatCount = 1;
    if (op.getRepeatCount().has_value())
      repeatCount = op.getRepeatCount().value();

    // search for the buffers/locks (based on if this objFifo has a link)
    ObjectFifoCreateOp target = op;
    if (std::optional<ObjectFifoLinkOp> linkOp = getOptionalLinkOp(op);
        linkOp.has_value()) {
      if (objFifoLinks.find(linkOp.value()) != objFifoLinks.end()) {
        target = objFifoLinks[linkOp.value()];
        if (target == op) {
          if (linkOp->getRepeatCount().has_value()) {
            acqNum *= linkOp->getRepeatCount().value();
            relNum *= linkOp->getRepeatCount().value();
          }
        }
      }
    }

    // search for MemOp
    Operation *producerMem = nullptr;
    for (auto memOp : device.getOps<MemOp>()) {
      if (memOp.getTile() == op.getProducerTile()) {
        producerMem = memOp.getOperation();
        break;
      }
    }

    // if none exists, create one
    TileOp objFifoTileOp = target.getProducerTileOp();
    if (producerMem == nullptr) {
      OpBuilder::InsertionGuard g(builder);
      builder.setInsertionPoint(device.getBody()->getTerminator());
      auto newMemOp =
          builder.create<MemOp>(builder.getUnknownLoc(), objFifoTileOp);
      {
        OpBuilder::InsertionGuard g(builder);
        builder.setInsertionPointToStart(&newMemOp.getRegion().emplaceBlock());
        builder.create<EndOp>(builder.getUnknownLoc());
      }
      producerMem = newMemOp.getOperation();
    }
    Block *endBlock = findEndOpBlock(producerMem->getRegion(0));
    Block *lastDmaBlock = endBlock->getSinglePredecessor();
    Block *dmaBlock = builder.createBlock(endBlock);
    Block *bdBlock = builder.createBlock(endBlock);

    // create DMA channel
    builder.setInsertionPointToStart(dmaBlock);
    builder.create<DMAStartOp>(builder.getUnknownLoc(), channelDir,
                               channelIndex, /*repeatCout*/ 0, bdBlock,
                               endBlock);
    if (lastDmaBlock != nullptr)
      lastDmaBlock->getTerminator()->setSuccessor(dmaBlock, 1);

    // create Bd blocks
    Block *succ;
    Block *curr = bdBlock;
    size_t elemIndex = 0;
    size_t totalBlocks = 0;
    for (size_t i = 0; i < numBlocks; i++) {
      if (elemIndex >= buffersPerFifo[target].size())
        break;
      for (int r = 0; r < repeatCount; r++) {
        if (totalBlocks == numBlocks * repeatCount - 1)
          succ = bdBlock;
        else
          succ = builder.createBlock(endBlock);

        builder.setInsertionPointToStart(curr);
        createBdBlock<BufferOp>(builder, target, lockMode, acqNum, relNum,
                                buffersPerFifo[target][elemIndex], /*offset*/ 0,
                                len, channelDir, elemIndex, succ, dims,
                                nullptr);
        curr = succ;
        totalBlocks++;
      }
      elemIndex++;
    }
  }

  /// Function used to create a ShimDMAOp region with a DMA channel.
  /// It uses creatBdBlock(), see there for lockMode input.
  void createShimDMA(DeviceOp &device, OpBuilder &builder,
                     ObjectFifoCreateOp op, DMAChannelDir channelDir,
                     int channelIndex, int lockMode,
                     BDDimLayoutArrayAttr dims) {
    size_t numBlocks = externalBuffersPerFifo[op].size();
    if (numBlocks == 0)
      return;

    int acqNum = 1;
    int relNum = 1;

    // search for ShimDMAOp
    Operation *producerDMA = nullptr;
    for (auto dmaOp : device.getOps<ShimDMAOp>()) {
      if (dmaOp.getTile() == op.getProducerTile()) {
        producerDMA = dmaOp.getOperation();
        break;
      }
    }

    // if none exists, create one
    TileOp objFifoTileOp = op.getProducerTileOp();
    if (producerDMA == nullptr) {
      OpBuilder::InsertionGuard g(builder);
      builder.setInsertionPoint(device.getBody()->getTerminator());
      auto newDMAOp = builder.create<ShimDMAOp>(
          builder.getUnknownLoc(), builder.getIndexType(), objFifoTileOp);
      {
        OpBuilder::InsertionGuard g(builder);
        builder.setInsertionPointToStart(&newDMAOp.getRegion().emplaceBlock());
        builder.create<EndOp>(builder.getUnknownLoc());
      }
      producerDMA = newDMAOp.getOperation();
    }

    Block *endBlock = findEndOpBlock(producerDMA->getRegion(0));
    Block *lastDmaBlock = endBlock->getSinglePredecessor();
    Block *dmaBlock = builder.createBlock(endBlock);
    Block *bdBlock = builder.createBlock(endBlock);

    // create DMA channel
    builder.setInsertionPointToStart(dmaBlock);
    builder.create<DMAStartOp>(builder.getUnknownLoc(), channelDir,
                               channelIndex, /*repeatCout*/ 0, bdBlock,
                               endBlock);
    if (lastDmaBlock != nullptr)
      lastDmaBlock->getTerminator()->setSuccessor(dmaBlock, 1);

    // create Bd blocks
    Block *succ;
    Block *curr = bdBlock;
    size_t elemIndex = 0;
    for (size_t i = 0; i < numBlocks; i++) {
      if (elemIndex >= externalBuffersPerFifo[op].size())
        break;
      if (i == numBlocks - 1)
        succ = bdBlock;
      else
        succ = builder.createBlock(endBlock);

      MemRefType buffer = externalBuffersPerFifo[op][elemIndex].getType();
      int len = buffer.getNumElements();
      builder.setInsertionPointToStart(curr);
      createBdBlock<ExternalBufferOp>(builder, op, lockMode, acqNum, relNum,
                                      externalBuffersPerFifo[op][elemIndex],
                                      /*offset*/ 0, len, channelDir, elemIndex,
                                      succ, dims, nullptr);
      curr = succ;
      elemIndex++;
    }
  }

  /// Function used to create a MemTileDMAOp region with a DMA channel.
  /// It uses creatBdBlock(), see there for lockMode input.
  void createMemTileDMA(DeviceOp &device, OpBuilder &builder,
                        ObjectFifoCreateOp op, DMAChannelDir channelDir,
                        int channelIndex, int lockMode,
                        BDDimLayoutArrayAttr dims,
                        BDPadLayoutArrayAttr padDimensions) {
    size_t numBlocks = op.size();
    if (numBlocks == 0)
      return;

    auto fifo = llvm::cast<AIEObjectFifoType>(op.getElemType());
    auto elemType = llvm::cast<MemRefType>(fifo.getElementType());
    int lenOut = elemType.getNumElements();
    int acqNum = 1;
    int relNum = 1;

    // check for repeat count
    int repeatCount = 1;
    if (op.getRepeatCount().has_value())
      repeatCount = op.getRepeatCount().value();

    // search for the buffers/locks (based on if this objFifo has a link)
    // identify size difference between input and output memrefs
    ObjectFifoCreateOp target = op;
    bool isDistribute = false;
    bool isJoin = false;
    int extraOffset = 0;
    int joinDistribFactor = 1;
    int joinDistribLockIndex = 0;
    auto linkOp = getOptionalLinkOp(op);
    if (linkOp) {
      if (objFifoLinks.find(*linkOp) != objFifoLinks.end()) {
        target = objFifoLinks[*linkOp];
        auto srcOffsets = linkOp->getSrcOffsets();
        auto dstOffsets = linkOp->getDstOffsets();

        if (linkOp->getRepeatCount().has_value())
          if (linkOp->getInputObjectFifos()[0] == op) {
            acqNum *= linkOp->getRepeatCount().value();
            relNum *= linkOp->getRepeatCount().value();
          }

        if (linkOp->isJoin()) {
          // compute offset and length
          isJoin = true;
          if (target == op) {
            joinDistribFactor *= linkOp->getFifoIns().size();
          } else {
            int i = 0;
            for (auto fifoIn : linkOp->getInputObjectFifos()) {
              if (fifoIn.name() == op.name())
                break;
              i++;
            }
            extraOffset = *getConstantIntValue(srcOffsets[i]);
            lenOut = linkOp->getJoinTransferLengths()[i];
            joinDistribLockIndex = i;
          }
        } else if (linkOp->isDistribute()) {
          // compute offset and length
          isDistribute = true;
          if (target == op) {
            joinDistribFactor *= linkOp->getFifoOuts().size();
          } else {
            int i = 0;
            for (auto fifoOut : linkOp->getOutputObjectFifos()) {
              if (fifoOut.name() == op.name())
                break;
              i++;
            }
            extraOffset = *getConstantIntValue(dstOffsets[i]);
            lenOut = linkOp->getDistributeTransferLengths()[i];
            joinDistribLockIndex = i;
          }
        } else {
          if (target != op) {
            auto targetFifo =
                llvm::cast<AIEObjectFifoType>(target.getElemType());
            auto targetElemType =
                llvm::cast<MemRefType>(targetFifo.getElementType());
            lenOut = targetElemType.getNumElements();
          }
        }

        // check if current op is of smaller size in link
        if (target != op) {
          numBlocks = target.size();
        }
      }
    }

    // search for MemTileDMAOp
    Operation *producerDMA = nullptr;
    for (auto dmaOp : device.getOps<MemTileDMAOp>()) {
      if (dmaOp.getTile() == target.getProducerTile()) {
        producerDMA = dmaOp.getOperation();
        break;
      }
    }

    // if none exists, create one
    TileOp objFifoTileOp = target.getProducerTileOp();
    if (producerDMA == nullptr) {
      OpBuilder::InsertionGuard g(builder);
      builder.setInsertionPoint(device.getBody()->getTerminator());
      auto newDMAOp =
          builder.create<MemTileDMAOp>(builder.getUnknownLoc(), objFifoTileOp);
      {
        OpBuilder::InsertionGuard g(builder);
        builder.setInsertionPointToStart(&newDMAOp.getRegion().emplaceBlock());
        builder.create<EndOp>(builder.getUnknownLoc());
      }
      producerDMA = newDMAOp.getOperation();
    }

    Block *endBlock = findEndOpBlock(producerDMA->getRegion(0));
    Block *lastDmaBlock = endBlock->getSinglePredecessor();
    Block *dmaBlock = builder.createBlock(endBlock);
    Block *bdBlock = builder.createBlock(endBlock);

    // create DMA channel
    builder.setInsertionPointToStart(dmaBlock);
    builder.create<DMAStartOp>(builder.getUnknownLoc(), channelDir,
                               channelIndex, /*repeatCout*/ 0, bdBlock,
                               endBlock);
    if (lastDmaBlock != nullptr)
      lastDmaBlock->getTerminator()->setSuccessor(dmaBlock, 1);

    // create Bd blocks
    Block *succ;
    Block *curr = bdBlock;
    size_t elemIndex = 0;
    size_t lockIndex = 0;
    size_t totalBlocks = 0;
    bool distribOrJoin = false;
    for (size_t i = 0; i < numBlocks; i++) {
      if (elemIndex >= buffersPerFifo[target].size())
        break;
      for (int r = 0; r < repeatCount * joinDistribFactor; r++) {
        if (totalBlocks == numBlocks * repeatCount * joinDistribFactor - 1) {
          succ = bdBlock;
        } else {
          succ = builder.createBlock(endBlock);
        }

        builder.setInsertionPointToStart(curr);
        int offset = 0;
        if (isDistribute || isJoin) {
          distribOrJoin = true;
          if (target == op) {
            if (isDistribute) {
              offset = *getConstantIntValue(linkOp->getDstOffsets()[r]);
              lenOut = linkOp->getDistributeTransferLengths()[r];
            } else {
              offset = *getConstantIntValue(linkOp->getSrcOffsets()[r]);
              lenOut = linkOp->getJoinTransferLengths()[r];
            }
            lockIndex = r % joinDistribFactor;
          } else {
            offset = extraOffset;
            lockIndex = joinDistribLockIndex;
          }
        } else {
          lockIndex = elemIndex;
        }

        createBdBlock<BufferOp>(builder, target, lockMode, acqNum, relNum,
                                buffersPerFifo[target][elemIndex], offset,
                                lenOut, channelDir, lockIndex, succ, dims,
                                padDimensions, distribOrJoin);
        curr = succ;
        totalBlocks++;
      }
      elemIndex++;
    }
  }

  // Function that computes the Least Common Multiplier of the values
  // of a vector.
  int computeLCM(std::set<int> values) {
    int lcm = 1;
    for (int i : values)
      lcm = i * lcm / std::gcd(i, lcm);
    return lcm;
  }

  // Function that unrolls for-loops that contain objectFifo operations.
  LogicalResult unrollForLoops(DeviceOp &device, OpBuilder &builder,
                               std::set<TileOp> objectFifoTiles) {
    for (auto coreOp : device.getOps<CoreOp>()) {
      if (objectFifoTiles.count(coreOp.getTileOp()) > 0) {
        std::vector<scf::ForOp> unrolledLoops;
        std::map<Operation *, bool> foundMap;
        std::map<Operation *, int64_t> remainderMap;
        std::map<Operation *, int64_t> tripCountMap;
        WalkResult res = coreOp.walk([&](scf::ForOp forLoop) {
          // look for operations on objectFifos
          // when multiple fifos in same loop, must use the smallest
          // common multiplier as the unroll factor
          foundMap[forLoop.getOperation()] = false;
          std::set<int> objFifoSizes;
          Block *body = forLoop.getBody();
          remainderMap[forLoop.getOperation()] = 0;
          for (auto acqOp : body->getOps<ObjectFifoAcquireOp>()) {
            if (acqOp.getOperation()->getParentOp() == forLoop) {
              foundMap[forLoop.getOperation()] = true;
              ObjectFifoCreateOp op = acqOp.getObjectFifo();
              objFifoSizes.insert(op.size());
            }
          }
          // If the loop doesn't have acquire and release locks
          // Push it to the unrolledLoops to avoid unrolling
          if (!foundMap[forLoop.getOperation()]) {
            unrolledLoops.push_back(forLoop);
            return WalkResult::advance();
          }
          // Walk in the loop region to unroll the loop and its remainder
          Region *region = forLoop->getParentRegion();
          scf::ForOp prevLoop;
          prevLoop = forLoop;
          tripCountMap[prevLoop.getOperation()] = 0;
          while (remainderMap[prevLoop.getOperation()] > 1 ||
                 foundMap[prevLoop.getOperation()]) {
            region->walk([&](scf::ForOp remLoop) {
              bool skipLoop = false;
              int64_t tripCount = 0;
              if (remLoop.getSingleLowerBound() &&
                  remLoop.getSingleUpperBound() && remLoop.getSingleStep()) {
                tripCount = constantTripCount(*(remLoop.getSingleLowerBound()),
                                              *(remLoop.getSingleUpperBound()),
                                              *(remLoop.getSingleStep()))
                                .value_or(0);
              }
              int unrollFactor =
                  computeLCM(objFifoSizes); // also counts original loop body
              // Loop ids are not unique.
              // Sometimes, immediately after unrolling, the unrolled loop
              // and the one next to it (can be the remainder loop or an
              // independent loop) will have the same ID. This makes it
              // difficult to identify which loop needs to be unrolled.
              // Once it restarts walking from start, it ends up allocating
              // new ID to each loop.
              if (remainderMap[prevLoop.getOperation()] > 1 &&
                  foundMap[remLoop.getOperation()] == false &&
                  prevLoop != remLoop) {
                skipLoop = true;
              }
              if (std::count(unrolledLoops.begin(), unrolledLoops.end(),
                             remLoop) == 0 &&
                  !skipLoop) {
                tripCountMap[remLoop.getOperation()] = tripCount;
                // if loop iterations < unrollFactor, unroll the loop fully
                if (tripCountMap[remLoop.getOperation()] < unrollFactor)
                  unrollFactor = tripCountMap[remLoop.getOperation()];
                // If unrollFactor = 0,divide by zero
                if (unrollFactor == 0) {
                  remLoop.emitOpError()
                      << "could not be unrolled with unrollFactor = 0, check "
                         "loop boundaries."
                      << "\n";
                  return WalkResult::interrupt();
                }
                remainderMap[remLoop.getOperation()] =
                    tripCountMap[remLoop.getOperation()] % unrollFactor;
                auto step = remLoop.getStep()
                                .getDefiningOp<arith::ConstantOp>()
                                .getValue();
                int64_t step_value = llvm::dyn_cast<IntegerAttr>(step).getInt();

                if (step_value < unrollFactor ||
                    foundMap[remLoop.getOperation()]) {
                  // Process the for loop
                  if (failed(mlir::loopUnrollByFactor(remLoop, unrollFactor))) {
                    remLoop.emitOpError()
                        << "could not be unrolled with unrollFactor: "
                        << unrollFactor << "\n";
                    return WalkResult::interrupt();
                  }
                  unrolledLoops.push_back(remLoop);
                  foundMap[remLoop.getOperation()] = false;
                } else {
                  remainderMap[remLoop.getOperation()] = 0;
                  foundMap[remLoop.getOperation()] = false;
                }
              } else {
                remainderMap[remLoop.getOperation()] = 0;
                foundMap[remLoop.getOperation()] = false;
              }
              prevLoop = remLoop;
              return WalkResult::advance();
            });
          }
          return WalkResult::advance();
        });
        if (res.wasInterrupted())
          return failure();
      }
    }
    return success();
  }

  // Function that generates the IR to update runtime state of objectfifo
  // accesses. Called by dynamicGlobalObjectFifos().
  void updateGlobalNextIndex(OpBuilder &builder, ObjectFifoReleaseOp relOp,
                             BufferOp globalNextIndex, arith::ConstantOp index,
                             arith::ConstantOp size) {
    builder.setInsertionPointAfter(relOp);
    Value oldCounter = builder.create<memref::LoadOp>(
        builder.getUnknownLoc(), globalNextIndex,
        ValueRange(ArrayRef({index.getResult()})));
    Value val = builder.create<arith::ConstantOp>(
        oldCounter.getLoc(), builder.getI32IntegerAttr(relOp.getSize()));
    Value sum = builder.create<arith::AddIOp>(val.getLoc(), oldCounter, val);
    Value isGreaterEqual = builder.create<arith::CmpIOp>(
        sum.getLoc(), arith::CmpIPredicate::sge, sum, size);
    Value newCounter = builder.create<arith::SelectOp>(
        sum.getLoc(), isGreaterEqual,
        builder.create<arith::SubIOp>(sum.getLoc(), sum, size), sum);
    builder.create<memref::StoreOp>(size.getLoc(), newCounter, globalNextIndex,
                                    ValueRange(ArrayRef({index.getResult()})));
  }

  // Function that generates the IR for objectfifo accesses to be handled at
  // runtime.
  LogicalResult dynamicGlobalObjectFifos(DeviceOp &device, OpBuilder &builder,
                                         std::set<TileOp> objectFifoTiles) {
    for (auto coreOp : device.getOps<CoreOp>()) {
      if (objectFifoTiles.count(coreOp.getTileOp()) <= 0)
        continue;
      if (objectFifoTiles.count(coreOp.getTileOp()) > 0) {
        // For each core: count the number of objectFifos and create
        // a global buffer just before the core to track index of
        // next object to access.
        // !! NOTE !! objectFifos with same producer / consumer tile
        // need two counters (accessed based on the ObjectFifoPort)
        std::map<std::pair<ObjectFifoCreateOp, ObjectFifoPort>, int> fifoSizes;
        // Also, keep a map of the ConstantOps for the indices per OF
        // and a map with the ConstantOps for the sizes per OF.
        std::map<std::pair<ObjectFifoCreateOp, ObjectFifoPort>,
                 arith::ConstantOp>
            globalIndices;
        std::map<std::pair<ObjectFifoCreateOp, ObjectFifoPort>,
                 arith::ConstantOp>
            constantSizes;

        int index = 0;
        builder.setInsertionPointToStart(&(coreOp.getBody().front()));
        Value initVal = builder.create<arith::ConstantOp>(
            builder.getUnknownLoc(), builder.getI32IntegerAttr(0));
        coreOp.walk([&](ObjectFifoAcquireOp acqOp) {
          ObjectFifoCreateOp op = acqOp.getObjectFifo();
          ObjectFifoPort port = acqOp.getPort();
          if (fifoSizes.find({op, port}) == fifoSizes.end()) {
            fifoSizes[{op, port}] = op.size();
            auto indexOp = builder.create<arith::ConstantOp>(
                initVal.getLoc(), builder.getIndexAttr(index));
            globalIndices[{op, port}] = indexOp;
            index++;
            auto size = builder.create<arith::ConstantOp>(
                indexOp.getLoc(), builder.getI32IntegerAttr(op.size()));
            constantSizes[{op, port}] = size;
          }
        });
        builder.setInsertionPoint(coreOp);
        auto memrefTy =
            MemRefType::get(SmallVector<int64_t>{(int64_t)fifoSizes.size()},
                            builder.getI32Type());
        auto globalNextIndex = builder.create<BufferOp>(
            builder.getUnknownLoc(), memrefTy, coreOp.getTile(),
            /*sym_name*/ nullptr, /*address*/ nullptr,
            /*initial_value*/ nullptr, /*mem_bank*/ nullptr);

        // Initialize all counters in the global buffers to 0.
        for (auto i : constantSizes) {
          builder.setInsertionPointAfter(i.second);
          builder.create<memref::StoreOp>(
              builder.getUnknownLoc(), initVal, globalNextIndex,
              ValueRange(ArrayRef({globalIndices[i.first].getResult()})));
        }

        // Walk the code:
        // - after each ObjectFifoReleaseOp:
        //    - globalNextIndex: add #rel modulo objfifo depth
        // - before each ObjectFifoAcquireOp:
        //    - globalNextIndex: load index and use it to index_switch (one
        //    IndexSwithOp per AccessOp)
        WalkResult res = coreOp.walk([&](Operation *op) {
          if (auto relOp = dyn_cast<ObjectFifoReleaseOp>(op)) {
            ObjectFifoCreateOp createOp = relOp.getObjectFifo();
            ObjectFifoPort port = relOp.getPort();
            updateGlobalNextIndex(builder, relOp, globalNextIndex,
                                  globalIndices[{createOp, port}],
                                  constantSizes[{createOp, port}]);
          }
          if (auto acqOp = dyn_cast<ObjectFifoAcquireOp>(op)) {
            std::vector<ObjectFifoSubviewAccessOp> accessOps;
            for (auto u : acqOp->getUsers())
              if (auto accessOp = dyn_cast<ObjectFifoSubviewAccessOp>(u))
                accessOps.push_back(accessOp);

            for (auto accessOp : accessOps) {
              ObjectFifoCreateOp createOp = acqOp.getObjectFifo();
              ObjectFifoPort port = acqOp.getPort();

              // Single switch case
              if (fifoSizes[{createOp, port}] == 1)
                return WalkResult::advance();

              // Create a switch for each subview access
              builder.setInsertionPointAfter(accessOp);
              auto switchIndexAsInteger = builder.create<memref::LoadOp>(
                  builder.getUnknownLoc(), globalNextIndex,
                  ValueRange(
                      ArrayRef({globalIndices[{createOp, port}].getResult()})));
              auto switchIndex = builder.create<arith::IndexCastOp>(
                  builder.getUnknownLoc(), builder.getIndexType(),
                  switchIndexAsInteger);
              unsigned caseRegionCounts = fifoSizes[{createOp, port}];
              SmallVector<int64_t, 4> caseValues;
              for (int i = 0; i < fifoSizes[{createOp, port}]; ++i) {
                caseValues.push_back(i);
              }
              auto cases =
                  DenseI64ArrayAttr::get(builder.getContext(), caseValues);
              auto switchOp = builder.create<scf::IndexSwitchOp>(
                  switchIndex.getLoc(),
                  TypeRange({buffersPerFifo[createOp][0].getType()}),
                  switchIndex, cases, caseRegionCounts);
              // Create default case of IndexSwitchOp
              builder.createBlock(&switchOp.getDefaultRegion());
              auto bufferIndex = (accessOp.getIndex()) % createOp.size();
              builder.setInsertionPointToStart(&(switchOp.getDefaultBlock()));
              builder.create<scf::YieldOp>(
                  builder.getUnknownLoc(),
                  buffersPerFifo[createOp][bufferIndex].getResult());
              for (int i = 0; i < fifoSizes[{createOp, port}]; ++i) {
                // Create other cases of IndexSwitchOp
                builder.createBlock(&switchOp.getCaseRegions()[i]);
                builder.setInsertionPoint(&switchOp.getCaseBlock(i),
                                          switchOp.getCaseBlock(i).begin());
                int bufferToBeAccesed =
                    (accessOp.getIndex() + i) % fifoSizes[{createOp, port}];
                builder.create<scf::YieldOp>(
                    switchOp.getCaseRegions()[i].getLoc(),
                    buffersPerFifo[createOp][bufferToBeAccesed].getResult());
              }

              // Replace all uses of accessed objectfifo buffers with
              // results of switchOps
              accessOp.getOutput().replaceAllUsesWith(switchOp.getResult(0));
            }
          }
          return WalkResult::advance();
        });
        if (res.wasInterrupted())
          return failure();
      }
    }
    return success();
  }

  /// Function used to create a UseLockOp based on input parameters.
  /// acc is an accumulator map that tracks the indices of the next locks to
  /// acquire (or release). Uses op to find index of acc for next lockID.
  /// Updates acc.
  void createUseLocks(OpBuilder &builder, ObjectFifoCreateOp op,
                      ObjectFifoPort port,
                      DenseMap<std::pair<ObjectFifoCreateOp, int>, int> &acc,
                      int numLocks, LockAction lockAction) {
    ObjectFifoCreateOp target = op;
    auto portNum = port == ObjectFifoPort::Produce ? 0 : 1;
    if (auto linkOp = getOptionalLinkOp(op))
      if (objFifoLinks.find(*linkOp) != objFifoLinks.end())
        target = objFifoLinks[*linkOp];

    auto dev = op->getParentOfType<DeviceOp>();
    if (!dev.getTargetModel().hasProperty(AIETargetModel::UsesSemaphoreLocks)) {

      if (locksPerFifo[target].size() == 0) {
        for (int i = 0; i < numLocks; i++) {
          int lockID = acc[{op, portNum}];
          acc[{op, portNum}] =
              (lockID + 1) % op.size(); // update to next objFifo elem
        }
        return;
      }

      int lockMode = 0;
      if ((port == ObjectFifoPort::Produce &&
           lockAction == LockAction::Release) ||
          (port == ObjectFifoPort::Consume &&
           lockAction == LockAction::Acquire))
        lockMode = 1;
      for (int i = 0; i < numLocks; i++) {
        int lockID = acc[{op, portNum}];
        builder.create<UseLockOp>(builder.getUnknownLoc(),
                                  locksPerFifo[target][lockID], lockAction,
                                  lockMode);
        acc[{op, portNum}] =
            (lockID + 1) % op.size(); // update to next objFifo elem
      }
    } else {
      if (numLocks == 0)
        return;

      if (locksPerFifo[target].size() == 0) {
        acc[{op, portNum}] = (acc[{op, portNum}] + numLocks) %
                             op.size(); // update to next objFifo elem
        return;
      }

      // search for the correct lock based on the port of the acq/rel
      // operation e.g. acq as consumer is the read lock (second)
      LockOp lock;
      if (lockAction == LockAction::AcquireGreaterEqual) {
        if (port == ObjectFifoPort::Produce)
          lock = locksPerFifo[target][0];
        else
          lock = locksPerFifo[target][1];
      } else {
        if (port == ObjectFifoPort::Produce)
          lock = locksPerFifo[target][1];
        else
          lock = locksPerFifo[target][0];
      }
      builder.create<UseLockOp>(builder.getUnknownLoc(), lock, lockAction,
                                numLocks);
      acc[{op, portNum}] = (acc[{op, portNum}] + numLocks) %
                           op.size(); // update to next objFifo elem
    }
  }

  /// Function used to check whether op is already contained in map.
  /// If it is then return the associated int, if not create new entry and
  /// return 0.
  int updateAndReturnIndex(
      DenseMap<std::pair<ObjectFifoCreateOp, int>, int> &map,
      std::pair<ObjectFifoCreateOp, int> pair) {
    if (map.find(pair) == map.end()) {
      map[pair] = 0;
      return 0;
    }
    return map[pair];
  }

  /// Function used to add an external buffer to the externalBuffersPerFifo map.
  void addExternalBuffer(ObjectFifoCreateOp fifo, ExternalBufferOp buff) {
    if (externalBuffersPerFifo.find(fifo) == externalBuffersPerFifo.end()) {
      std::vector<ExternalBufferOp> buffs;
      externalBuffersPerFifo[fifo] = buffs;
    }
    externalBuffersPerFifo[fifo].push_back(buff);
  }

  /// Function used to detect all external buffers associated with parent
  /// objectFifo and tile then map them to child objectFifo.
  void detectExternalBuffers(DeviceOp &device, ObjectFifoCreateOp parent,
                             ObjectFifoCreateOp child, Value tile) {
    for (auto regOp : device.getOps<ObjectFifoRegisterExternalBuffersOp>())
      if (auto objFifo = regOp.getObjectFifo();
          regOp.getTile() == tile && objFifo == parent)
        for (auto extBuff : regOp.getExternalBuffers())
          addExternalBuffer(child, extBuff.getDefiningOp<ExternalBufferOp>());
  }

  /// Function used to replace uses of split objectFifos.
  void replaceSplitFifo(ObjectFifoCreateOp originalOp, ObjectFifoCreateOp newOp,
                        TileOp tile) {
    auto original =
        originalOp->getAttrOfType<StringAttr>(SymbolTable::getSymbolAttrName());
    auto newSymbol =
        newOp->getAttrOfType<StringAttr>(SymbolTable::getSymbolAttrName());
    for (auto user : tile->getUsers())
      if (isa<CoreOp>(user))
        if (auto res =
                SymbolTable::replaceAllSymbolUses(original, newSymbol, user);
            res.failed())
          llvm_unreachable("unreachable");
  }

  /// Function used to find the size of an objectFifo after split based on
  /// the maximum number of elements (of the original objectFifo) acquired
  /// by a process running on given tile. If no CoreOp exists for this tile
  /// return 0.
  int findObjectFifoSize(DeviceOp &device, Value tile,
                         ObjectFifoCreateOp objFifo) {
    if (objFifo.size() == 0)
      return 0;

    // if memTile, size is equal to objFifo size
    if (tile.getDefiningOp<TileOp>().isMemTile())
      return objFifo.size();

    // if shimTile, size is equal to number of external buffers
    if (tile.getDefiningOp<TileOp>().isShimTile())
      for (auto regOp : device.getOps<ObjectFifoRegisterExternalBuffersOp>()) {
        if (regOp.getTile() == tile)
          return regOp.getExternalBuffers().size();
      }

    int maxAcquire = 0;
    for (auto coreOp : device.getOps<CoreOp>())
      if (coreOp.getTile() == tile)
        coreOp.walk([&](ObjectFifoAcquireOp acqOp) {
          if (auto createOp = acqOp.getObjectFifo(); createOp == objFifo)
            if (acqOp.acqNumber() > maxAcquire)
              maxAcquire = acqOp.acqNumber();
        });

    if (maxAcquire > 0) {
      if (maxAcquire == 1 && objFifo.size() == 1)
        return 1;
      return maxAcquire + 1;
      // +1 because objectFifo size is always 1 bigger than maxAcquire to allow
      // for prefetching: simplest case scenario is at least a ping-pong buffer
    }

    return objFifo.size();
  }

  /// Function used to generate, from an objectFifo with a shimTile endpoint, a
  /// shimDMAAllocationOp containing the channelDir, channelIndex and
  /// shimTile col assigned by the objectFifo lowering.
  void createObjectFifoAllocationInfo(OpBuilder &builder, MLIRContext *ctx,
                                      FlatSymbolRefAttr obj_fifo, int colIndex,
                                      DMAChannelDir channelDir,
                                      int channelIndex, bool plio) {
    builder.create<ShimDMAAllocationOp>(builder.getUnknownLoc(), obj_fifo,
                                        DMAChannelDirAttr::get(ctx, channelDir),
                                        builder.getI64IntegerAttr(channelIndex),
                                        builder.getI64IntegerAttr(colIndex),
                                        builder.getBoolAttr(plio));
  }

  /// Function used to verify that an objectfifo is present in at most one
  /// ObjectFifoLinkOp.
  void verifyObjectFifoLinks(DeviceOp &device) {
    DenseSet<ObjectFifoCreateOp> objectfifoset;
    for (ObjectFifoLinkOp link : device.getOps<ObjectFifoLinkOp>()) {
      for (ObjectFifoCreateOp inOf : link.getInputObjectFifos()) {
        if (objectfifoset.count(inOf))
          inOf.emitOpError("objectfifo cannot be in more than one "
                           "ObjectFifoLinkOp");
        objectfifoset.insert(inOf);
      }
      for (ObjectFifoCreateOp outOf : link.getOutputObjectFifos()) {
        if (objectfifoset.count(outOf))
          outOf.emitOpError("objectfifo cannot be in more than one "
                            "ObjectFifoLinkOp");
        objectfifoset.insert(outOf);
      }
    }
  }

  /// Helper function to assign DMA channel indices for FIFOs based on
  /// cross-tile conditions
  void assignDMAChannelIndices(
      DMAChannelAnalysis &dmaAnalysis,
      const std::map<ObjectFifoCreateOp, bool> &crossTileInfos,
      std::map<ObjectFifoCreateOp, int> &fifo_dma_channel_index,
      bool assignCrossTileOnly) {
    for (auto &[producer, consumers] : splitFifos) {
      // Check if we should process this producer based on cross-tile condition
      bool shouldProcessProducer = assignCrossTileOnly
                                       ? crossTileInfos.at(producer)
                                       : !crossTileInfos.at(producer);

      if (shouldProcessProducer) {
        bool requiresAdjacentTileAccessChannels = crossTileInfos.at(producer);
        int channelIndex = dmaAnalysis.getDMAChannelIndex(
            producer.getProducerTileOp(), DMAChannelDir::MM2S,
            requiresAdjacentTileAccessChannels);
        fifo_dma_channel_index[producer] = channelIndex;
      }

      for (auto consumer : consumers) {
        // Check if we should process this consumer based on cross-tile
        // condition
        bool shouldProcessConsumer = assignCrossTileOnly
                                         ? crossTileInfos.at(consumer)
                                         : !crossTileInfos.at(consumer);

        if (shouldProcessConsumer) {
          bool requiresAdjacentTileAccessChannels = crossTileInfos.at(consumer);
          int channelIndex = dmaAnalysis.getDMAChannelIndex(
              consumer.getProducerTileOp(), DMAChannelDir::S2MM,
              requiresAdjacentTileAccessChannels);
          fifo_dma_channel_index[consumer] = channelIndex;
        }
      }
    }
  }

  void runOnOperation() override {

    DeviceOp device = getOperation();
    LockAnalysis lockAnalysis(device);
    DMAChannelAnalysis dmaAnalysis(device);
    OpBuilder builder = OpBuilder::atBlockTerminator(device.getBody());
    auto ctx = device->getContext();
    auto producerWireType = WireBundle::DMA;
    auto consumerWireType = WireBundle::DMA;
    std::set<TileOp>
        objectFifoTiles; // track cores to check for loops during unrolling

    verifyObjectFifoLinks(device);

    //===------------------------------------------------------------------===//
    // Split objectFifos into a consumer end and producer end if needed
    //===------------------------------------------------------------------===//
    // We are going to create additional createObjectFifoOps, so get a copy of
    // all "original" ones before the loop to avoid looping over newly created
    // ones.
    std::vector<ObjectFifoCreateOp> createFifoOps;
    auto range = device.getOps<ObjectFifoCreateOp>();
    createFifoOps.insert(createFifoOps.end(), range.begin(), range.end());
    for (auto createOp : createFifoOps) {
      std::vector<ObjectFifoCreateOp> splitConsumerFifos;
      int consumerIndex = 0;
      int consumerDepth = createOp.size();
      ArrayRef<BDDimLayoutArrayAttr> consumerDims =
          createOp.getDimensionsFromStreamPerConsumer();

      // Only FIFOs using DMA are split into two ends;
      // skip in shared memory case
      if (int share_direction = 0; !requiresDMAs(createOp, share_direction)) {
        continue;
      }

      for (auto consumerTile : createOp.getConsumerTiles()) {
        auto consumerTileOp = dyn_cast<TileOp>(consumerTile.getDefiningOp());

        if (isa<ArrayAttr>(createOp.getElemNumber())) {
          // +1 to account for 1st depth (producer)
          consumerDepth = createOp.size(consumerIndex + 1);
        } else {
          consumerDepth = findObjectFifoSize(device, consumerTileOp, createOp);
        }

        builder.setInsertionPointAfter(createOp);
        auto datatype = llvm::cast<AIEObjectFifoType>(createOp.getElemType());
        auto consumerObjFifoSize =
            builder.getIntegerAttr(builder.getI32Type(), consumerDepth);
        // rename and replace split objectFifo
        std::string consumerFifoName;
        if (createOp.getConsumerTiles().size() > 1) {
          consumerFifoName = createOp.name().str() + "_" +
                             std::to_string(consumerIndex) + "_cons";
        } else {
          consumerFifoName = createOp.name().str() + "_cons";
        }
        BDDimLayoutArrayAttr emptyDims =
            BDDimLayoutArrayAttr::get(builder.getContext(), {});
        BDDimLayoutArrayAttr singletonFromStreamDims =
            BDDimLayoutArrayAttr::get(
                builder.getContext(),
                ArrayRef<BDDimLayoutAttr>{consumerDims[consumerIndex]});
        BDDimLayoutArrayArrayAttr fromStreamDims =
            BDDimLayoutArrayArrayAttr::get(builder.getContext(),
                                           singletonFromStreamDims);

        ObjectFifoCreateOp consumerFifo = createObjectFifo(
            builder, datatype, consumerFifoName, consumerTile, consumerTile,
            consumerObjFifoSize, emptyDims, fromStreamDims);
        if (createOp.getDisableSynchronization())
          consumerFifo.setDisableSynchronization(true);
        replaceSplitFifo(createOp, consumerFifo, consumerTileOp);

        // identify external buffers that were registered to the consumer fifo
        if (consumerTile.getDefiningOp<TileOp>().isShimTile())
          detectExternalBuffers(device, createOp, consumerFifo, consumerTile);

        // record that this objectFifo was split; it will require DMA config
        splitConsumerFifos.push_back(consumerFifo);

        // update the linkOp if the split objFifo was originally its start point
        if (auto linkOp = getOptionalLinkOp(createOp))
          for (ObjectFifoCreateOp fifoIn : linkOp->getInputObjectFifos())
            if (fifoIn.name() == createOp.name() &&
                consumerTile == *linkOp->getOptionalSharedTile())
              if (failed(SymbolTable::replaceAllSymbolUses(
                      createOp, consumerFifo.name(), linkOp->getOperation())))
                llvm::report_fatal_error("unable to update all symbol uses");

        consumerIndex++;
      }

      if (!splitConsumerFifos.empty()) {
        splitFifos.emplace_back(createOp, splitConsumerFifos);
      }
    }

    //===------------------------------------------------------------------===//
    // - Create objectFifo buffers and locks.
    // - Populate a list of tiles containing objectFifos for later processing of
    //   the acquires/releases (uses of the FIFO).
    // - Global release counter tracker to keep track of the objectFifo state
    //===------------------------------------------------------------------===//
    for (auto createOp : device.getOps<ObjectFifoCreateOp>()) {

      int share_direction = 0;
      bool shared = !requiresDMAs(createOp, share_direction);

      // add all tiles that contain an objectFifo to objectFifoTiles for later
      // loop unrolling pass
      objectFifoTiles.insert(createOp.getProducerTileOp());
      for (auto consumerTile : createOp.getConsumerTiles()) {
        auto consumerTileOp = dyn_cast<TileOp>(consumerTile.getDefiningOp());
        objectFifoTiles.insert(consumerTileOp);
      }

      // identify external buffers that were registered to
      // the producer objectFifo
      if (createOp.getProducerTileOp().isShimTile())
        detectExternalBuffers(device, createOp, createOp,
                              createOp.getProducerTile());

      // if split, the necessary size for producer fifo might change
      if (shared) {
<<<<<<< HEAD
        createObjectFifoElements(builder, lockAnalysis, createOp,
                                 share_direction);
      } else {
=======

        checkAndApplyViaSharedMemAttribute(createOp, share_direction);
        createObjectFifoElements(builder, lockAnalysis, createOp,
                                 share_direction);
      } else {

        if (createOp.getViaSharedMem().has_value())
          createOp->emitOpError(
              "no access to shared memory module specified by "
              "`via_shared_mem`");

>>>>>>> ab587ede
        if (isa<ArrayAttr>(createOp.getElemNumber()))
          createOp.setElemNumberAttr(
              builder.getI32IntegerAttr(createOp.size()));
        else {

          if (!createOp.getInitValues().has_value()) {

            int prodMaxAcquire = findObjectFifoSize(
                device, createOp.getProducerTileOp(), createOp);
            createOp.setElemNumberAttr(
                builder.getI32IntegerAttr(prodMaxAcquire));
          }
        }
        createObjectFifoElements(builder, lockAnalysis, createOp,
                                 share_direction);
      }
    }

    // Analyze cross-tile buffer allocations and print results
    auto crossTileInfos = analyzeCrossTileFIFOBuffers();

    // assign DMA channels for FIFOs
    // assign the channel index for fifos that has cross-tile issues first
    // use dmaAnalysis.getDMAChannelIndex() to assign index (which internally
    // loop over all of available channels and assign from 0 to maximum)
    std::map<ObjectFifoCreateOp, int> fifo_dma_channel_index;

    // Assign channel indices for FIFOs with cross-tile issues first
    assignDMAChannelIndices(dmaAnalysis, crossTileInfos, fifo_dma_channel_index,
                            true);

    // Then assign channel indices for FIFOs without cross-tile issues
    assignDMAChannelIndices(dmaAnalysis, crossTileInfos, fifo_dma_channel_index,
                            false);

    //===------------------------------------------------------------------===//
    // Create flows and tile DMAs
    //===------------------------------------------------------------------===//
    // Only the objectFifos we split above require DMA communication; the others
    // rely on shared memory and share the same buffers.
    for (auto &[producer, consumers] : splitFifos) {
      int producerChanIndex = fifo_dma_channel_index[producer];
      if (producerChanIndex == -1)
        producer.getProducerTileOp().emitOpError(
            "number of output DMA channel exceeded!");
      DMAChannel producerChan = {DMAChannelDir::MM2S, producerChanIndex};
      createDMA(device, builder, producer, producerChan.direction,
                producerChan.channel, 0, producer.getDimensionsToStreamAttr(),
                producer.getPadDimensionsAttr());
      // generate objectFifo allocation info
      builder.setInsertionPoint(device.getBody()->getTerminator());

      if (producer.getProducerTileOp().isShimTile())
        createObjectFifoAllocationInfo(
            builder, ctx, SymbolRefAttr::get(ctx, producer.getName()),
            producer.getProducerTileOp().colIndex(), producerChan.direction,
            producerChan.channel, producer.getPlio());

      for (auto consumer : consumers) {
        int consumerChanIndex = fifo_dma_channel_index[consumer];
        if (consumerChanIndex == -1)
          consumer.getProducerTileOp().emitOpError(
              "number of input DMA channel exceeded!");
        DMAChannel consumerChan = {DMAChannelDir::S2MM, consumerChanIndex};
        BDDimLayoutArrayAttr consumerDims =
            consumer.getDimensionsFromStreamPerConsumer()[0];
        createDMA(device, builder, consumer, consumerChan.direction,
                  consumerChan.channel, 1, consumerDims, nullptr);
        // generate objectFifo allocation info
        builder.setInsertionPoint(device.getBody()->getTerminator());

        // If we have PLIO then figure out the direction and make that a PLIO
        if (producer.getPlio()) {
          producerWireType = producer.getProducerTileOp().isShimTile()
                                 ? WireBundle::PLIO
                                 : WireBundle::DMA;
          consumerWireType = consumer.getProducerTileOp().isShimTile()
                                 ? WireBundle::PLIO
                                 : WireBundle::DMA;
        } else {
          producerWireType = WireBundle::DMA;
          consumerWireType = WireBundle::DMA;
        }

        if (consumer.getProducerTileOp().isShimTile())
          createObjectFifoAllocationInfo(
              builder, ctx, SymbolRefAttr::get(ctx, producer.getName()),
              consumer.getProducerTileOp().colIndex(), consumerChan.direction,
              consumerChan.channel, producer.getPlio());

        // create flow
        builder.setInsertionPointAfter(producer);
        builder.create<FlowOp>(builder.getUnknownLoc(),
                               producer.getProducerTile(), producerWireType,
                               producerChan.channel, consumer.getProducerTile(),
                               consumerWireType, consumerChan.channel);
      }
    }

    //===------------------------------------------------------------------===//
    // Statically unroll for loops or use dynamic objectFifos
    //===------------------------------------------------------------------===//
    if (clDynamicObjectFifos) {
      if (failed(dynamicGlobalObjectFifos(device, builder, objectFifoTiles)))
        signalPassFailure();
    } else {
      std::set<TileOp> dynamicTiles;
      std::set<TileOp> unrollTiles;
      for (auto c : device.getOps<CoreOp>()) {
        TileOp t = c.getTileOp();
        if (objectFifoTiles.count(t) > 0) {
          if (c.getDynamicObjfifoLowering().has_value()) {
            if (c.getDynamicObjfifoLowering().value())
              dynamicTiles.insert(t);
            else
              unrollTiles.insert(t);
          } else {
            unrollTiles.insert(t);
          }
        }
      }
      if (failed(dynamicGlobalObjectFifos(device, builder, dynamicTiles)))
        signalPassFailure();
      if (failed(unrollForLoops(device, builder, unrollTiles)))
        signalPassFailure();
    }

    //===------------------------------------------------------------------===//
    // Replace ops
    //===------------------------------------------------------------------===//
    for (auto coreOp : device.getOps<CoreOp>()) {
      DenseMap<ObjectFifoAcquireOp, std::vector<BufferOp *>>
          subviews; // maps each "subview" to its buffer references (subviews
      // are created by AcquireOps)
      DenseMap<std::pair<ObjectFifoCreateOp, int>, std::vector<int>>
          acquiresPerFifo; // maps each objFifo to indices of buffers acquired
      // in latest subview of that objFifo (useful to
      // cascade acquired elements to next AcquireOp)
      DenseMap<std::pair<ObjectFifoCreateOp, int>,
               std::vector<ObjectFifoReleaseOp>>
          releaseOps; // useful to check which ReleaseOp has taken place before
      // an AcquireOp per objFifo
      DenseMap<std::pair<ObjectFifoCreateOp, int>, int>
          acqPerFifo; // maps each objFifo to its next index to acquire within
      // this CoreOp
      DenseMap<std::pair<ObjectFifoCreateOp, int>, int>
          relPerFifo; // maps each objFifo to its next index to release within
      // this CoreOp

      //===----------------------------------------------------------------===//
      // Replace objectFifo.release ops
      //===----------------------------------------------------------------===//
      coreOp.walk([&](ObjectFifoReleaseOp releaseOp) {
        builder.setInsertionPointAfter(releaseOp);
        ObjectFifoCreateOp op = releaseOp.getObjectFifo();
        auto port = releaseOp.getPort();
        auto portNum = port == ObjectFifoPort::Produce ? 0 : 1;
        auto core = releaseOp->getParentOfType<CoreOp>();

        if (auto linkOp = getOptionalLinkOp(op)) {
          if (core.getTile() == *linkOp->getOptionalSharedTile()) {
            releaseOp->emitOpError("currently cannot access objectFifo used in "
                                   "ObjectFifoLinkOp");
            return;
          }
        }

        // update index of next element to release for this objectFifo
        updateAndReturnIndex(relPerFifo, {op, portNum});

        // release locks
        int numLocks = releaseOp.relNumber();
        // account for repetition
        if (op.getRepeatCount().has_value())
          numLocks *= op.getRepeatCount().value();
        createUseLocks(builder, op, port, relPerFifo, numLocks,
                       LockAction::Release);

        // register release op
        if (releaseOps.find({op, portNum}) != releaseOps.end()) {
          releaseOps[{op, portNum}].push_back(releaseOp);
        } else {
          std::vector release = {releaseOp};
          releaseOps[{op, portNum}] = release;
        }
      });

      //===----------------------------------------------------------------===//
      // Replace objectFifo.acquire ops
      //===----------------------------------------------------------------===//
      coreOp.walk([&](ObjectFifoAcquireOp acquireOp) {
        ObjectFifoCreateOp op = acquireOp.getObjectFifo();
        builder.setInsertionPointAfter(acquireOp);
        auto port = acquireOp.getPort();
        auto portNum = port == ObjectFifoPort::Produce ? 0 : 1;
        auto core = acquireOp->getParentOfType<CoreOp>();

        auto linkOp = getOptionalLinkOp(op);
        if (linkOp) {
          if (core.getTile() == *linkOp->getOptionalSharedTile()) {
            acquireOp->emitOpError("currently cannot access objectFifo used in "
                                   "ObjectFifoLinkOp");
            return;
          }
        }

        // index of next element to acquire for this objectFifo
        int start = updateAndReturnIndex(
            acqPerFifo, {op, portNum}); // useful for keeping track of which
        // indices are acquired

        // check how many elements have been released in between this AcquireOp
        // and the previous one
        // !!! operations may not be in the same block !!!
        int numRel = 0;
        for (std::vector<ObjectFifoReleaseOp>::iterator relOp =
                 releaseOps[{op, portNum}].begin();
             relOp != releaseOps[{op, portNum}].end();) {
          bool erased = false;
          Operation *acqBlockDefOp = acquireOp.getOperation();
          do {
            Operation *relBlockDefOp = (*relOp).getOperation();
            do {
              if (acqBlockDefOp->getBlock() == relBlockDefOp->getBlock()) {
                if (relBlockDefOp->isBeforeInBlock(acqBlockDefOp)) {
                  numRel += (*relOp).relNumber();
                  relOp = releaseOps[{op, portNum}].erase(relOp);
                  // to ensure that we do not account
                  // the ReleaseOps again later,
                  // after the subview is created
                  erased = true;
                }
              }
            } while ((relBlockDefOp = relBlockDefOp->getParentOp()) &&
                     !isa<DeviceOp>(relBlockDefOp) && !erased);
          } while ((acqBlockDefOp = acqBlockDefOp->getParentOp()) &&
                   !isa<DeviceOp>(acqBlockDefOp) && !erased);
          if (!erased)
            ++relOp;
        }

        // track indices of elements to acquire
        std::vector<int> acquiredIndices;
        if (!acquiresPerFifo[{op, portNum}].empty()) {
          // take into account what has already been acquired by previous
          // AcquireOp in program order
          acquiredIndices = acquiresPerFifo[{op, portNum}];
          // take into account what has been released in-between
          if (static_cast<size_t>(numRel) > acquiredIndices.size()) {
            acquireOp->emitOpError("cannot release more elements than are "
                                   "already acquired");
            return;
          }
          for (int i = 0; i < numRel; i++)
            acquiredIndices.erase(acquiredIndices.begin());
        }

        // acquire locks
        int numLocks = acquireOp.acqNumber();
        int alreadyAcq = acquiredIndices.size();
        int numCreate;
        if (numLocks > alreadyAcq)
          numCreate = numLocks - alreadyAcq;
        else
          numCreate = 0;

        // account for repetition
        if (op.getRepeatCount().has_value())
          numCreate *= op.getRepeatCount().value();

        auto dev = op->getParentOfType<DeviceOp>();
        if (auto &targetArch = dev.getTargetModel();
            targetArch.getTargetArch() == AIEArch::AIE1)
          createUseLocks(builder, op, port, acqPerFifo, numCreate,
                         LockAction::Acquire);
        else
          createUseLocks(builder, op, port, acqPerFifo, numCreate,
                         LockAction::AcquireGreaterEqual);

        // if objFifo was linked with others, find which objFifos
        // elements to use
        ObjectFifoCreateOp target = op;
        if (linkOp)
          if (objFifoLinks.find(*linkOp) != objFifoLinks.end())
            target = objFifoLinks[*linkOp];

        // create subview: buffers that were already acquired + new acquires
        for (int i = 0; i < numCreate; i++) {
          acquiredIndices.push_back(start);
          start = (start + 1) % op.size();
        }
        std::vector<BufferOp *> subviewRefs;
        subviewRefs.reserve(acquiredIndices.size());
        for (auto index : acquiredIndices)
          subviewRefs.push_back(&buffersPerFifo[target][index]);

        subviews[acquireOp] = subviewRefs;
        acquiresPerFifo[{op, portNum}] = acquiredIndices;
      });

      //===----------------------------------------------------------------===//
      // Replace subview.access ops
      //===----------------------------------------------------------------===//
      coreOp.walk([&](ObjectFifoSubviewAccessOp accessOp) {
        auto acqOp = accessOp.getSubview().getDefiningOp<ObjectFifoAcquireOp>();
        if (ObjectFifoCreateOp op = acqOp.getObjectFifo()) {
          if (auto linkOp = getOptionalLinkOp(op); linkOp.has_value()) {
            if (!linkOp->isDistribute() && !linkOp->isJoin()) {
              for (auto consumerTile : op.getConsumerTiles()) {
                if (auto consumerTileOp =
                        dyn_cast<TileOp>(consumerTile.getDefiningOp())) {
                  int share_dir_value = 0;
                  bool sharing = isSharedMemory(
                      op.getProducerTileOp(), consumerTileOp, &share_dir_value);
                  if (!sharing)
                    accessOp->emitOpError(
                        "currently cannot access objectFifo used in "
                        "ObjectFifoLinkOp if the tiles don't share memory");
                }
              }
            } else
              accessOp->emitOpError(
                  "currently cannot access objectFifo used in "
                  "ObjectFifoLinkOp if it is a distribute or join link");
          }
        }
        accessOp.getOutput().replaceAllUsesWith(
            subviews[acqOp][accessOp.getIndex()]->getBuffer());
      });
    }
    // make global symbols to replace the to be erased ObjectFifoCreateOps
    for (auto createOp : device.getOps<ObjectFifoCreateOp>()) {
      builder.setInsertionPointToStart(device.getBody());
      auto sym_name = createOp.getName();
      createOp->setAttr(SymbolTable::getSymbolAttrName(),
                        builder.getStringAttr("__erase_" + sym_name));
      auto memrefType = llvm::cast<AIEObjectFifoType>(createOp.getElemType())
                            .getElementType();
      builder.create<memref::GlobalOp>(builder.getUnknownLoc(), sym_name,
                                       builder.getStringAttr("public"),
                                       memrefType, nullptr, false, nullptr);
    }

    //===------------------------------------------------------------------===//
    // Remove old ops
    //===------------------------------------------------------------------===//
    SetVector<Operation *> opsToErase;
    device.walk([&](Operation *op) {
      if (isa<ObjectFifoCreateOp, ObjectFifoLinkOp,
              ObjectFifoRegisterExternalBuffersOp, ObjectFifoAcquireOp,
              ObjectFifoSubviewAccessOp, ObjectFifoReleaseOp,
              ObjectFifoAllocateOp>(op))
        opsToErase.insert(op);
    });
    SmallVector<Operation *> sorted{opsToErase.begin(), opsToErase.end()};
    computeTopologicalSorting(sorted);
    for (auto *op : llvm::reverse(sorted))
      op->erase();
  }
};

std::unique_ptr<OperationPass<DeviceOp>>
AIE::createAIEObjectFifoStatefulTransformPass() {
  return std::make_unique<AIEObjectFifoStatefulTransformPass>();
}<|MERGE_RESOLUTION|>--- conflicted
+++ resolved
@@ -286,46 +286,6 @@
            isUsedInLinkOp;
   }
 
-<<<<<<< HEAD
-=======
-  // Checks if via_shared_mem attribute of the objectfifo is set and if so
-  // tries to apply it. If the desired shared memory module is available to
-  // both producer and consumer then it will be used, otherwise an error is
-  // emitted.
-  void checkAndApplyViaSharedMemAttribute(ObjectFifoCreateOp createOp,
-                                          int &share_direction) {
-    if (createOp.getViaSharedMem().has_value()) {
-      int desiredSharedTile = createOp.getViaSharedMem().value();
-      int desiredSharedModule = 1;
-      if (desiredSharedTile == 0)
-        desiredSharedModule = -1;
-      if (share_direction != desiredSharedModule) {
-        bool desiredSharedModuleIsShared = false;
-        int newShareDirection = 0;
-        for (auto consumerTile : createOp.getConsumerTiles()) {
-          if (auto consumerTileOp =
-                  dyn_cast<TileOp>(consumerTile.getDefiningOp()))
-            if (share_direction == -1)
-              ///   * -1 if the shared memory module is that of the first input
-              ///   tile,
-              ///   * 1 if it is that of the second input tile
-              desiredSharedModuleIsShared =
-                  isSharedMemory(consumerTileOp, createOp.getProducerTileOp(),
-                                 &newShareDirection);
-        }
-        if (desiredSharedModuleIsShared) {
-          if (share_direction == newShareDirection)
-            share_direction = (share_direction == -1) ? 1 : -1;
-          else
-            createOp->emitOpError(
-                "no access to shared memory module specified by "
-                "`via_shared_mem`");
-        }
-      }
-    }
-  }
-
->>>>>>> ab587ede
   /// Function to retrieve ObjectFifoLinkOp of ObjectFifoCreateOp,
   /// if it belongs to one.
   std::optional<ObjectFifoLinkOp> getOptionalLinkOp(ObjectFifoCreateOp op) {
@@ -1841,23 +1801,9 @@
 
       // if split, the necessary size for producer fifo might change
       if (shared) {
-<<<<<<< HEAD
         createObjectFifoElements(builder, lockAnalysis, createOp,
                                  share_direction);
       } else {
-=======
-
-        checkAndApplyViaSharedMemAttribute(createOp, share_direction);
-        createObjectFifoElements(builder, lockAnalysis, createOp,
-                                 share_direction);
-      } else {
-
-        if (createOp.getViaSharedMem().has_value())
-          createOp->emitOpError(
-              "no access to shared memory module specified by "
-              "`via_shared_mem`");
-
->>>>>>> ab587ede
         if (isa<ArrayAttr>(createOp.getElemNumber()))
           createOp.setElemNumberAttr(
               builder.getI32IntegerAttr(createOp.size()));
