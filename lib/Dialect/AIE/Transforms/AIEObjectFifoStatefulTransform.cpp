//===- AIEObjectFifoStatefulTransform.cpp ----------------------*- MLIR -*-===//
//
// This file is licensed under the Apache License v2.0 with LLVM Exceptions.
// See https://llvm.org/LICENSE.txt for license information.
// SPDX-License-Identifier: Apache-2.0 WITH LLVM-exception
//
// (c) Copyright 2021 Xilinx Inc.
//
// Date: October 18th 2021
//
//===----------------------------------------------------------------------===//

#include "aie/Dialect/AIE/IR/AIEDialect.h"
#include "aie/Dialect/AIE/Transforms/AIEPasses.h"

#include "mlir/Analysis/TopologicalSortUtils.h"
#include "mlir/Dialect/Arith/IR/Arith.h"
#include "mlir/Dialect/MemRef/IR/MemRef.h"
#include "mlir/Dialect/SCF/IR/SCF.h"
#include "mlir/Dialect/SCF/Utils/Utils.h"
#include "mlir/IR/Attributes.h"
#include "mlir/Pass/Pass.h"
#include "mlir/Transforms/DialectConversion.h"

#include "mlir/IR/Operation.h"
#include "mlir/Interfaces/DataLayoutInterfaces.h"

#include <numeric>
#include <set>

#include <iostream>

using namespace mlir;
using namespace xilinx;
using namespace xilinx::AIE;

#define DEBUG_TYPE "aie-objectFifo-stateful-transform"

#define LOOP_VAR_DEPENDENCY (-2)

//===----------------------------------------------------------------------===//
// Lock Analysis
//===----------------------------------------------------------------------===//
class LockAnalysis {
  DenseMap<std::pair<Value, int>, int> locksPerTile;

public:
  LockAnalysis(DeviceOp &device) {
    // go over the locks created for each tile and update the index in
    // locksPerTile
    device.walk([&](LockOp lockOp) {
      auto tile = lockOp.getTile();
      auto lockID = lockOp.getLockIDValue();
      locksPerTile[{tile, lockID}] = 1;
    });
  }

  /// Given a tile, returns next usable lockID for that tile.
  int getLockID(TileOp &tileOp) {
    const auto &targetModel = getTargetModel(tileOp);
    for (unsigned i = 0;
         i < targetModel.getNumLocks(tileOp.getCol(), tileOp.getRow()); i++)
      if (int usageCnt = locksPerTile[{tileOp, i}]; usageCnt == 0) {
        locksPerTile[{tileOp, i}] = 1;
        return i;
      }
    return -1;
  }
};

//===----------------------------------------------------------------------===//
// DMA Channel Analysis
//===----------------------------------------------------------------------===//
class DMAChannelAnalysis {
  DenseMap<std::tuple<Value, DMAChannelDir, int>, int> channelsPerTile;
  DenseMap<std::tuple<Value, DMAChannelDir, int>, int> aieStreamsPerTile;

public:
  DMAChannelAnalysis(DeviceOp &device) {
    // go over the channels used for each tile and update channel map
    for (auto memOp : device.getOps<MemOp>()) {
      Region &r = memOp.getBody();
      for (auto &bl : r.getBlocks()) {
        for (auto op : bl.getOps<DMAStartOp>()) {
          channelsPerTile[{memOp.getTile(), op.getChannelDir(),
                           op.getChannelIndex()}] = 1;
        }
      }
    }
    for (auto memOp : device.getOps<MemTileDMAOp>()) {
      Region &r = memOp.getBody();
      for (auto &bl : r.getBlocks()) {
        for (auto op : bl.getOps<DMAStartOp>()) {
          channelsPerTile[{memOp.getTile(), op.getChannelDir(),
                           op.getChannelIndex()}] = 1;
        }
      }
    }
    for (auto memOp : device.getOps<ShimDMAOp>()) {
      Region &r = memOp.getBody();
      for (auto &bl : r.getBlocks()) {
        for (auto op : bl.getOps<DMAStartOp>()) {
          channelsPerTile[{memOp.getTile(), op.getChannelDir(),
                           op.getChannelIndex()}] = 1;
        }
      }
    }
    for (auto flowOp : device.getOps<FlowOp>()) {
      if (flowOp.getSourceBundle() == WireBundle::Core)
        aieStreamsPerTile[{flowOp.getSource(), DMAChannelDir::MM2S,
                           flowOp.getSourceChannel()}] = 1;
      if (flowOp.getDestBundle() == WireBundle::Core)
        aieStreamsPerTile[{flowOp.getDest(), DMAChannelDir::S2MM,
                           flowOp.getDestChannel()}] = 1;
    }
  }

  /// Given a tile and DMAChannelDir, returns next usable channel index for
  /// that tile.
  int getDMAChannelIndex(TileOp tileOp, DMAChannelDir dir,
                         bool requiresAdjacentTileAccessChannels) {
    int maxChannelNum = 0;
    if (dir == DMAChannelDir::MM2S)
      maxChannelNum = tileOp.getNumSourceConnections(WireBundle::DMA);
    else
      maxChannelNum = tileOp.getNumDestConnections(WireBundle::DMA);

    const auto &targetModel = getTargetModel(tileOp);
    int maxChannelNumForAdjacentTile =
        targetModel.getMaxChannelNumForAdjacentMemTile(tileOp.getCol(),
                                                       tileOp.getRow());

    // if requires adjacent tile access channels, only allocate on channel 0-3,
    // and if cannot, return 0
    if (requiresAdjacentTileAccessChannels) {
      maxChannelNum = std::min(maxChannelNum, maxChannelNumForAdjacentTile);
    }

    for (int i = 0; i < maxChannelNum; i++) {
      if (int usageCnt = channelsPerTile[{tileOp.getResult(), dir, i}];
          usageCnt == 0) {
        channelsPerTile[{tileOp.getResult(), dir, i}] = 1;
        return i;
      }
    }
    return -1;
  }

  /// Given a tile and DMAChannel, adds entry to aieStreamsPerTile or
  /// throws an error if the stream is already used.
  void checkAIEStreamIndex(TileOp tileOp, DMAChannel chan) {
    if (aieStreamsPerTile.find({tileOp.getResult(), chan.direction,
                                chan.channel}) == aieStreamsPerTile.end()) {
      aieStreamsPerTile[{tileOp.getResult(), chan.direction, chan.channel}] = 1;
    } else {
      if (chan.direction == DMAChannelDir::MM2S)
        tileOp.emitOpError("number of output Core channels exceeded!");
      else
        tileOp.emitOpError("number of input Core channels exceeded!");
    }
  }
};

//===----------------------------------------------------------------------===//
// Create objectFifos Pass
//===----------------------------------------------------------------------===//
struct AIEObjectFifoStatefulTransformPass
    : AIEObjectFifoStatefulTransformBase<AIEObjectFifoStatefulTransformPass> {
  DenseMap<ObjectFifoCreateOp, std::vector<BufferOp>>
      buffersPerFifo; // maps each objFifo to its corresponding buffer
  DenseMap<ObjectFifoCreateOp, std::vector<ExternalBufferOp>>
      externalBuffersPerFifo; // maps each objFifo to its corresponding
  // external buffers
  DenseMap<ObjectFifoCreateOp, std::vector<LockOp>>
      locksPerFifo; // maps each objFifo to its corresponding locks
  std::vector<std::pair<ObjectFifoCreateOp, std::vector<ObjectFifoCreateOp>>>
      splitFifos; // maps each objFifo between non-adjacent tiles to its
  // corresponding consumer objectFifos
  DenseMap<ObjectFifoLinkOp, ObjectFifoCreateOp>
      objFifoLinks; // maps each ObjectFifoLinkOp to objFifo whose elements
  // have been created and should be used
  std::vector<ObjectFifoCreateOp>
      splitBecauseLink; // objfifos which have been split because they are
  // part of a Link, not because they didn't have a shared memory module

  /// Function that returns true if two tiles in the AIE array share a memory
  /// module. share_direction is equal to:
  ///   * 2 if the memory modules on both tiles can be shared,
  ///   * -1 if the shared memory module is that of the first input tile,
  ///   * 1 if it is that of the second input tile,
  ///   * 0 is no memory module is shared.
  bool isSharedMemory(TileOp a, TileOp b, int *share_direction) {
    const auto &targetModel = getTargetModel(a.getOperation());

    if ((a.isShimTile() && !b.isShimTile()) ||
        (!a.isShimTile() && b.isShimTile())) {
      *share_direction = 0;
      return false;
    }
    if ((targetModel.isMemTile(a.getCol(), a.getRow()) &&
         !targetModel.isMemTile(b.getCol(), b.getRow())) ||
        (!targetModel.isMemTile(a.getCol(), a.getRow()) &&
         targetModel.isMemTile(b.getCol(), b.getRow()))) {
      *share_direction = 0;
      return false;
    }
    bool rightShared = targetModel.isLegalMemAffinity(
        a.colIndex(), a.rowIndex(), b.colIndex(), b.rowIndex());

    bool leftShared = targetModel.isLegalMemAffinity(
        b.colIndex(), b.rowIndex(), a.colIndex(), a.rowIndex());

    if (leftShared && rightShared)
      *share_direction = 2;
    else if (leftShared)
      *share_direction = -1;
    else if (rightShared)
      *share_direction = 1;
    else
      *share_direction = 0;

    return leftShared || rightShared;
  }

  /// Function to retrieve ObjectFifoAllocateOp of ObjectFifoCreateOp,
  /// if it exists.
  std::optional<ObjectFifoAllocateOp>
  getOptionalAllocateOp(ObjectFifoCreateOp op) {
    ObjectFifoAllocateOp allocOp;
    auto device = op->getParentOfType<DeviceOp>();
    bool foundAlloc = false;
    for (ObjectFifoAllocateOp alloc : device.getOps<ObjectFifoAllocateOp>()) {
      if (alloc.getObjectFifo() == op) {
        if (foundAlloc)
          op.emitOpError("has more than one allocate operation");
        allocOp = alloc;
        foundAlloc = true;
      }
    }
    if (foundAlloc)
      return {allocOp};
    return {};
  }

  // Return true if the objectFifo created by createOp requires a DMA to be set
  // up. This is the case if the tiles are not adjacent (no shared memory), if
  // the objectFifo broadcasts to multiple tiles, if one of the consumers or
  // the producer wants to use the multi-dimensional address generation
  // features of the DMA, if the objectFifo is part of a LinkOp, or if the
  // via_DMA or repeatCount attributes of the objectFifo are set.
  bool requiresDMAs(ObjectFifoCreateOp createOp, int &share_direction) {
    bool hasSharedMemory = false;
    bool atLeastOneConsumerWantsTransform = false;
    bool isUsedInLinkOp = false;

    if (createOp.getVia_DMA())
      return true;

    if (createOp.getRepeatCount().has_value())
      return true;

    if (createOp.getAieStream())
      return true;

    if (createOp.getConsumerTiles().size() == 1 &&
        createOp.getDimensionsToStream().empty()) {

      // Test for shared memory
      for (auto consumerTile : createOp.getConsumerTiles()) {
        if (auto consumerTileOp =
                dyn_cast<TileOp>(consumerTile.getDefiningOp())) {
          if (std::count(splitBecauseLink.begin(), splitBecauseLink.end(),
                         createOp))
            hasSharedMemory =
                isSharedMemory(createOp.getProducerTileOp(),
                               createOp.getProducerTileOp(), &share_direction);
          else
            hasSharedMemory = isSharedMemory(createOp.getProducerTileOp(),
                                             consumerTileOp, &share_direction);
        }
      }
    }

    // Only test for use of data layout transformations if we are in the shared
    // memory case; otherwise, we will return `true` in any case.
    if (hasSharedMemory) {
      // Even if just one of the consumers in the list of consumers wants to
      // perform a memory transform, we need to use DMAs.
      for (BDDimLayoutArrayAttr dims :
           createOp.getDimensionsFromStreamPerConsumer())
        if (!dims.empty()) {
          atLeastOneConsumerWantsTransform = true;
          break;
        }
    }

    // Check if the objectfifo operation can use shared memory for linking. If
    // the link operation is a distribute or a join operation, or if the link
    // has different memref types, DMAs are required even if shared memory is
    // available and the objectfifo should be split. Otherwise also check if the
    // via_shared_memory attribute of the objectfifo operation is set and try to
    // apply it.
    if (hasSharedMemory) {
      if (auto linkOp = getOptionalLinkOp(createOp)) {
        isUsedInLinkOp = true;
        if (!linkOp->isDistribute() && !linkOp->isJoin()) {
          auto fifoInType = llvm::cast<AIEObjectFifoType>(
              linkOp->getInputObjectFifos()[0].getElemType());
          auto producerType =
              llvm::cast<MemRefType>(fifoInType.getElementType());
          auto fifoOutType = llvm::cast<AIEObjectFifoType>(
              linkOp->getOutputObjectFifos()[0].getElemType());
          auto consumerType =
              llvm::cast<MemRefType>(fifoOutType.getElementType());
          if (consumerType != producerType) {
            // TODO: Support for different memref types through shared
            // memory without DMAs
            splitBecauseLink.push_back(createOp);
          }
          std::optional<ObjectFifoAllocateOp> opAlloc =
              getOptionalAllocateOp(createOp);
          if (opAlloc.has_value()) {
            TileOp delegate = opAlloc->getDelegateTileOp();
            int prodShareDir;
            int consShareDir;
            auto consumerTileOp = dyn_cast<TileOp>(
                createOp.getConsumerTiles()[0].getDefiningOp());
            isSharedMemory(delegate, createOp.getProducerTileOp(),
                           &prodShareDir);
            isSharedMemory(delegate, consumerTileOp, &consShareDir);
            if ((prodShareDir == -1 || prodShareDir == 2) &&
                (consShareDir == -1 || consShareDir == 2))
              isUsedInLinkOp = false;
            else
              splitBecauseLink.push_back(createOp);
          }
        } else {
          splitBecauseLink.push_back(createOp);
        }
      }
    }

    return !hasSharedMemory || atLeastOneConsumerWantsTransform ||
           isUsedInLinkOp;
  }

  /// Function to retrieve ObjectFifoLinkOp of ObjectFifoCreateOp,
  /// if it belongs to one.
  std::optional<ObjectFifoLinkOp> getOptionalLinkOp(ObjectFifoCreateOp op) {
    auto device = op->getParentOfType<DeviceOp>();
    for (ObjectFifoLinkOp linkOp : device.getOps<ObjectFifoLinkOp>()) {
      for (ObjectFifoCreateOp in : linkOp.getInputObjectFifos())
        if (in == op)
          return {linkOp};
      for (ObjectFifoCreateOp out : linkOp.getOutputObjectFifos())
        if (out == op)
          return {linkOp};
    }
    return {};
  }

  ObjectFifoCreateOp
  createObjectFifo(OpBuilder &builder, AIEObjectFifoType datatype,
                   std::string name, Value prodTile, Value consTile,
                   Attribute depth, BDDimLayoutArrayAttr dimensionsToStream,
                   BDDimLayoutArrayArrayAttr dimensionsFromStreamPerConsumer) {
    auto ofName = builder.getStringAttr(name);
    auto fifo = ObjectFifoCreateOp::create(
        builder, builder.getUnknownLoc(), ofName, prodTile, consTile, depth,
        datatype, dimensionsToStream, dimensionsFromStreamPerConsumer);
    return fifo;
  }

  /// Function used to create objectFifo locks based on target architecture.
  /// Called by createObjectFifoElements().
  std::vector<LockOp> createObjectFifoLocks(OpBuilder &builder,
                                            LockAnalysis &lockAnalysis,
                                            ObjectFifoCreateOp op, int numElem,
                                            int joinDistribFactor,
                                            TileOp creation_tile,
                                            int repeatCount) {
    std::vector<LockOp> locks;
    if (op.getDisableSynchronization())
      return locks;
    auto dev = op->getParentOfType<DeviceOp>();
    auto &target = dev.getTargetModel();
    // if shimTile external buffers are collected from input code
    // create as many locks as there are external buffers
    if (creation_tile.isShimTile()) {
      numElem = 0;
      if (!externalBuffersPerFifo[op].empty())
        numElem = externalBuffersPerFifo[op].size();
    }
    if (target.getTargetArch() == AIEArch::AIE1) {
      for (int i = 0; i < numElem; i++) {
        // create corresponding aie1 locks
        int initValue = op.getInitValues().has_value() ? 1 : 0;
        int lockID = lockAnalysis.getLockID(creation_tile);
        assert(lockID >= 0 && "No more locks to allocate!");
        auto lock = LockOp::create(builder, builder.getUnknownLoc(),
                                   creation_tile, lockID, initValue);
        lock.getOperation()->setAttr(SymbolTable::getSymbolAttrName(),
                                     builder.getStringAttr(op.name().str() +
                                                           "_lock_" +
                                                           std::to_string(i)));
        locks.push_back(lock);
      }
    } else {
      // create corresponding aie2 locks
      for (int i = 0; i < joinDistribFactor; i++) {
        auto initValues = op.getInitValues().has_value()
                              ? op.getInitValues().value().size()
                              : 0;
        int prodLockID = lockAnalysis.getLockID(creation_tile);
        assert(prodLockID >= 0 && "No more locks to allocate!");
        int prodLockValue = (numElem - initValues) * repeatCount;
        auto prodLock =
            LockOp::create(builder, builder.getUnknownLoc(), creation_tile,
                           prodLockID, prodLockValue);
        prodLock.getOperation()->setAttr(
            SymbolTable::getSymbolAttrName(),
            builder.getStringAttr(op.name().str() + "_prod_lock_" +
                                  std::to_string(i)));
        locks.push_back(prodLock);

        int consLockID = lockAnalysis.getLockID(creation_tile);
        assert(consLockID >= 0 && "No more locks to allocate!");
        int consLockValue = initValues * repeatCount;
        auto consLock =
            LockOp::create(builder, builder.getUnknownLoc(), creation_tile,
                           consLockID, consLockValue);
        consLock.getOperation()->setAttr(
            SymbolTable::getSymbolAttrName(),
            builder.getStringAttr(op.name().str() + "_cons_lock_" +
                                  std::to_string(i)));
        locks.push_back(consLock);
      }
    }
    return locks;
  }

  /// Function to calculate total memory usage on a specific tile
  /// based on all buffers allocated to that tile from buffersPerFifo map
  int calculateCurrentUsedMemory(
      TileOp targetTile,
      DenseMap<ObjectFifoCreateOp, std::vector<BufferOp>> &buffersPerFifo,
      std::vector<BufferOp> &buffers) {
    int totalUsedMemory = 0;

    // Iterate through all ObjectFifos and their buffers
    for (auto &[fifoOp, bufferList] : buffersPerFifo) {
      for (auto &buffer : bufferList) {
        // Check if this buffer is allocated on the target tile
        if (buffer.getTile() == targetTile.getResult()) {
          auto bufferSizeBytes = buffer.getAllocationSize();
          totalUsedMemory += bufferSizeBytes;
        }
      }
    }

    // Also count buffers that are not in buffersPerFifo
    for (auto &buffer : buffers) {
      // Check if this buffer is allocated on the target tile
      if (buffer.getTile() == targetTile.getResult()) {
        auto bufferSizeBytes = buffer.getAllocationSize();
        totalUsedMemory += bufferSizeBytes;
      }
    }

    return totalUsedMemory;
  }

  /// Function to analyze cross-tile buffer allocations in splitFifos
  /// Returns a simple map of (ObjectFifoCreateOp, bool) indicating cross-tile
  /// issues
  std::map<ObjectFifoCreateOp, bool> analyzeCrossTileFIFOBuffers() {
    std::map<ObjectFifoCreateOp, bool> crossTileMap;

    for (size_t i = 0; i < splitFifos.size(); i++) {
      auto &[producerFifo, consumerFifos] = splitFifos[i];

      // Analyze producer buffers
      bool producerHasCrossTile = false;

      ObjectFifoCreateOp target = producerFifo;
      auto linkOp = getOptionalLinkOp(producerFifo);

      if (linkOp && objFifoLinks.find(*linkOp) != objFifoLinks.end()) {
        target = objFifoLinks[*linkOp]; // Use the linked target FIFO
      }

      if (buffersPerFifo.find(target) != buffersPerFifo.end()) {
        // For each FIFO (producer and consumer):
        auto &producerBuffers = buffersPerFifo[target];
        TileOp expectedTile = target.getProducerTileOp();
        for (auto &buffer : producerBuffers) {
          TileOp bufferTile = buffer.getTile().getDefiningOp<TileOp>();
          if (bufferTile != expectedTile) {
            producerHasCrossTile = true;
            break;
          }
        }
      }
      crossTileMap[producerFifo] = producerHasCrossTile;

      // Analyze consumer buffers
      for (auto &consumerFifo : consumerFifos) {
        bool consumerHasCrossTile = false;
        ObjectFifoCreateOp target = consumerFifo;
        auto linkOp = getOptionalLinkOp(consumerFifo);
        if (linkOp && objFifoLinks.find(*linkOp) != objFifoLinks.end()) {
          target = objFifoLinks[*linkOp]; // Use the linked target FIFO
        }

        if (buffersPerFifo.find(target) != buffersPerFifo.end()) {
          // For each FIFO (producer and consumer):
          auto &consumerBuffers = buffersPerFifo[target];
          TileOp expectedTile = target.getProducerTileOp();
          for (auto &buffer : consumerBuffers) {
            TileOp bufferTile = buffer.getTile().getDefiningOp<TileOp>();
            if (bufferTile != expectedTile) {
              consumerHasCrossTile = true;
              break;
            }
          }
        }
        crossTileMap[consumerFifo] = consumerHasCrossTile;
      }
    }
    return crossTileMap;
  }

  /// Helper function to find a tile at specific coordinates.
  /// If a tile is not found, it creates a new one and returns it.
  /// hostTile is the original tile from which we are searching for neighbors.
  /// we create the new tile below the hostTile
  TileOp findOrCreateTile(OpBuilder &builder, DeviceOp &dev, TileOp hostTile,
                          int col, int row) {
    // First, try to find an existing tile
    for (auto tile : dev.getOps<TileOp>()) {
      if (tile.getCol() == col && tile.getRow() == row) {
        return tile;
      }
    }

    // If not found, create a new one.
    OpBuilder::InsertionGuard g(builder);

    auto savedInsertionPoint = builder.saveInsertionPoint();

    // Find the last buffer operation after the host tile
    Operation *insertAfter = hostTile.getOperation();
    Operation *nextOp = insertAfter->getNextNode();
    while (nextOp && isa<BufferOp>(nextOp)) {
      insertAfter = nextOp;
      nextOp = nextOp->getNextNode();
    }

    builder.setInsertionPointAfter(insertAfter);
    auto newTile = TileOp::create(builder, builder.getUnknownLoc(), col, row);

    builder.restoreInsertionPoint(savedInsertionPoint);

    return newTile;
  }

  /// Function used to create objectFifo elements and their locks.
  /// It maps the input objectFifo to associated buffers and locks.
  void createObjectFifoElements(OpBuilder &builder, LockAnalysis &lockAnalysis,
                                ObjectFifoCreateOp op, int share_direction) {
    if (!op.size())
      return;

    if (op.getAieStream())
      return;

    std::vector<BufferOp> buffers;
    auto fifo = llvm::cast<AIEObjectFifoType>(op.getElemType());
    auto elemType = llvm::cast<MemRefType>(fifo.getElementType());
    int numElem = op.size();
    int of_elem_index = 0; // used to give objectFifo elements a symbolic name

    // if this objectFifo is linked to another, check if the other's elements
    // have already been created: if none of the output objectfifos of the link
    // have initValues, then the elements that are created are those of the
    // objFifo with elements of bigger size
    bool linked = false;
    auto linkOp = getOptionalLinkOp(op);
    if (linkOp) {
      auto fifoIn = linkOp->getInputObjectFifos()[0];
      auto fifoOut = linkOp->getOutputObjectFifos()[0];
      linked = true;
      if (objFifoLinks.find(*linkOp) != objFifoLinks.end())
        return; // elements have already been created
      if (linkOp->isJoin()) {
        // if join, fifoOut has bigger size
        if (op.name() != fifoOut.name())
          return;
      } else if (linkOp->isDistribute()) {
        // if distribute, fifoIn has bigger size
        if (op.name() != fifoIn.name())
          return;
      } else {
        // check if output objectfifo has initValues
        if (fifoOut.getInitValues().has_value()) {
          if (fifoOut.name() != op.name())
            return;
        } else {
          // check which objectfifo of the link has bigger size
          auto fifoInType = llvm::cast<AIEObjectFifoType>(fifoIn.getElemType());
          auto elemInType = llvm::cast<MemRefType>(fifoInType.getElementType());
          int inSize = elemInType.getNumElements();

          auto fifoOutType =
              llvm::cast<AIEObjectFifoType>(fifoOut.getElemType());
          auto elemOutType =
              llvm::cast<MemRefType>(fifoOutType.getElementType());

          if (int outSize = elemOutType.getNumElements(); inSize >= outSize) {
            if (op.name() != fifoIn.name())
              return;
          } else {
            if (fifoOut.name() != op.name())
              return;
          }
        }
      }
    }

    TileOp creation_tile;
    auto consumerTileOp =
        dyn_cast<TileOp>(op.getConsumerTiles()[0].getDefiningOp());
    if (share_direction != 1)
      creation_tile = op.getProducerTileOp();
    else
      creation_tile = consumerTileOp;

    std::optional<ObjectFifoAllocateOp> opAlloc = getOptionalAllocateOp(op);
    if (opAlloc.has_value()) {
      TileOp delegate = opAlloc->getDelegateTileOp();
      int prodShareDir;
      int consShareDir;
      isSharedMemory(delegate, op.getProducerTileOp(), &prodShareDir);
      isSharedMemory(delegate, consumerTileOp, &consShareDir);
      if ((prodShareDir == -1 || prodShareDir == 2) &&
          (consShareDir == -1 || consShareDir == 2))
        creation_tile = delegate;
      else
        opAlloc->emitOpError("objectfifo has no shared memory access to "
                             "delegate tile's memory module");
    }

    // Reset opbuilder location to after the last tile declaration
    Operation *t = nullptr;
    auto dev = op->getParentOfType<DeviceOp>();
    for (auto tile_op : dev.getBody()->getOps<TileOp>()) {
      t = tile_op.getOperation();
    }

    builder.setInsertionPointAfter(t);
    for (int i = 0; i < numElem; i++) {

      mlir::ElementsAttr initValues = nullptr;
      if (!creation_tile.isShimTile()) {
        if (op.getInitValues().has_value()) {
          initValues =
              llvm::cast<mlir::ElementsAttr>(op.getInitValues().value()[i]);
        }

        auto elementType = elemType.getElementType();

        DataLayout dataLayout = DataLayout::closest(op.getOperation());
        int64_t elementBitWidth = dataLayout.getTypeSizeInBits(elementType);

        auto totalSizeBytes = elemType.getNumElements() * elementBitWidth / 8;
        auto &targetModel = dev.getTargetModel();

        int maxDataMemorySize = 0;
        if (creation_tile.isMemTile())
          maxDataMemorySize =
              targetModel.getMemTileSize(); // getMemTileSize returns in Bytes
        else
          maxDataMemorySize =
              targetModel
                  .getLocalMemorySize(); // getLocalMemorySize returns in Bytes

        // also need to count the buffers that are not in buffersPerFifo
        int currentUsedMemory =
            calculateCurrentUsedMemory(creation_tile, buffersPerFifo, buffers);

        // Check if current tile can hold the new buffer or not
        TileOp current_buf_allocation_tile =
            creation_tile; // used to keep track of the tile where the buffer is
                           // allocated
        if (creation_tile.isMemTile()) {
          if (static_cast<int>(currentUsedMemory + totalSizeBytes) >
              maxDataMemorySize) {
            // if not, check if the neighbour can hold the new buffer or not
            // Find neighbor tiles with shared memory
            std::vector<TileOp> neighborTiles;
            int currentCol = creation_tile.getCol();
            int currentRow = creation_tile.getRow();

            // Check tile to the left
            if (currentCol > 0) {
              TileOp leftTile = findOrCreateTile(builder, dev, creation_tile,
                                                 currentCol - 1, currentRow);

              int share_direction = 0;
              if (isSharedMemory(creation_tile, leftTile, &share_direction) &&
                  (share_direction == 1 || share_direction == 2)) {
                neighborTiles.push_back(leftTile);
              }
            }

            // Check tile to the right
            if (currentCol < (targetModel.columns() - 1)) {
              TileOp rightTile = findOrCreateTile(builder, dev, creation_tile,
                                                  currentCol + 1, currentRow);
              int share_direction = 0;
              if (isSharedMemory(creation_tile, rightTile, &share_direction) &&
                  (share_direction == 1 || share_direction == 2)) {
                neighborTiles.push_back(rightTile);
              }
            }

            // try to allocate on neighbor tiles
            if (!neighborTiles.empty()) {
              for (auto &tile : neighborTiles) {
                // Try to allocate on this neighbor tile
                int neighborUsedMemory =
                    calculateCurrentUsedMemory(tile, buffersPerFifo, buffers);
                if (static_cast<int>(neighborUsedMemory + totalSizeBytes) <=
                    maxDataMemorySize) {
                  // Allocate buffer on neighbor tile, change creation_tile to
                  // be this neighbour tile
                  current_buf_allocation_tile = tile;
                  break;
                }
              }
            }
          }
        }
        auto buff = BufferOp::create(
            builder, builder.getUnknownLoc(), elemType,
            current_buf_allocation_tile,
            builder.getStringAttr(op.name().str() + "_buff_" +
                                  std::to_string(of_elem_index)),
            /*address*/ nullptr, initValues,
            /*mem_bank*/ nullptr);
        buffers.push_back(buff);
      }
      of_elem_index++;
    }

    int repeatCount = 1;
    int joinDistribFactor = 1;
    if (op.getRepeatCount().has_value())
      repeatCount = op.getRepeatCount().value();
    if (linked) {
      if (linkOp->getRepeatCount().has_value())
        repeatCount = linkOp->getRepeatCount().value();
      if (linkOp->isDistribute())
        joinDistribFactor *= linkOp->getFifoOuts().size();
      else if (linkOp->isJoin())
        joinDistribFactor *= linkOp->getFifoIns().size();
      objFifoLinks[*linkOp] = op;
    }
    std::vector<LockOp> locks =
        createObjectFifoLocks(builder, lockAnalysis, op, numElem,
                              joinDistribFactor, creation_tile, repeatCount);
    buffersPerFifo[op] = buffers;
    locksPerFifo[op] = locks;
  }

  /// Function that returns a pointer to the block of a Region
  /// that contains the AIEEndOp.
  Block *findEndOpBlock(Region &r) {
    Block *endBlock = nullptr;
    for (auto &bl : r.getBlocks())
      if (!bl.getOps<EndOp>().empty())
        endBlock = &bl;
    return endBlock;
  }

  /// Function used to create a Bd block.
  template <typename MyOp>
  void createBd(OpBuilder &builder, LockOp acqLock, int acqMode,
                LockAction acqLockAction, LockOp relLock, int relMode,
                MyOp buff, int offset, int len, Block *succ,
                BDDimLayoutArrayAttr dims, BDPadLayoutArrayAttr padDimensions,
                std::optional<PacketInfoAttr> bdPacket) {
    if (acqLock)
      UseLockOp::create(builder, builder.getUnknownLoc(), acqLock,
                        acqLockAction, acqMode);
    if (bdPacket) {
      DMABDPACKETOp::create(builder, builder.getUnknownLoc(),
                            bdPacket->getPktType(), bdPacket->getPktId());
    }
    if (!dims.getValue().empty() && padDimensions) {
      DMABDOp::create(builder, builder.getUnknownLoc(), buff, offset, len, dims,
                      padDimensions);
    } else if (!dims.getValue().empty()) {
      DMABDOp::create(builder, builder.getUnknownLoc(), buff, offset, len,
                      dims);
    } else {
      DMABDOp::create(builder, builder.getUnknownLoc(), buff, offset, len);
    }
    if (acqLock)
      UseLockOp::create(builder, builder.getUnknownLoc(), relLock,
                        LockAction::Release, relMode);
    NextBDOp::create(builder, builder.getUnknownLoc(), succ);
  }

  /// Function used to create a Bd block.
  /// If lockMode is 0 we create a consumerDMA (i.e. on producer tile) else a
  /// producerDMA (i.e. on consumer tile).
  template <typename MyOp>
  void createBdBlock(OpBuilder &builder, ObjectFifoCreateOp op, int lockMode,
                     int acqNum, int relNum, MyOp buff, int offset, int len,
                     DMAChannelDir channelDir, size_t lockIndex, Block *succ,
                     BDDimLayoutArrayAttr dims,
                     BDPadLayoutArrayAttr padDimensions,
                     std::optional<PacketInfoAttr> bdPacket,
                     bool distribOrJoin = false) {
    LockOp acqLock;
    LockOp relLock;
    int acqMode = 1;
    int relMode = 1;
    auto acqLockAction = LockAction::Acquire;
    if (locksPerFifo[op].size() > 0) {
      auto dev = op->getParentOfType<DeviceOp>();
      if (auto &target = dev.getTargetModel();
          target.getTargetArch() == AIEArch::AIE1) {
        acqMode = lockMode == 0 ? 1 : 0;
        relMode = lockMode == 0 ? 0 : 1;
        acqLock = locksPerFifo[op][lockIndex];
        relLock = locksPerFifo[op][lockIndex];
      } else {
        acqMode = acqNum;
        relMode = relNum;
        acqLockAction = LockAction::AcquireGreaterEqual;
        int prodLockIndex = 0;
        int consLockIndex = 1;
        if (distribOrJoin) {
          prodLockIndex = lockIndex * 2;
          consLockIndex = lockIndex * 2 + 1;
        }
        acqLock = channelDir == DMAChannelDir::S2MM
                      ? locksPerFifo[op][prodLockIndex]
                      : locksPerFifo[op][consLockIndex];
        relLock = channelDir == DMAChannelDir::S2MM
                      ? locksPerFifo[op][consLockIndex]
                      : locksPerFifo[op][prodLockIndex];
      }
    }
    createBd(builder, acqLock, acqMode, acqLockAction, relLock, relMode, buff,
             offset, len, succ, dims, padDimensions, bdPacket);
  }

  /// Function that either calls createAIETileDMA(), createShimDMA() or
  /// createMemTileDMA() based on op tile row value.
  void createDMA(DeviceOp &device, OpBuilder &builder, ObjectFifoCreateOp op,
                 DMAChannelDir channelDir, int channelIndex, int lockMode,
                 BDDimLayoutArrayAttr dims, BDPadLayoutArrayAttr pad_dims,
                 std::optional<PacketInfoAttr> bdPacket) {
    if (op.getProducerTileOp().isShimTile()) {
      createShimDMA(device, builder, op, channelDir, channelIndex, lockMode,
                    dims, bdPacket);
    } else if (op.getProducerTileOp().isMemTile()) {
      BDPadLayoutArrayAttr padDims = nullptr;
      if (channelDir == DMAChannelDir::MM2S && pad_dims)
        padDims = pad_dims;
      createMemTileDMA(device, builder, op, channelDir, channelIndex, lockMode,
                       dims, padDims, bdPacket);
    } else {
      createAIETileDMA(device, builder, op, channelDir, channelIndex, lockMode,
                       dims, bdPacket);
    }
  }

  /// Function used to create a MemOp region with a DMA channel.
  /// It uses creatBdBlock(), see there for lockMode input.
  void createAIETileDMA(DeviceOp &device, OpBuilder &builder,
                        ObjectFifoCreateOp op, DMAChannelDir channelDir,
                        int channelIndex, int lockMode,
                        BDDimLayoutArrayAttr dims,
                        std::optional<PacketInfoAttr> bdPacket) {
    size_t numBlocks = op.size();
    if (numBlocks == 0)
      return;

    int acqNum = 1;
    int relNum = 1;

    auto fifo = llvm::cast<AIEObjectFifoType>(op.getElemType());
    auto elemType = llvm::cast<MemRefType>(fifo.getElementType());
    int len = elemType.getNumElements();

    // check for repeat count
    int repeatCount = 1;
    if (op.getRepeatCount().has_value())
      repeatCount = op.getRepeatCount().value();

    // search for the buffers/locks (based on if this objFifo has a link)
    ObjectFifoCreateOp target = op;
    if (std::optional<ObjectFifoLinkOp> linkOp = getOptionalLinkOp(op);
        linkOp.has_value()) {
      if (objFifoLinks.find(linkOp.value()) != objFifoLinks.end()) {
        target = objFifoLinks[linkOp.value()];
        if (target == op) {
          if (linkOp->getRepeatCount().has_value()) {
            acqNum *= linkOp->getRepeatCount().value();
            relNum *= linkOp->getRepeatCount().value();
          }
        }
      }
    }

    // search for MemOp
    Operation *producerMem = nullptr;
    for (auto memOp : device.getOps<MemOp>()) {
      if (memOp.getTile() == op.getProducerTile()) {
        producerMem = memOp.getOperation();
        break;
      }
    }

    // if none exists, create one
    TileOp objFifoTileOp = target.getProducerTileOp();
    if (producerMem == nullptr) {
      OpBuilder::InsertionGuard g(builder);
      builder.setInsertionPoint(device.getBody()->getTerminator());
      auto newMemOp =
          MemOp::create(builder, builder.getUnknownLoc(), objFifoTileOp);
      {
        OpBuilder::InsertionGuard g(builder);
        builder.setInsertionPointToStart(&newMemOp.getRegion().emplaceBlock());
        EndOp::create(builder, builder.getUnknownLoc());
      }
      producerMem = newMemOp.getOperation();
    }
    Block *endBlock = findEndOpBlock(producerMem->getRegion(0));
    Block *lastDmaBlock = endBlock->getSinglePredecessor();
    Block *dmaBlock = builder.createBlock(endBlock);
    Block *bdBlock = builder.createBlock(endBlock);

    // create DMA channel
    builder.setInsertionPointToStart(dmaBlock);
    DMAStartOp::create(builder, builder.getUnknownLoc(), channelDir,
                       channelIndex, /*repeatCout*/ 0, bdBlock, endBlock);
    if (lastDmaBlock != nullptr)
      lastDmaBlock->getTerminator()->setSuccessor(dmaBlock, 1);

    // create Bd blocks
    Block *succ;
    Block *curr = bdBlock;
    size_t elemIndex = 0;
    size_t totalBlocks = 0;
    for (size_t i = 0; i < numBlocks; i++) {
      if (elemIndex >= buffersPerFifo[target].size())
        break;
      for (int r = 0; r < repeatCount; r++) {
        if (totalBlocks == numBlocks * repeatCount - 1)
          succ = bdBlock;
        else
          succ = builder.createBlock(endBlock);

        builder.setInsertionPointToStart(curr);
        createBdBlock<BufferOp>(builder, target, lockMode, acqNum, relNum,
                                buffersPerFifo[target][elemIndex], /*offset*/ 0,
                                len, channelDir, elemIndex, succ, dims, nullptr,
                                bdPacket);
        curr = succ;
        totalBlocks++;
      }
      elemIndex++;
    }
  }

  /// Function used to create a ShimDMAOp region with a DMA channel.
  /// It uses creatBdBlock(), see there for lockMode input.
  void createShimDMA(DeviceOp &device, OpBuilder &builder,
                     ObjectFifoCreateOp op, DMAChannelDir channelDir,
                     int channelIndex, int lockMode, BDDimLayoutArrayAttr dims,
                     std::optional<PacketInfoAttr> bdPacket) {
    size_t numBlocks = externalBuffersPerFifo[op].size();
    if (numBlocks == 0)
      return;

    int acqNum = 1;
    int relNum = 1;

    // search for ShimDMAOp
    Operation *producerDMA = nullptr;
    for (auto dmaOp : device.getOps<ShimDMAOp>()) {
      if (dmaOp.getTile() == op.getProducerTile()) {
        producerDMA = dmaOp.getOperation();
        break;
      }
    }

    // if none exists, create one
    TileOp objFifoTileOp = op.getProducerTileOp();
    if (producerDMA == nullptr) {
      OpBuilder::InsertionGuard g(builder);
      builder.setInsertionPoint(device.getBody()->getTerminator());
      auto newDMAOp = ShimDMAOp::create(builder, builder.getUnknownLoc(),
                                        builder.getIndexType(), objFifoTileOp);
      {
        OpBuilder::InsertionGuard g(builder);
        builder.setInsertionPointToStart(&newDMAOp.getRegion().emplaceBlock());
        EndOp::create(builder, builder.getUnknownLoc());
      }
      producerDMA = newDMAOp.getOperation();
    }

    Block *endBlock = findEndOpBlock(producerDMA->getRegion(0));
    Block *lastDmaBlock = endBlock->getSinglePredecessor();
    Block *dmaBlock = builder.createBlock(endBlock);
    Block *bdBlock = builder.createBlock(endBlock);

    // create DMA channel
    builder.setInsertionPointToStart(dmaBlock);
    DMAStartOp::create(builder, builder.getUnknownLoc(), channelDir,
                       channelIndex, /*repeatCout*/ 0, bdBlock, endBlock);
    if (lastDmaBlock != nullptr)
      lastDmaBlock->getTerminator()->setSuccessor(dmaBlock, 1);

    // create Bd blocks
    Block *succ;
    Block *curr = bdBlock;
    size_t elemIndex = 0;
    for (size_t i = 0; i < numBlocks; i++) {
      if (elemIndex >= externalBuffersPerFifo[op].size())
        break;
      if (i == numBlocks - 1)
        succ = bdBlock;
      else
        succ = builder.createBlock(endBlock);

      MemRefType buffer = externalBuffersPerFifo[op][elemIndex].getType();
      int len = buffer.getNumElements();
      builder.setInsertionPointToStart(curr);
      createBdBlock<ExternalBufferOp>(builder, op, lockMode, acqNum, relNum,
                                      externalBuffersPerFifo[op][elemIndex],
                                      /*offset*/ 0, len, channelDir, elemIndex,
                                      succ, dims, nullptr, bdPacket);
      curr = succ;
      elemIndex++;
    }
  }

  /// Function used to create a MemTileDMAOp region with a DMA channel.
  /// It uses creatBdBlock(), see there for lockMode input.
  void createMemTileDMA(DeviceOp &device, OpBuilder &builder,
                        ObjectFifoCreateOp op, DMAChannelDir channelDir,
                        int channelIndex, int lockMode,
                        BDDimLayoutArrayAttr dims,
                        BDPadLayoutArrayAttr padDimensions,
                        std::optional<PacketInfoAttr> bdPacket) {
    size_t numBlocks = op.size();
    if (numBlocks == 0)
      return;

    auto fifo = llvm::cast<AIEObjectFifoType>(op.getElemType());
    auto elemType = llvm::cast<MemRefType>(fifo.getElementType());
    int lenOut = elemType.getNumElements();
    int acqNum = 1;
    int relNum = 1;

    // check for repeat count
    int repeatCount = 1;
    if (op.getRepeatCount().has_value())
      repeatCount = op.getRepeatCount().value();

    // check for BD chain repeat count
    auto bdChainIterCount = op.getIterCount();

    // search for the buffers/locks (based on if this objFifo has a link)
    // identify size difference between input and output memrefs
    ObjectFifoCreateOp target = op;
    bool isDistribute = false;
    bool isJoin = false;
    int extraOffset = 0;
    int joinDistribFactor = 1;
    int joinDistribLockIndex = 0;
    auto linkOp = getOptionalLinkOp(op);
    if (linkOp) {
      if (objFifoLinks.find(*linkOp) != objFifoLinks.end()) {
        target = objFifoLinks[*linkOp];
        auto srcOffsets = linkOp->getSrcOffsets();
        auto dstOffsets = linkOp->getDstOffsets();

        if (linkOp->getRepeatCount().has_value())
          if (linkOp->getInputObjectFifos()[0] == op) {
            acqNum *= linkOp->getRepeatCount().value();
            relNum *= linkOp->getRepeatCount().value();
          }

        if (linkOp->isJoin()) {
          // compute offset and length
          isJoin = true;
          if (target == op) {
            joinDistribFactor *= linkOp->getFifoIns().size();
          } else {
            int i = 0;
            for (auto fifoIn : linkOp->getInputObjectFifos()) {
              if (fifoIn.name() == op.name())
                break;
              i++;
            }
            extraOffset = *getConstantIntValue(srcOffsets[i]);
            lenOut = linkOp->getJoinTransferLengths()[i];
            joinDistribLockIndex = i;
          }
        } else if (linkOp->isDistribute()) {
          // compute offset and length
          isDistribute = true;
          if (target == op) {
            joinDistribFactor *= linkOp->getFifoOuts().size();
          } else {
            int i = 0;
            for (auto fifoOut : linkOp->getOutputObjectFifos()) {
              if (fifoOut.name() == op.name())
                break;
              i++;
            }
            extraOffset = *getConstantIntValue(dstOffsets[i]);
            lenOut = linkOp->getDistributeTransferLengths()[i];
            joinDistribLockIndex = i;
          }
        } else {
          if (target != op) {
            auto targetFifo =
                llvm::cast<AIEObjectFifoType>(target.getElemType());
            auto targetElemType =
                llvm::cast<MemRefType>(targetFifo.getElementType());
            lenOut = targetElemType.getNumElements();
          }
        }

        // check if current op is of smaller size in link
        if (target != op) {
          numBlocks = target.size();
        }
      }
    }

    // search for MemTileDMAOp
    Operation *producerDMA = nullptr;
    for (auto dmaOp : device.getOps<MemTileDMAOp>()) {
      if (dmaOp.getTile() == target.getProducerTile()) {
        producerDMA = dmaOp.getOperation();
        break;
      }
    }

    // if none exists, create one
    TileOp objFifoTileOp = target.getProducerTileOp();
    if (producerDMA == nullptr) {
      OpBuilder::InsertionGuard g(builder);
      builder.setInsertionPoint(device.getBody()->getTerminator());
      auto newDMAOp =
          MemTileDMAOp::create(builder, builder.getUnknownLoc(), objFifoTileOp);
      {
        OpBuilder::InsertionGuard g(builder);
        builder.setInsertionPointToStart(&newDMAOp.getRegion().emplaceBlock());
        EndOp::create(builder, builder.getUnknownLoc());
      }
      producerDMA = newDMAOp.getOperation();
    }

    Block *endBlock = findEndOpBlock(producerDMA->getRegion(0));
    Block *lastDmaBlock = endBlock->getSinglePredecessor();
    Block *dmaBlock = builder.createBlock(endBlock);
    Block *bdBlock = builder.createBlock(endBlock);

    // create DMA channel
    builder.setInsertionPointToStart(dmaBlock);

    // Use iter_count if available, otherwise default to 0
    int taskCount = 0;
    bool isBdChainMode = false;
    if (bdChainIterCount.has_value()) {
      taskCount = bdChainIterCount.value() - 1;
      isBdChainMode = true;
    }
    DMAStartOp::create(builder, builder.getUnknownLoc(), channelDir,
                       channelIndex, taskCount, bdBlock, endBlock);
    if (lastDmaBlock != nullptr)
      lastDmaBlock->getTerminator()->setSuccessor(dmaBlock, 1);

    // create Bd blocks
    Block *succ;
    Block *curr = bdBlock;
    size_t elemIndex = 0;
    size_t lockIndex = 0;
    size_t totalBlocks = 0;
    bool distribOrJoin = false;

    for (size_t i = 0; i < numBlocks; i++) {
      if (elemIndex >= buffersPerFifo[target].size())
        break;
      for (int r = 0; r < repeatCount * joinDistribFactor; r++) {
        if (totalBlocks == numBlocks * repeatCount * joinDistribFactor - 1) {
          // If iter_count attribute is set (BD chain mode), create a
          // dedicated terminating block
          if (isBdChainMode) {
            succ = builder.createBlock(endBlock);
            // Create a separate terminating block with aie.end for this
            // specific DMA channel
            builder.setInsertionPointToStart(succ);
            EndOp::create(builder, builder.getUnknownLoc());
          } else {
            succ = bdBlock;
          }
        } else {
          succ = builder.createBlock(endBlock);
        }

        builder.setInsertionPointToStart(curr);
        int offset = 0;
        if (isDistribute || isJoin) {
          distribOrJoin = true;
          if (target == op) {
            if (isDistribute) {
              offset = *getConstantIntValue(linkOp->getDstOffsets()[r]);
              lenOut = linkOp->getDistributeTransferLengths()[r];
            } else {
              offset = *getConstantIntValue(linkOp->getSrcOffsets()[r]);
              lenOut = linkOp->getJoinTransferLengths()[r];
            }
            lockIndex = r % joinDistribFactor;
          } else {
            offset = extraOffset;
            lockIndex = joinDistribLockIndex;
          }
        } else {
          lockIndex = elemIndex;
        }

        createBdBlock<BufferOp>(builder, target, lockMode, acqNum, relNum,
                                buffersPerFifo[target][elemIndex], offset,
                                lenOut, channelDir, lockIndex, succ, dims,
                                padDimensions, bdPacket, distribOrJoin);
        curr = succ;
        totalBlocks++;
      }
      elemIndex++;
    }
  }

  // Function that computes the Least Common Multiplier of the values
  // of a vector.
  int computeLCM(std::set<int> values) {
    int lcm = 1;
    for (int i : values)
      lcm = i * lcm / std::gcd(i, lcm);
    return lcm;
  }

  // Function that unrolls for-loops that contain objectFifo operations.
  LogicalResult unrollForLoops(DeviceOp &device, OpBuilder &builder,
                               std::set<TileOp> objectFifoTiles) {
    for (auto coreOp : device.getOps<CoreOp>()) {
      if (objectFifoTiles.count(coreOp.getTileOp()) > 0) {
        std::vector<scf::ForOp> unrolledLoops;
        std::map<Operation *, bool> foundMap;
        std::map<Operation *, int64_t> remainderMap;
        std::map<Operation *, int64_t> tripCountMap;
        WalkResult res = coreOp.walk([&](scf::ForOp forLoop) {
          // look for operations on objectFifos
          // when multiple fifos in same loop, must use the smallest
          // common multiplier as the unroll factor
          foundMap[forLoop.getOperation()] = false;
          std::set<int> objFifoSizes;
          Block *body = forLoop.getBody();
          remainderMap[forLoop.getOperation()] = 0;
          for (auto acqOp : body->getOps<ObjectFifoAcquireOp>()) {
            if (acqOp.getOperation()->getParentOp() == forLoop) {
              foundMap[forLoop.getOperation()] = true;
              ObjectFifoCreateOp op = acqOp.getObjectFifo();
              objFifoSizes.insert(op.size());
            }
          }
          // If the loop doesn't have acquire and release locks
          // Push it to the unrolledLoops to avoid unrolling
          if (!foundMap[forLoop.getOperation()]) {
            unrolledLoops.push_back(forLoop);
            return WalkResult::advance();
          }
          // Walk in the loop region to unroll the loop and its remainder
          Region *region = forLoop->getParentRegion();
          scf::ForOp prevLoop;
          prevLoop = forLoop;
          tripCountMap[prevLoop.getOperation()] = 0;
          while (remainderMap[prevLoop.getOperation()] > 1 ||
                 foundMap[prevLoop.getOperation()]) {
            region->walk([&](scf::ForOp remLoop) {
              bool skipLoop = false;
              int64_t tripCount = 0;
              if (remLoop.getSingleLowerBound() &&
                  remLoop.getSingleUpperBound() && remLoop.getSingleStep()) {
                tripCount = remLoop.getStaticTripCount()->getSExtValue();
              }
              int unrollFactor =
                  computeLCM(objFifoSizes); // also counts original loop body
              // Loop ids are not unique.
              // Sometimes, immediately after unrolling, the unrolled loop
              // and the one next to it (can be the remainder loop or an
              // independent loop) will have the same ID. This makes it
              // difficult to identify which loop needs to be unrolled.
              // Once it restarts walking from start, it ends up allocating
              // new ID to each loop.
              if (remainderMap[prevLoop.getOperation()] > 1 &&
                  foundMap[remLoop.getOperation()] == false &&
                  prevLoop != remLoop) {
                skipLoop = true;
              }
              if (std::count(unrolledLoops.begin(), unrolledLoops.end(),
                             remLoop) == 0 &&
                  !skipLoop) {
                tripCountMap[remLoop.getOperation()] = tripCount;
                // if loop iterations < unrollFactor, unroll the loop fully
                if (tripCountMap[remLoop.getOperation()] < unrollFactor)
                  unrollFactor = tripCountMap[remLoop.getOperation()];
                // If unrollFactor = 0,divide by zero
                if (unrollFactor == 0) {
                  remLoop.emitOpError()
                      << "could not be unrolled with unrollFactor = 0, check "
                         "loop boundaries."
                      << "\n";
                  return WalkResult::interrupt();
                }
                remainderMap[remLoop.getOperation()] =
                    tripCountMap[remLoop.getOperation()] % unrollFactor;
                auto step = remLoop.getStep()
                                .getDefiningOp<arith::ConstantOp>()
                                .getValue();
                int64_t step_value = llvm::dyn_cast<IntegerAttr>(step).getInt();

                if (step_value < unrollFactor ||
                    foundMap[remLoop.getOperation()]) {
                  // Process the for loop
                  if (failed(mlir::loopUnrollByFactor(remLoop, unrollFactor))) {
                    remLoop.emitOpError()
                        << "could not be unrolled with unrollFactor: "
                        << unrollFactor << "\n";
                    return WalkResult::interrupt();
                  }
                  unrolledLoops.push_back(remLoop);
                  foundMap[remLoop.getOperation()] = false;
                } else {
                  remainderMap[remLoop.getOperation()] = 0;
                  foundMap[remLoop.getOperation()] = false;
                }
              } else {
                remainderMap[remLoop.getOperation()] = 0;
                foundMap[remLoop.getOperation()] = false;
              }
              prevLoop = remLoop;
              return WalkResult::advance();
            });
          }
          return WalkResult::advance();
        });
        if (res.wasInterrupted())
          return failure();
      }
    }
    return success();
  }

  // Function that generates the IR to update runtime state of objectfifo
  // accesses. Called by dynamicGlobalObjectFifos().
  void updateGlobalNextIndex(OpBuilder &builder, ObjectFifoReleaseOp relOp,
                             BufferOp globalNextIndex, arith::ConstantOp index,
                             arith::ConstantOp size) {
    builder.setInsertionPointAfter(relOp);
    Value oldCounter = memref::LoadOp::create(
        builder, builder.getUnknownLoc(), globalNextIndex,
        ValueRange(ArrayRef({index.getResult()})));
    Value val =
        arith::ConstantOp::create(builder, oldCounter.getLoc(),
                                  builder.getI32IntegerAttr(relOp.getSize()));
    Value sum = arith::AddIOp::create(builder, val.getLoc(), oldCounter, val);
    Value isGreaterEqual = arith::CmpIOp::create(
        builder, sum.getLoc(), arith::CmpIPredicate::sge, sum, size);
    Value newCounter = arith::SelectOp::create(
        builder, sum.getLoc(), isGreaterEqual,
        arith::SubIOp::create(builder, sum.getLoc(), sum, size), sum);
    memref::StoreOp::create(builder, size.getLoc(), newCounter, globalNextIndex,
                            ValueRange(ArrayRef({index.getResult()})));
  }

  // Function that generates the IR for objectfifo accesses to be handled at
  // runtime.
  LogicalResult dynamicGlobalObjectFifos(DeviceOp &device, OpBuilder &builder,
                                         std::set<TileOp> objectFifoTiles) {
    for (auto coreOp : device.getOps<CoreOp>()) {
      if (objectFifoTiles.count(coreOp.getTileOp()) <= 0)
        continue;
      if (objectFifoTiles.count(coreOp.getTileOp()) > 0) {
        // For each core: count the number of objectFifos and create
        // a global buffer just before the core to track index of
        // next object to access.
        // !! NOTE !! objectFifos with same producer / consumer tile
        // need two counters (accessed based on the ObjectFifoPort)
        std::map<std::pair<ObjectFifoCreateOp, ObjectFifoPort>, int> fifoSizes;
        // Also, keep a map of the ConstantOps for the indices per OF
        // and a map with the ConstantOps for the sizes per OF.
        std::map<std::pair<ObjectFifoCreateOp, ObjectFifoPort>,
                 arith::ConstantOp>
            globalIndices;
        std::map<std::pair<ObjectFifoCreateOp, ObjectFifoPort>,
                 arith::ConstantOp>
            constantSizes;

        int index = 0;
        builder.setInsertionPointToStart(&(coreOp.getBody().front()));
        Value initVal = arith::ConstantOp::create(
            builder, builder.getUnknownLoc(), builder.getI32IntegerAttr(0));
        coreOp.walk([&](ObjectFifoAcquireOp acqOp) {
          ObjectFifoCreateOp op = acqOp.getObjectFifo();
          ObjectFifoPort port = acqOp.getPort();
          if (fifoSizes.find({op, port}) == fifoSizes.end()) {
            fifoSizes[{op, port}] = op.size();
            auto indexOp = arith::ConstantOp::create(
                builder, initVal.getLoc(), builder.getIndexAttr(index));
            globalIndices[{op, port}] = indexOp;
            index++;
            auto size =
                arith::ConstantOp::create(builder, indexOp.getLoc(),
                                          builder.getI32IntegerAttr(op.size()));
            constantSizes[{op, port}] = size;
          }
        });
        builder.setInsertionPoint(coreOp);
        auto memrefTy =
            MemRefType::get(SmallVector<int64_t>{(int64_t)fifoSizes.size()},
                            builder.getI32Type());
        auto globalNextIndex = BufferOp::create(
            builder, builder.getUnknownLoc(), memrefTy, coreOp.getTile(),
            /*sym_name*/ nullptr, /*address*/ nullptr,
            /*initial_value*/ nullptr, /*mem_bank*/ nullptr);

        // Initialize all counters in the global buffers to 0.
        for (auto i : constantSizes) {
          builder.setInsertionPointAfter(i.second);
          memref::StoreOp::create(
              builder, builder.getUnknownLoc(), initVal, globalNextIndex,
              ValueRange(ArrayRef({globalIndices[i.first].getResult()})));
        }

        // Walk the code:
        // - after each ObjectFifoReleaseOp:
        //    - globalNextIndex: add #rel modulo objfifo depth
        // - before each ObjectFifoAcquireOp:
        //    - globalNextIndex: load index and use it to index_switch (one
        //    IndexSwithOp per AccessOp)
        WalkResult res = coreOp.walk([&](Operation *op) {
          if (auto relOp = dyn_cast<ObjectFifoReleaseOp>(op)) {
            ObjectFifoCreateOp createOp = relOp.getObjectFifo();
            ObjectFifoPort port = relOp.getPort();
            updateGlobalNextIndex(builder, relOp, globalNextIndex,
                                  globalIndices[{createOp, port}],
                                  constantSizes[{createOp, port}]);
          }
          if (auto acqOp = dyn_cast<ObjectFifoAcquireOp>(op)) {
            std::vector<ObjectFifoSubviewAccessOp> accessOps;
            for (auto u : acqOp->getUsers())
              if (auto accessOp = dyn_cast<ObjectFifoSubviewAccessOp>(u))
                accessOps.push_back(accessOp);

            for (auto accessOp : accessOps) {
              ObjectFifoCreateOp createOp = acqOp.getObjectFifo();
              ObjectFifoPort port = acqOp.getPort();

              // Single switch case
              if (fifoSizes[{createOp, port}] == 1)
                return WalkResult::advance();

              // Create a switch for each subview access
              builder.setInsertionPointAfter(accessOp);
              auto switchIndexAsInteger = memref::LoadOp::create(
                  builder, builder.getUnknownLoc(), globalNextIndex,
                  ValueRange(
                      ArrayRef({globalIndices[{createOp, port}].getResult()})));
              auto switchIndex = arith::IndexCastOp::create(
                  builder, builder.getUnknownLoc(), builder.getIndexType(),
                  switchIndexAsInteger);
              unsigned caseRegionCounts = fifoSizes[{createOp, port}];
              SmallVector<int64_t, 4> caseValues;
              for (int i = 0; i < fifoSizes[{createOp, port}]; ++i) {
                caseValues.push_back(i);
              }
              auto cases =
                  DenseI64ArrayAttr::get(builder.getContext(), caseValues);
              auto switchOp = scf::IndexSwitchOp::create(
                  builder, switchIndex.getLoc(),
                  TypeRange({buffersPerFifo[createOp][0].getType()}),
                  switchIndex, cases, caseRegionCounts);
              // Create default case of IndexSwitchOp
              builder.createBlock(&switchOp.getDefaultRegion());
              auto bufferIndex = (accessOp.getIndex()) % createOp.size();
              builder.setInsertionPointToStart(&(switchOp.getDefaultBlock()));
              scf::YieldOp::create(
                  builder, builder.getUnknownLoc(),
                  buffersPerFifo[createOp][bufferIndex].getResult());
              for (int i = 0; i < fifoSizes[{createOp, port}]; ++i) {
                // Create other cases of IndexSwitchOp
                builder.createBlock(&switchOp.getCaseRegions()[i]);
                builder.setInsertionPoint(&switchOp.getCaseBlock(i),
                                          switchOp.getCaseBlock(i).begin());
                int bufferToBeAccesed =
                    (accessOp.getIndex() + i) % fifoSizes[{createOp, port}];
                scf::YieldOp::create(
                    builder, switchOp.getCaseRegions()[i].getLoc(),
                    buffersPerFifo[createOp][bufferToBeAccesed].getResult());
              }

              // Replace all uses of accessed objectfifo buffers with
              // results of switchOps
              accessOp.getOutput().replaceAllUsesWith(switchOp.getResult(0));
            }
          }
          return WalkResult::advance();
        });
        if (res.wasInterrupted())
          return failure();
      }
    }
    return success();
  }

  /// Function used to create a UseLockOp based on input parameters.
  /// acc is an accumulator map that tracks the indices of the next locks to
  /// acquire (or release). Uses op to find index of acc for next lockID.
  /// Updates acc.
  void createUseLocks(OpBuilder &builder, ObjectFifoCreateOp op,
                      ObjectFifoPort port,
                      DenseMap<std::pair<ObjectFifoCreateOp, int>, int> &acc,
                      int numLocks, LockAction lockAction) {
    ObjectFifoCreateOp target = op;
    auto portNum = port == ObjectFifoPort::Produce ? 0 : 1;
    if (auto linkOp = getOptionalLinkOp(op))
      if (objFifoLinks.find(*linkOp) != objFifoLinks.end())
        target = objFifoLinks[*linkOp];

    auto dev = op->getParentOfType<DeviceOp>();
    if (!dev.getTargetModel().hasProperty(AIETargetModel::UsesSemaphoreLocks)) {

      if (locksPerFifo[target].size() == 0) {
        for (int i = 0; i < numLocks; i++) {
          int lockID = acc[{op, portNum}];
          acc[{op, portNum}] =
              (lockID + 1) % op.size(); // update to next objFifo elem
        }
        return;
      }

      int lockMode = 0;
      if ((port == ObjectFifoPort::Produce &&
           lockAction == LockAction::Release) ||
          (port == ObjectFifoPort::Consume &&
           lockAction == LockAction::Acquire))
        lockMode = 1;
      for (int i = 0; i < numLocks; i++) {
        int lockID = acc[{op, portNum}];
        UseLockOp::create(builder, builder.getUnknownLoc(),
                          locksPerFifo[target][lockID], lockAction, lockMode);
        acc[{op, portNum}] =
            (lockID + 1) % op.size(); // update to next objFifo elem
      }
    } else {
      if (numLocks == 0)
        return;

      if (locksPerFifo[target].size() == 0) {
        acc[{op, portNum}] = (acc[{op, portNum}] + numLocks) %
                             op.size(); // update to next objFifo elem
        return;
      }

      // search for the correct lock based on the port of the acq/rel
      // operation e.g. acq as consumer is the read lock (second)
      LockOp lock;
      if (lockAction == LockAction::AcquireGreaterEqual) {
        if (port == ObjectFifoPort::Produce)
          lock = locksPerFifo[target][0];
        else
          lock = locksPerFifo[target][1];
      } else {
        if (port == ObjectFifoPort::Produce)
          lock = locksPerFifo[target][1];
        else
          lock = locksPerFifo[target][0];
      }
      UseLockOp::create(builder, builder.getUnknownLoc(), lock, lockAction,
                        numLocks);
      acc[{op, portNum}] = (acc[{op, portNum}] + numLocks) %
                           op.size(); // update to next objFifo elem
    }
  }

  /// Function used to check whether op is already contained in map.
  /// If it is then return the associated int, if not create new entry and
  /// return 0.
  int updateAndReturnIndex(
      DenseMap<std::pair<ObjectFifoCreateOp, int>, int> &map,
      std::pair<ObjectFifoCreateOp, int> pair) {
    if (map.find(pair) == map.end()) {
      map[pair] = 0;
      return 0;
    }
    return map[pair];
  }

  /// Function used to add an external buffer to the externalBuffersPerFifo map.
  void addExternalBuffer(ObjectFifoCreateOp fifo, ExternalBufferOp buff) {
    if (externalBuffersPerFifo.find(fifo) == externalBuffersPerFifo.end()) {
      std::vector<ExternalBufferOp> buffs;
      externalBuffersPerFifo[fifo] = buffs;
    }
    externalBuffersPerFifo[fifo].push_back(buff);
  }

  /// Function used to detect all external buffers associated with parent
  /// objectFifo and tile then map them to child objectFifo.
  void detectExternalBuffers(DeviceOp &device, ObjectFifoCreateOp parent,
                             ObjectFifoCreateOp child, Value tile) {
    for (auto regOp : device.getOps<ObjectFifoRegisterExternalBuffersOp>())
      if (auto objFifo = regOp.getObjectFifo();
          regOp.getTile() == tile && objFifo == parent)
        for (auto extBuff : regOp.getExternalBuffers())
          addExternalBuffer(child, extBuff.getDefiningOp<ExternalBufferOp>());
  }

  /// Function used to replace uses of split objectFifos.
  void replaceSplitFifo(ObjectFifoCreateOp originalOp, ObjectFifoCreateOp newOp,
                        TileOp tile) {
    auto original =
        originalOp->getAttrOfType<StringAttr>(SymbolTable::getSymbolAttrName());
    auto newSymbol =
        newOp->getAttrOfType<StringAttr>(SymbolTable::getSymbolAttrName());
    for (auto user : tile->getUsers())
      if (isa<CoreOp>(user))
        if (auto res =
                SymbolTable::replaceAllSymbolUses(original, newSymbol, user);
            res.failed())
          llvm_unreachable("unreachable");
  }

  /// Function used to find the size of an objectFifo after split based on
  /// the maximum number of elements (of the original objectFifo) acquired
  /// by a process running on given tile. If no CoreOp exists for this tile
  /// return 0.
  int findObjectFifoSize(DeviceOp &device, Value tile,
                         ObjectFifoCreateOp objFifo) {
    if (objFifo.size() == 0)
      return 0;

    // if memTile, size is equal to objFifo size
    if (tile.getDefiningOp<TileOp>().isMemTile())
      return objFifo.size();

    // if shimTile, size is equal to number of external buffers
    if (tile.getDefiningOp<TileOp>().isShimTile())
      for (auto regOp : device.getOps<ObjectFifoRegisterExternalBuffersOp>()) {
        if (regOp.getTile() == tile)
          return regOp.getExternalBuffers().size();
      }

    int maxAcquire = 0;
    for (auto coreOp : device.getOps<CoreOp>())
      if (coreOp.getTile() == tile)
        coreOp.walk([&](ObjectFifoAcquireOp acqOp) {
          if (auto createOp = acqOp.getObjectFifo(); createOp == objFifo)
            if (acqOp.acqNumber() > maxAcquire)
              maxAcquire = acqOp.acqNumber();
        });

    if (maxAcquire > 0) {
      if (maxAcquire == 1 && objFifo.size() == 1)
        return 1;
      return maxAcquire + 1;
      // +1 because objectFifo size is always 1 bigger than maxAcquire to allow
      // for prefetching: simplest case scenario is at least a ping-pong buffer
    }

    return objFifo.size();
  }

  /// Function used to generate, from an objectFifo with a shimTile endpoint, a
  /// shimDMAAllocationOp containing the channelDir, channelIndex and
  /// shimTile reference assigned by the objectFifo lowering.
  void createObjectFifoAllocationInfo(OpBuilder &builder, MLIRContext *ctx,
                                      ObjectFifoCreateOp &objFifoOp,
                                      TileOp shimTile, DMAChannelDir channelDir,
                                      int channelIndex, bool plio,
                                      std::optional<PacketInfoAttr> packet) {
    PacketInfoAttr packetInfo = nullptr;
    if (packet)
      packetInfo = *packet;
    std::string alloc_name = getShimAllocationName(objFifoOp.getName());
    // SymbolRefAttr::get(ctx, objFifoOp.getName())
    ShimDMAAllocationOp::create(
        builder, builder.getUnknownLoc(), StringAttr::get(ctx, alloc_name),
        shimTile.getResult(), DMAChannelDirAttr::get(ctx, channelDir),
        builder.getI64IntegerAttr(channelIndex), builder.getBoolAttr(plio),
        packetInfo);
  }

  static std::string getShimAllocationName(llvm::StringRef objFifoName) {
    return (objFifoName + "_shim_alloc").str();
  }

  /// Function used to verify that an objectfifo is present in at most one
  /// ObjectFifoLinkOp.
  void verifyObjectFifoLinks(DeviceOp &device) {
    DenseSet<ObjectFifoCreateOp> objectfifoset;
    for (ObjectFifoLinkOp link : device.getOps<ObjectFifoLinkOp>()) {
      for (ObjectFifoCreateOp inOf : link.getInputObjectFifos()) {
        if (objectfifoset.count(inOf))
          inOf.emitOpError("objectfifo cannot be in more than one "
                           "ObjectFifoLinkOp");
        objectfifoset.insert(inOf);
      }
      for (ObjectFifoCreateOp outOf : link.getOutputObjectFifos()) {
        if (objectfifoset.count(outOf))
          outOf.emitOpError("objectfifo cannot be in more than one "
                            "ObjectFifoLinkOp");
        objectfifoset.insert(outOf);
      }
    }
  }

  /// Account for already used packet IDs and return next available ID.
  int getStartPacketID(DeviceOp &device) {
    int packetID = 0;
    for (PacketFlowOp packetflow : device.getOps<PacketFlowOp>()) {
      if (packetflow.getID() > packetID) {
        // compute next available ID
        packetID = packetflow.getID() + 1;
      }
    }
    return packetID;
  }

  /// Helper function to assign DMA channel indices for FIFOs based on
  /// cross-tile conditions
  void assignDMAChannelIndices(
      DMAChannelAnalysis &dmaAnalysis,
      const std::map<ObjectFifoCreateOp, bool> &crossTileInfos,
      std::map<ObjectFifoCreateOp, int> &fifo_dma_channel_index,
      bool assignCrossTileOnly) {
    for (auto &[producer, consumers] : splitFifos) {
      // Check if we should process this producer based on cross-tile condition
      bool shouldProcessProducer = assignCrossTileOnly
                                       ? crossTileInfos.at(producer)
                                       : !crossTileInfos.at(producer);

      if (shouldProcessProducer) {
        bool requiresAdjacentTileAccessChannels = crossTileInfos.at(producer);
        int channelIndex = dmaAnalysis.getDMAChannelIndex(
            producer.getProducerTileOp(), DMAChannelDir::MM2S,
            requiresAdjacentTileAccessChannels);
        fifo_dma_channel_index[producer] = channelIndex;
      }

      for (auto consumer : consumers) {
        // Check if we should process this consumer based on cross-tile
        // condition
        bool shouldProcessConsumer = assignCrossTileOnly
                                         ? crossTileInfos.at(consumer)
                                         : !crossTileInfos.at(consumer);

        if (shouldProcessConsumer) {
          bool requiresAdjacentTileAccessChannels = crossTileInfos.at(consumer);
          int channelIndex = dmaAnalysis.getDMAChannelIndex(
              consumer.getProducerTileOp(), DMAChannelDir::S2MM,
              requiresAdjacentTileAccessChannels);
          fifo_dma_channel_index[consumer] = channelIndex;
        }
      }
    }
  }

  void runOnOperation() override {

    DeviceOp device = getOperation();
    LockAnalysis lockAnalysis(device);
    DMAChannelAnalysis dmaAnalysis(device);
    OpBuilder builder = OpBuilder::atBlockTerminator(device.getBody());
    auto ctx = device->getContext();
    auto producerWireType = WireBundle::DMA;
    auto consumerWireType = WireBundle::DMA;
    std::set<TileOp>
        objectFifoTiles; // track cores to check for loops during unrolling

    verifyObjectFifoLinks(device);

    //===------------------------------------------------------------------===//
    // Split objectFifos into a consumer end and producer end if needed
    //===------------------------------------------------------------------===//
    // We are going to create additional createObjectFifoOps, so get a copy of
    // all "original" ones before the loop to avoid looping over newly created
    // ones.
    std::vector<ObjectFifoCreateOp> createFifoOps;
    auto range = device.getOps<ObjectFifoCreateOp>();
    createFifoOps.insert(createFifoOps.end(), range.begin(), range.end());
    for (auto createOp : createFifoOps) {
      std::vector<ObjectFifoCreateOp> splitConsumerFifos;
      int consumerIndex = 0;
      int consumerDepth = createOp.size();
      ArrayRef<BDDimLayoutArrayAttr> consumerDims =
          createOp.getDimensionsFromStreamPerConsumer();

      // Only FIFOs using DMA are split into two ends;
      // skip in shared memory case
      if (int share_direction = 0; !requiresDMAs(createOp, share_direction)) {
        continue;
      }

      for (auto consumerTile : createOp.getConsumerTiles()) {
        auto consumerTileOp = dyn_cast<TileOp>(consumerTile.getDefiningOp());

        if (isa<ArrayAttr>(createOp.getElemNumber())) {
          // +1 to account for 1st depth (producer)
          consumerDepth = createOp.size(consumerIndex + 1);
        } else {
          consumerDepth = findObjectFifoSize(device, consumerTileOp, createOp);
        }

        builder.setInsertionPointAfter(createOp);
        auto datatype = llvm::cast<AIEObjectFifoType>(createOp.getElemType());
        auto consumerObjFifoSize =
            builder.getIntegerAttr(builder.getI32Type(), consumerDepth);
        // rename and replace split objectFifo
        std::string consumerFifoName;
        if (createOp.getConsumerTiles().size() > 1) {
          consumerFifoName = createOp.name().str() + "_" +
                             std::to_string(consumerIndex) + "_cons";
        } else {
          consumerFifoName = createOp.name().str() + "_cons";
        }
        BDDimLayoutArrayAttr emptyDims =
            BDDimLayoutArrayAttr::get(builder.getContext(), {});
        BDDimLayoutArrayAttr singletonFromStreamDims =
            BDDimLayoutArrayAttr::get(
                builder.getContext(),
                ArrayRef<BDDimLayoutAttr>{consumerDims[consumerIndex]});
        BDDimLayoutArrayArrayAttr fromStreamDims =
            BDDimLayoutArrayArrayAttr::get(builder.getContext(),
                                           singletonFromStreamDims);

        ObjectFifoCreateOp consumerFifo = createObjectFifo(
            builder, datatype, consumerFifoName, consumerTile, consumerTile,
            consumerObjFifoSize, emptyDims, fromStreamDims);
        if (createOp.getDisableSynchronization())
          consumerFifo.setDisableSynchronization(true);
        // Propagate iter_count attribute from the original createOp
        // to the new consumerFifo
        if (auto bdChainIterCount = createOp.getIterCount()) {
          consumerFifo.setIterCountAttr(
              builder.getI32IntegerAttr(*bdChainIterCount));
        }
        replaceSplitFifo(createOp, consumerFifo, consumerTileOp);
        if (createOp.getAieStream()) {
          int streamEnd = createOp.getAieStream().value();
          if (streamEnd > 0) {
            consumerFifo->setAttr("aie_stream",
                                  builder.getI32IntegerAttr(streamEnd));
            consumerFifo->setAttr(
                "aie_stream_port",
                builder.getI32IntegerAttr(createOp.getAieStreamPort().value()));
          }
          if (streamEnd == 1) {
            createOp->removeAttr("aie_stream");
            createOp->removeAttr("aie_stream_port");
          }
        }

        // identify external buffers that were registered to the consumer fifo
        if (consumerTile.getDefiningOp<TileOp>().isShimTile())
          detectExternalBuffers(device, createOp, consumerFifo, consumerTile);

        // record that this objectFifo was split; it will require DMA config
        splitConsumerFifos.push_back(consumerFifo);

        // update the linkOp if the split objFifo was originally its start point
        if (auto linkOp = getOptionalLinkOp(createOp))
          for (ObjectFifoCreateOp fifoIn : linkOp->getInputObjectFifos())
            if (fifoIn.name() == createOp.name() &&
                consumerTile == *linkOp->getOptionalSharedTile())
              if (failed(SymbolTable::replaceAllSymbolUses(
                      createOp, consumerFifo.name(), linkOp->getOperation())))
                llvm::report_fatal_error("unable to update all symbol uses");

        consumerIndex++;
      }

      if (!splitConsumerFifos.empty()) {
        splitFifos.emplace_back(createOp, splitConsumerFifos);
      }
    }

    //===------------------------------------------------------------------===//
    // - Create objectFifo buffers and locks.
    // - Populate a list of tiles containing objectFifos for later processing of
    //   the acquires/releases (uses of the FIFO).
    // - Global release counter tracker to keep track of the objectFifo state
    //===------------------------------------------------------------------===//
    for (auto createOp : device.getOps<ObjectFifoCreateOp>()) {

      int share_direction = 0;
      bool shared = !requiresDMAs(createOp, share_direction);

      // add all tiles that contain an objectFifo to objectFifoTiles for later
      // loop unrolling pass
      objectFifoTiles.insert(createOp.getProducerTileOp());
      for (auto consumerTile : createOp.getConsumerTiles()) {
        auto consumerTileOp = dyn_cast<TileOp>(consumerTile.getDefiningOp());
        objectFifoTiles.insert(consumerTileOp);
      }

      // identify external buffers that were registered to
      // the producer objectFifo
      if (createOp.getProducerTileOp().isShimTile())
        detectExternalBuffers(device, createOp, createOp,
                              createOp.getProducerTile());

      // if split, the necessary size for producer fifo might change
      if (shared) {
        createObjectFifoElements(builder, lockAnalysis, createOp,
                                 share_direction);
      } else {
        if (isa<ArrayAttr>(createOp.getElemNumber()))
          createOp.setElemNumberAttr(
              builder.getI32IntegerAttr(createOp.size()));
        else {
          if (!createOp.getInitValues().has_value()) {

            int prodMaxAcquire = findObjectFifoSize(
                device, createOp.getProducerTileOp(), createOp);
            createOp.setElemNumberAttr(
                builder.getI32IntegerAttr(prodMaxAcquire));
          }
        }
        createObjectFifoElements(builder, lockAnalysis, createOp,
                                 share_direction);
      }
    }

    //===------------------------------------------------------------------===//
    // Create flows and tile DMAs
    //===------------------------------------------------------------------===//
    // Only the objectFifos we split above require DMA communication; the others
    // rely on shared memory and share the same buffers.

    // analyze cross-tile buffer allocations and print results
    auto crossTileInfos = analyzeCrossTileFIFOBuffers();

    // maps ends of split FIFO to DMA channels
    std::map<ObjectFifoCreateOp, int> fifo_dma_channel_index;

    // assign channel indices for FIFOs with cross-tile issues first
    assignDMAChannelIndices(dmaAnalysis, crossTileInfos, fifo_dma_channel_index,
                            true);
    // then assign channel indices for FIFOs without cross-tile issues
    assignDMAChannelIndices(dmaAnalysis, crossTileInfos, fifo_dma_channel_index,
                            false);

    int packetID = getStartPacketID(device);
    for (auto &[producer, consumers] : splitFifos) {
      int producerChanIndex = -1;
      DMAChannel producerChan;
      PacketFlowOp packetflow;
      if (producer.getAieStream()) {
        int prodStreamEnd = producer.getAieStream().value();
        if (prodStreamEnd == 0 || prodStreamEnd == 2) {
          producerChanIndex = producer.getAieStreamPort().value();
          producerChan = {DMAChannelDir::MM2S, producerChanIndex};
          dmaAnalysis.checkAIEStreamIndex(producer.getProducerTileOp(),
                                          producerChan);
        }
      } else {
        producerChanIndex = fifo_dma_channel_index[producer];
        if (producerChanIndex == -1)
          producer.getProducerTileOp().emitOpError(
              "number of output DMA channel exceeded!");
        producerChan = {DMAChannelDir::MM2S, producerChanIndex};
        std::optional<PacketInfoAttr> bdPacket = {};
        if (clPacketSwObjectFifos) {
          if (packetID > 31)
            device.emitOpError("max number of packet IDs reached");
          bdPacket = {AIE::PacketInfoAttr::get(ctx, /*pkt_type*/ 0,
                                               /*pkt_id*/ packetID)};
          packetID++;
        }
        createDMA(device, builder, producer, producerChan.direction,
                  producerChan.channel, 0, producer.getDimensionsToStreamAttr(),
                  producer.getPadDimensionsAttr(), bdPacket);

<<<<<<< HEAD
        // generate objectFifo allocation info
        builder.setInsertionPoint(device.getBody()->getTerminator());
        if (producer.getProducerTileOp().isShimTile())
          createObjectFifoAllocationInfo(
              builder, ctx, producer, producer.getProducerTileOp().colIndex(),
              producerChan.direction, producerChan.channel, producer.getPlio(),
              bdPacket);

        if (clPacketSwObjectFifos) {
          // create packet flow
          builder.setInsertionPointAfter(producer);
          packetflow = builder.create<PacketFlowOp>(
              builder.getUnknownLoc(),
              builder.getIntegerAttr(builder.getI8Type(), bdPacket->getPktId()),
              nullptr, nullptr);
          {
            OpBuilder::InsertionGuard g(builder);
            builder.setInsertionPointToStart(
                &packetflow.getRegion().emplaceBlock());
            builder.create<EndOp>(builder.getUnknownLoc());
          }
=======
      if (producer.getProducerTileOp().isShimTile())
        createObjectFifoAllocationInfo(
            builder, ctx, producer, producer.getProducerTileOp(),
            producerChan.direction, producerChan.channel, producer.getPlio(),
            bdPacket);

      PacketFlowOp packetflow;
      if (clPacketSwObjectFifos) {
        // create packet flow
        builder.setInsertionPointAfter(producer);
        packetflow = PacketFlowOp::create(
            builder, builder.getUnknownLoc(),
            builder.getIntegerAttr(builder.getI8Type(), bdPacket->getPktId()),
            nullptr, nullptr);
        {
          OpBuilder::InsertionGuard g(builder);
          builder.setInsertionPointToStart(
              &packetflow.getRegion().emplaceBlock());
          EndOp::create(builder, builder.getUnknownLoc());
>>>>>>> f052de91
        }
      }

      for (auto consumer : consumers) {
        // if not aie stream, create consumer tile DMA
        int consumerChanIndex = -1;
        DMAChannel consumerChan;
        if (consumer.getAieStream()) {
          int consStreamEnd = consumer.getAieStream().value();
          if (consStreamEnd == 1 || consStreamEnd == 2) {
            consumerChanIndex = consumer.getAieStreamPort().value();
            consumerChan = {DMAChannelDir::S2MM, consumerChanIndex};
            dmaAnalysis.checkAIEStreamIndex(consumer.getProducerTileOp(),
                                            consumerChan);
          }
        } else {
          consumerChanIndex = fifo_dma_channel_index[consumer];
          if (consumerChanIndex == -1)
            consumer.getProducerTileOp().emitOpError(
                "number of input DMA channel exceeded!");
          consumerChan = {DMAChannelDir::S2MM, consumerChanIndex};
          BDDimLayoutArrayAttr consumerDims =
              consumer.getDimensionsFromStreamPerConsumer()[0];
          createDMA(device, builder, consumer, consumerChan.direction,
                    consumerChan.channel, 1, consumerDims, nullptr, {});

          // generate objectFifo allocation info
          builder.setInsertionPoint(device.getBody()->getTerminator());
          if (!consumer.getAieStream()) {
            // generate objectFifo allocation info
            builder.setInsertionPoint(device.getBody()->getTerminator());
            if (consumer.getProducerTileOp().isShimTile())
              createObjectFifoAllocationInfo(
                  builder, ctx, producer,
                  consumer.getProducerTileOp().colIndex(),
                  consumerChan.direction, consumerChan.channel,
                  producer.getPlio(), {});
          }

          if (clPacketSwObjectFifos) {
            builder.setInsertionPointToStart(&packetflow.getPorts().front());
            builder.create<PacketDestOp>(builder.getUnknownLoc(),
                                         consumer.getProducerTile(),
                                         WireBundle::DMA, consumerChan.channel);
          }
        }

        // If we have PLIO then figure out the direction and make that a PLIO
        if (producer.getPlio()) {
          producerWireType = producer.getProducerTileOp().isShimTile()
                                 ? WireBundle::PLIO
                                 : WireBundle::DMA;
          consumerWireType = consumer.getProducerTileOp().isShimTile()
                                 ? WireBundle::PLIO
                                 : WireBundle::DMA;
        } else {
          producerWireType = WireBundle::DMA;
          consumerWireType = WireBundle::DMA;
          if (producer.getAieStream()) {
            int prodStreamEnd = producer.getAieStream().value();
            if (prodStreamEnd == 0 || prodStreamEnd == 2)
              producerWireType = WireBundle::Core;
          }
          if (consumer.getAieStream()) {
            int consumerStreamEnd = consumer.getAieStream().value();
            if (consumerStreamEnd == 1 || consumerStreamEnd == 2)
              consumerWireType = WireBundle::Core;
          }
        }
<<<<<<< HEAD
=======
        if (clPacketSwObjectFifos) {
          builder.setInsertionPointToStart(&packetflow.getPorts().front());
          PacketDestOp::create(builder, builder.getUnknownLoc(),
                               consumer.getProducerTile(), WireBundle::DMA,
                               consumerChan.channel);
        }

        BDDimLayoutArrayAttr consumerDims =
            consumer.getDimensionsFromStreamPerConsumer()[0];
        createDMA(device, builder, consumer, consumerChan.direction,
                  consumerChan.channel, 1, consumerDims, nullptr, {});
        // generate objectFifo allocation info
        builder.setInsertionPoint(device.getBody()->getTerminator());

        if (consumer.getProducerTileOp().isShimTile())
          createObjectFifoAllocationInfo(
              builder, ctx, producer, consumer.getProducerTileOp(),
              consumerChan.direction, consumerChan.channel, producer.getPlio(),
              {});
>>>>>>> f052de91

        if (!clPacketSwObjectFifos) {
          // create flow
          builder.setInsertionPointAfter(producer);
          FlowOp::create(builder, builder.getUnknownLoc(),
                         producer.getProducerTile(), producerWireType,
                         producerChan.channel, consumer.getProducerTile(),
                         consumerWireType, consumerChan.channel);
        }
      }

      if (clPacketSwObjectFifos) {
        builder.setInsertionPointToStart(&packetflow.getPorts().front());
        PacketSourceOp::create(builder, builder.getUnknownLoc(),
                               producer.getProducerTile(), WireBundle::DMA,
                               producerChan.channel);
      }
    }

    //===------------------------------------------------------------------===//
    // Statically unroll for loops or use dynamic objectFifos
    //===------------------------------------------------------------------===//
    if (clDynamicObjectFifos) {
      if (failed(dynamicGlobalObjectFifos(device, builder, objectFifoTiles)))
        return signalPassFailure();
    } else {
      std::set<TileOp> dynamicTiles;
      std::set<TileOp> unrollTiles;
      for (auto c : device.getOps<CoreOp>()) {
        TileOp t = c.getTileOp();
        if (objectFifoTiles.count(t) > 0) {
          if (c.getDynamicObjfifoLowering().has_value()) {
            if (c.getDynamicObjfifoLowering().value())
              dynamicTiles.insert(t);
            else
              unrollTiles.insert(t);
          } else {
            unrollTiles.insert(t);
          }
        }
      }
      if (failed(dynamicGlobalObjectFifos(device, builder, dynamicTiles)))
        return signalPassFailure();
      if (failed(unrollForLoops(device, builder, unrollTiles)))
        return signalPassFailure();
    }

    //===------------------------------------------------------------------===//
    // Replace ops
    //===------------------------------------------------------------------===//
    for (auto coreOp : device.getOps<CoreOp>()) {
      DenseMap<ObjectFifoAcquireOp, std::vector<BufferOp *>>
          subviews; // maps each "subview" to its buffer references (subviews
      // are created by AcquireOps)
      DenseMap<std::pair<ObjectFifoCreateOp, int>, std::vector<int>>
          acquiresPerFifo; // maps each objFifo to indices of buffers acquired
      // in latest subview of that objFifo (useful to
      // cascade acquired elements to next AcquireOp)
      DenseMap<std::pair<ObjectFifoCreateOp, int>,
               std::vector<ObjectFifoReleaseOp>>
          releaseOps; // useful to check which ReleaseOp has taken place before
      // an AcquireOp per objFifo
      DenseMap<std::pair<ObjectFifoCreateOp, int>, int>
          acqPerFifo; // maps each objFifo to its next index to acquire within
      // this CoreOp
      DenseMap<std::pair<ObjectFifoCreateOp, int>, int>
          relPerFifo; // maps each objFifo to its next index to release within
      // this CoreOp

      //===----------------------------------------------------------------===//
      // Replace objectFifo.release ops
      //===----------------------------------------------------------------===//
      WalkResult res = coreOp.walk([&](ObjectFifoReleaseOp releaseOp) {
        builder.setInsertionPointAfter(releaseOp);
        ObjectFifoCreateOp op = releaseOp.getObjectFifo();
        auto port = releaseOp.getPort();
        auto portNum = port == ObjectFifoPort::Produce ? 0 : 1;
        auto core = releaseOp->getParentOfType<CoreOp>();

        if (auto linkOp = getOptionalLinkOp(op)) {
          if (core.getTile() == *linkOp->getOptionalSharedTile()) {
            releaseOp->emitOpError("currently cannot access objectFifo used in "
                                   "ObjectFifoLinkOp");
            return WalkResult::interrupt();
            ;
          }
        }

        if (op.getAieStream().has_value()) {
          int streamEnd = op.getAieStream().value();
          if (streamEnd == 2 || streamEnd == portNum) 
            releaseOp->emitOpError("cannot release from objectfifo stream "
                                  "port");
            return WalkResult::interrupt();
        }

        // update index of next element to release for this objectFifo
        updateAndReturnIndex(relPerFifo, {op, portNum});

        // release locks
        int numLocks = releaseOp.relNumber();
        // account for repetition
        if (op.getRepeatCount().has_value())
          numLocks *= op.getRepeatCount().value();
        createUseLocks(builder, op, port, relPerFifo, numLocks,
                       LockAction::Release);

        // register release op
        if (releaseOps.find({op, portNum}) != releaseOps.end()) {
          releaseOps[{op, portNum}].push_back(releaseOp);
        } else {
          std::vector release = {releaseOp};
          releaseOps[{op, portNum}] = release;
        }
        return WalkResult::advance();
      });
      if (res.wasInterrupted())
        return signalPassFailure();

      //===----------------------------------------------------------------===//
      // Replace objectFifo.acquire ops
      //===----------------------------------------------------------------===//
      res = coreOp.walk([&](ObjectFifoAcquireOp acquireOp) {
        ObjectFifoCreateOp op = acquireOp.getObjectFifo();
        builder.setInsertionPointAfter(acquireOp);
        auto port = acquireOp.getPort();
        auto portNum = port == ObjectFifoPort::Produce ? 0 : 1;
        auto core = acquireOp->getParentOfType<CoreOp>();

        auto linkOp = getOptionalLinkOp(op);
        if (linkOp) {
          if (core.getTile() == *linkOp->getOptionalSharedTile()) {
            acquireOp->emitOpError("currently cannot access objectFifo used in "
                                   "ObjectFifoLinkOp");
            return WalkResult::interrupt();
            ;
          }
        }

        if (op.getAieStream().has_value()) {
          int streamEnd = op.getAieStream().value();
          if (streamEnd == 2 || streamEnd == portNum) 
            acquireOp->emitOpError("cannot acquire from objectfifo stream "
                                  "port");
            return WalkResult::interrupt();
        }

        // index of next element to acquire for this objectFifo
        int start = updateAndReturnIndex(
            acqPerFifo, {op, portNum}); // useful for keeping track of which
        // indices are acquired

        // check how many elements have been released in between this AcquireOp
        // and the previous one
        // !!! operations may not be in the same block !!!
        int numRel = 0;
        for (std::vector<ObjectFifoReleaseOp>::iterator relOp =
                 releaseOps[{op, portNum}].begin();
             relOp != releaseOps[{op, portNum}].end();) {
          bool erased = false;
          Operation *acqBlockDefOp = acquireOp.getOperation();
          do {
            Operation *relBlockDefOp = (*relOp).getOperation();
            do {
              if (acqBlockDefOp->getBlock() == relBlockDefOp->getBlock()) {
                if (relBlockDefOp->isBeforeInBlock(acqBlockDefOp)) {
                  numRel += (*relOp).relNumber();
                  relOp = releaseOps[{op, portNum}].erase(relOp);
                  // to ensure that we do not account
                  // the ReleaseOps again later,
                  // after the subview is created
                  erased = true;
                }
              }
            } while ((relBlockDefOp = relBlockDefOp->getParentOp()) &&
                     !isa<DeviceOp>(relBlockDefOp) && !erased);
          } while ((acqBlockDefOp = acqBlockDefOp->getParentOp()) &&
                   !isa<DeviceOp>(acqBlockDefOp) && !erased);
          if (!erased)
            ++relOp;
        }

        // track indices of elements to acquire
        std::vector<int> acquiredIndices;
        if (!acquiresPerFifo[{op, portNum}].empty()) {
          // take into account what has already been acquired by previous
          // AcquireOp in program order
          acquiredIndices = acquiresPerFifo[{op, portNum}];
          // take into account what has been released in-between
          if (static_cast<size_t>(numRel) > acquiredIndices.size()) {
            acquireOp->emitOpError("cannot release more elements than are "
                                   "already acquired");
            return WalkResult::interrupt();
          }
          for (int i = 0; i < numRel; i++)
            acquiredIndices.erase(acquiredIndices.begin());
        }

        // acquire locks
        int numLocks = acquireOp.acqNumber();
        int alreadyAcq = acquiredIndices.size();
        int numCreate;
        if (numLocks > alreadyAcq)
          numCreate = numLocks - alreadyAcq;
        else
          numCreate = 0;

        // account for repetition
        if (op.getRepeatCount().has_value())
          numCreate *= op.getRepeatCount().value();

        auto dev = op->getParentOfType<DeviceOp>();
        if (auto &targetArch = dev.getTargetModel();
            targetArch.getTargetArch() == AIEArch::AIE1)
          createUseLocks(builder, op, port, acqPerFifo, numCreate,
                         LockAction::Acquire);
        else
          createUseLocks(builder, op, port, acqPerFifo, numCreate,
                         LockAction::AcquireGreaterEqual);

        // if objFifo was linked with others, find which objFifos
        // elements to use
        ObjectFifoCreateOp target = op;
        if (linkOp)
          if (objFifoLinks.find(*linkOp) != objFifoLinks.end())
            target = objFifoLinks[*linkOp];

        // create subview: buffers that were already acquired + new acquires
        for (int i = 0; i < numCreate; i++) {
          acquiredIndices.push_back(start);
          start = (start + 1) % op.size();
        }
        std::vector<BufferOp *> subviewRefs;
        subviewRefs.reserve(acquiredIndices.size());
        for (auto index : acquiredIndices)
          subviewRefs.push_back(&buffersPerFifo[target][index]);

        subviews[acquireOp] = subviewRefs;
        acquiresPerFifo[{op, portNum}] = acquiredIndices;

        return WalkResult::advance();
      });
      if (res.wasInterrupted())
        return signalPassFailure();

      //===----------------------------------------------------------------===//
      // Replace subview.access ops
      //===----------------------------------------------------------------===//
      res = coreOp.walk([&](ObjectFifoSubviewAccessOp accessOp) {
        auto acqOp = accessOp.getSubview().getDefiningOp<ObjectFifoAcquireOp>();
        if (ObjectFifoCreateOp op = acqOp.getObjectFifo()) {
          if (auto linkOp = getOptionalLinkOp(op); linkOp.has_value()) {
            if (!linkOp->isDistribute() && !linkOp->isJoin()) {
              for (auto consumerTile : op.getConsumerTiles()) {
                if (auto consumerTileOp =
                        dyn_cast<TileOp>(consumerTile.getDefiningOp())) {
                  int share_dir_value = 0;
                  bool sharing = isSharedMemory(
                      op.getProducerTileOp(), consumerTileOp, &share_dir_value);
                  if (!sharing) {
                    accessOp->emitOpError(
                        "currently cannot access objectFifo used in "
                        "ObjectFifoLinkOp if the tiles don't share memory");
                    return WalkResult::interrupt();
                  }
                }
              }
            } else {
              accessOp->emitOpError(
                  "currently cannot access objectFifo used in "
                  "ObjectFifoLinkOp if it is a distribute or join link");
              return WalkResult::interrupt();
            }
          }
        }
        accessOp.getOutput().replaceAllUsesWith(
            subviews[acqOp][accessOp.getIndex()]->getBuffer());
        return WalkResult::advance();
      });
      if (res.wasInterrupted())
        return signalPassFailure();
    }

    //===------------------------------------------------------------------===//
    // Remove old ops
    //===------------------------------------------------------------------===//
    SetVector<Operation *> opsToErase;
    device.walk([&](Operation *op) {
      if (isa<ObjectFifoLinkOp, ObjectFifoRegisterExternalBuffersOp,
              ObjectFifoAcquireOp, ObjectFifoSubviewAccessOp,
              ObjectFifoReleaseOp, ObjectFifoAllocateOp>(op))
        opsToErase.insert(op);
    });
    SmallVector<Operation *> sorted{opsToErase.begin(), opsToErase.end()};
    computeTopologicalSorting(sorted);
    for (auto *op : llvm::reverse(sorted))
      op->erase();

    //===------------------------------------------------------------------===//
    // Replace any remaining uses of object fifo symbol with symbol of its shim
    // dma allocation.
    //===------------------------------------------------------------------===//
    opsToErase.clear();
    for (auto createOp : device.getOps<ObjectFifoCreateOp>()) {
      std::string shimAllocName = getShimAllocationName(createOp.getName());
      if (failed(SymbolTable::replaceAllSymbolUses(
              createOp.getNameAttr(), builder.getStringAttr(shimAllocName),
              device))) {
        createOp.emitError(
            "failed to replace symbol uses with shim allocation");
        return signalPassFailure();
      }
      opsToErase.insert(createOp);
    }
    for (auto *op : opsToErase) {
      op->erase();
    }
  }
};

std::unique_ptr<OperationPass<DeviceOp>>
AIE::createAIEObjectFifoStatefulTransformPass() {
  return std::make_unique<AIEObjectFifoStatefulTransformPass>();
}<|MERGE_RESOLUTION|>--- conflicted
+++ resolved
@@ -2003,12 +2003,11 @@
                   producerChan.channel, 0, producer.getDimensionsToStreamAttr(),
                   producer.getPadDimensionsAttr(), bdPacket);
 
-<<<<<<< HEAD
         // generate objectFifo allocation info
         builder.setInsertionPoint(device.getBody()->getTerminator());
         if (producer.getProducerTileOp().isShimTile())
           createObjectFifoAllocationInfo(
-              builder, ctx, producer, producer.getProducerTileOp().colIndex(),
+              builder, ctx, producer, producer.getProducerTileOp(),
               producerChan.direction, producerChan.channel, producer.getPlio(),
               bdPacket);
 
@@ -2025,27 +2024,6 @@
                 &packetflow.getRegion().emplaceBlock());
             builder.create<EndOp>(builder.getUnknownLoc());
           }
-=======
-      if (producer.getProducerTileOp().isShimTile())
-        createObjectFifoAllocationInfo(
-            builder, ctx, producer, producer.getProducerTileOp(),
-            producerChan.direction, producerChan.channel, producer.getPlio(),
-            bdPacket);
-
-      PacketFlowOp packetflow;
-      if (clPacketSwObjectFifos) {
-        // create packet flow
-        builder.setInsertionPointAfter(producer);
-        packetflow = PacketFlowOp::create(
-            builder, builder.getUnknownLoc(),
-            builder.getIntegerAttr(builder.getI8Type(), bdPacket->getPktId()),
-            nullptr, nullptr);
-        {
-          OpBuilder::InsertionGuard g(builder);
-          builder.setInsertionPointToStart(
-              &packetflow.getRegion().emplaceBlock());
-          EndOp::create(builder, builder.getUnknownLoc());
->>>>>>> f052de91
         }
       }
 
@@ -2080,7 +2058,7 @@
             if (consumer.getProducerTileOp().isShimTile())
               createObjectFifoAllocationInfo(
                   builder, ctx, producer,
-                  consumer.getProducerTileOp().colIndex(),
+                  consumer.getProducerTileOp(),
                   consumerChan.direction, consumerChan.channel,
                   producer.getPlio(), {});
           }
@@ -2115,28 +2093,6 @@
               consumerWireType = WireBundle::Core;
           }
         }
-<<<<<<< HEAD
-=======
-        if (clPacketSwObjectFifos) {
-          builder.setInsertionPointToStart(&packetflow.getPorts().front());
-          PacketDestOp::create(builder, builder.getUnknownLoc(),
-                               consumer.getProducerTile(), WireBundle::DMA,
-                               consumerChan.channel);
-        }
-
-        BDDimLayoutArrayAttr consumerDims =
-            consumer.getDimensionsFromStreamPerConsumer()[0];
-        createDMA(device, builder, consumer, consumerChan.direction,
-                  consumerChan.channel, 1, consumerDims, nullptr, {});
-        // generate objectFifo allocation info
-        builder.setInsertionPoint(device.getBody()->getTerminator());
-
-        if (consumer.getProducerTileOp().isShimTile())
-          createObjectFifoAllocationInfo(
-              builder, ctx, producer, consumer.getProducerTileOp(),
-              consumerChan.direction, consumerChan.channel, producer.getPlio(),
-              {});
->>>>>>> f052de91
 
         if (!clPacketSwObjectFifos) {
           // create flow
