--- conflicted
+++ resolved
@@ -108,17 +108,10 @@
     for (auto flowOp : device.getOps<FlowOp>()) {
       if (flowOp.getSourceBundle() == WireBundle::Core)
         aiestreamsPerTile[{flowOp.getSource(), DMAChannelDir::MM2S,
-<<<<<<< HEAD
-                            flowOp.getSourceChannel()}] = 1;
-      if (flowOp.getDestBundle() == WireBundle::Core)
-        aiestreamsPerTile[{flowOp.getDest(), DMAChannelDir::S2MM,
-                            flowOp.getDestChannel()}] = 1;
-=======
                            flowOp.getSourceChannel()}] = 1;
       if (flowOp.getDestBundle() == WireBundle::Core)
         aiestreamsPerTile[{flowOp.getDest(), DMAChannelDir::S2MM,
                            flowOp.getDestChannel()}] = 1;
->>>>>>> f4993678
     }
   }
 
@@ -153,34 +146,19 @@
     return -1;
   }
 
-<<<<<<< HEAD
-  /// Given a tile and DMAChannel, adds entry to aie4StreamsPerTile or 
-  /// throws an error if the stream is already used.
-  void checkAIEStreamIndex(TileOp tileOp, DMAChannel chan) {
-    if (aiestreamsPerTile.find(
-        {tileOp.getResult(), chan.direction, chan.channel})
-        == aiestreamsPerTile.end()) {
-      aiestreamsPerTile[{tileOp.getResult(), chan.direction,
-                          chan.channel}] = 1;
-=======
   /// Given a tile and DMAChannel, adds entry to aie4StreamsPerTile or
   /// throws an error if the stream is already used.
   void checkAIEStreamIndex(TileOp tileOp, DMAChannel chan) {
     if (aiestreamsPerTile.find({tileOp.getResult(), chan.direction,
                                 chan.channel}) == aiestreamsPerTile.end()) {
       aiestreamsPerTile[{tileOp.getResult(), chan.direction, chan.channel}] = 1;
->>>>>>> f4993678
     } else {
       if (chan.direction == DMAChannelDir::MM2S)
         tileOp.emitOpError("number of output Core channels exceeded!");
       else
         tileOp.emitOpError("number of input Core channels exceeded!");
     }
-<<<<<<< HEAD
-  }  
-=======
-  }
->>>>>>> f4993678
+  }
 };
 
 //===----------------------------------------------------------------------===//
