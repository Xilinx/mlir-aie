//===- AIEObjectFifoStatefulTransform.cpp ----------------------*- MLIR -*-===//
//
// This file is licensed under the Apache License v2.0 with LLVM Exceptions.
// See https://llvm.org/LICENSE.txt for license information.
// SPDX-License-Identifier: Apache-2.0 WITH LLVM-exception
//
// (c) Copyright 2021 Xilinx Inc.
//
// Date: October 18th 2021
//
//===----------------------------------------------------------------------===//

#include "aie/Dialect/AIE/IR/AIEDialect.h"
#include "aie/Dialect/AIE/Transforms/AIEPasses.h"

#include "mlir/Analysis/TopologicalSortUtils.h"
#include "mlir/Dialect/Arith/IR/Arith.h"
#include "mlir/Dialect/MemRef/IR/MemRef.h"
#include "mlir/Dialect/SCF/IR/SCF.h"
#include "mlir/Dialect/SCF/Utils/Utils.h"
#include "mlir/IR/Attributes.h"
#include "mlir/Pass/Pass.h"
#include "mlir/Transforms/DialectConversion.h"

#include "mlir/IR/Operation.h"
#include "mlir/Interfaces/DataLayoutInterfaces.h"

#include <numeric>
#include <set>


#include <iostream>


using namespace mlir;
using namespace xilinx;
using namespace xilinx::AIE;

#define DEBUG_TYPE "aie-objectFifo-stateful-transform"

#define LOOP_VAR_DEPENDENCY (-2)

//===----------------------------------------------------------------------===//
// Lock Analysis
//===----------------------------------------------------------------------===//
class LockAnalysis {
  DenseMap<std::pair<Value, int>, int> locksPerTile;

public:
  LockAnalysis(DeviceOp &device) {
    // go over the locks created for each tile and update the index in
    // locksPerTile
    device.walk([&](LockOp lockOp) {
      auto tile = lockOp.getTile();
      auto lockID = lockOp.getLockIDValue();
      locksPerTile[{tile, lockID}] = 1;
    });
  }

  /// Given a tile, returns next usable lockID for that tile.
  int getLockID(TileOp &tileOp) {
    const auto &targetModel = getTargetModel(tileOp);
    for (unsigned i = 0;
         i < targetModel.getNumLocks(tileOp.getCol(), tileOp.getRow()); i++)
      if (int usageCnt = locksPerTile[{tileOp, i}]; usageCnt == 0) {
        locksPerTile[{tileOp, i}] = 1;
        return i;
      }
    return -1;
  }
};

//===----------------------------------------------------------------------===//
// DMA Channel Analysis
//===----------------------------------------------------------------------===//
class DMAChannelAnalysis {
  DenseMap<std::tuple<Value, DMAChannelDir, int>, int> channelsPerTile;



  
public:
  DMAChannelAnalysis(DeviceOp &device) {
    // go over the channels used for each tile and update channel map
    for (auto memOp : device.getOps<MemOp>()) {
      Region &r = memOp.getBody();
      for (auto &bl : r.getBlocks()) {
        for (auto op : bl.getOps<DMAStartOp>()) {
          channelsPerTile[{memOp.getTile(), op.getChannelDir(),
                           op.getChannelIndex()}] = 1;
        }
      }
    }
    for (auto memOp : device.getOps<MemTileDMAOp>()) {
      Region &r = memOp.getBody();
      for (auto &bl : r.getBlocks()) {
        for (auto op : bl.getOps<DMAStartOp>()) {
          channelsPerTile[{memOp.getTile(), op.getChannelDir(),
                           op.getChannelIndex()}] = 1;
        }
      }
    }
    for (auto memOp : device.getOps<ShimDMAOp>()) {
      Region &r = memOp.getBody();
      for (auto &bl : r.getBlocks()) {
        for (auto op : bl.getOps<DMAStartOp>()) {
          channelsPerTile[{memOp.getTile(), op.getChannelDir(),
                           op.getChannelIndex()}] = 1;
        }
      }
    }
  }

  /// Given a tile and DMAChannelDir, returns next usable channel index for
  /// that tile.
  int getDMAChannelIndex(TileOp tileOp, DMAChannelDir dir, bool requiresAdjacentTileAccessChannels) {
    int maxChannelNum = 0;
    if (dir == DMAChannelDir::MM2S)
      maxChannelNum = tileOp.getNumSourceConnections(WireBundle::DMA);
    else
      maxChannelNum = tileOp.getNumDestConnections(WireBundle::DMA);

    const auto &targetModel = getTargetModel(tileOp);
    int maxChannelNumForAdjacentTile = targetModel.getMaxChannelNumForAdjacentMemTile(tileOp.getCol(), tileOp.getRow());

    // if requires adjacent tile access channels, only allocate on channel 0-3, and if cannot, return 0
    if (requiresAdjacentTileAccessChannels) {
      maxChannelNum = std::min(maxChannelNum, maxChannelNumForAdjacentTile);
    }

    for (int i = 0; i < maxChannelNum; i++){
      if (int usageCnt = channelsPerTile[{tileOp.getResult(), dir, i}];
          usageCnt == 0) {
        channelsPerTile[{tileOp.getResult(), dir, i}] = 1;
        return i;
      }
    }
    return -1;
  }
};

//===----------------------------------------------------------------------===//
// Create objectFifos Pass
//===----------------------------------------------------------------------===//
struct AIEObjectFifoStatefulTransformPass
    : AIEObjectFifoStatefulTransformBase<AIEObjectFifoStatefulTransformPass> {
  DenseMap<ObjectFifoCreateOp, std::vector<BufferOp>>
      buffersPerFifo; // maps each objFifo to its corresponding buffer
  DenseMap<ObjectFifoCreateOp, std::vector<ExternalBufferOp>>
      externalBuffersPerFifo; // maps each objFifo to its corresponding
  // external buffers
  DenseMap<ObjectFifoCreateOp, std::vector<LockOp>>
      locksPerFifo; // maps each objFifo to its corresponding locks
  std::vector<std::pair<ObjectFifoCreateOp, std::vector<ObjectFifoCreateOp>>>
      splitFifos; // maps each objFifo between non-adjacent tiles to its
  // corresponding consumer objectFifos
  DenseMap<ObjectFifoLinkOp, ObjectFifoCreateOp>
      objFifoLinks; // maps each ObjectFifoLinkOp to objFifo whose elements
  // have been created and should be used
  std::vector<ObjectFifoCreateOp>
      splitBecauseLink; // objfifos which have been split because they are
  // part of a Link, not because they didn't have a shared memory module

  /// Function that returns true if two tiles in the AIE array share a memory
  /// module. share_direction is equal to:
  ///   * -1 if the shared memory module is that of the first input tile,
  ///   * 1 if it is that of the second input tile,
  ///   * 0 is no memory module is shared.
  bool isSharedMemory(TileOp a, TileOp b, int *share_direction) {
    const auto &targetModel = getTargetModel(a.getOperation());

    if ((a.isShimTile() && !b.isShimTile()) ||
        (!a.isShimTile() && b.isShimTile())) {
      *share_direction = 0;
      return false;
    }
    if ((targetModel.isMemTile(a.getCol(), a.getRow()) &&
         !targetModel.isMemTile(b.getCol(), b.getRow())) ||
        (!targetModel.isMemTile(a.getCol(), a.getRow()) &&
         targetModel.isMemTile(b.getCol(), b.getRow()))) {
      *share_direction = 0;
      return false;
    }
    bool rightShared = targetModel.isLegalMemAffinity(
        a.colIndex(), a.rowIndex(), b.colIndex(), b.rowIndex());

    bool leftShared = targetModel.isLegalMemAffinity(
        b.colIndex(), b.rowIndex(), a.colIndex(), a.rowIndex());

    if (leftShared)
      *share_direction = -1;
    else if (rightShared)
      *share_direction = 1;
    else
      *share_direction = 0;

    return leftShared || rightShared;
  }

  // Return true if the objectFifo created by createOp requires a DMA to be set
  // up. This is the case if the tiles are not adjacent (no shared memory), if
  // the objectFifo broadcasts to multiple tiles, if one of the consumers or
  // the producer wants to use the multi-dimensional address generation
  // features of the DMA, if the objectFifo is part of a LinkOp, or if the
  // via_DMA or repeatCount attributes of the objectFifo are set.
  bool requiresDMAs(ObjectFifoCreateOp createOp, int &share_direction) {
    bool hasSharedMemory = false;
    bool atLeastOneConsumerWantsTransform = false;
    bool isUsedInLinkOp = false;

    if (createOp.getVia_DMA())
      return true;

    if (createOp.getRepeatCount().has_value())
      return true;

    if (createOp.getConsumerTiles().size() == 1 &&
        createOp.getDimensionsToStream().empty()) {

      // Test for shared memory
      for (auto consumerTile : createOp.getConsumerTiles()) {
        if (auto consumerTileOp =
                dyn_cast<TileOp>(consumerTile.getDefiningOp())) {
          if (std::count(splitBecauseLink.begin(), splitBecauseLink.end(),
                         createOp))
            hasSharedMemory =
                isSharedMemory(createOp.getProducerTileOp(),
                               createOp.getProducerTileOp(), &share_direction);
          else
            hasSharedMemory = isSharedMemory(createOp.getProducerTileOp(),
                                             consumerTileOp, &share_direction);
        }
      }
    }

    // Only test for use of data layout transformations if we are in the shared
    // memory case; otherwise, we will return `true` in any case.
    if (hasSharedMemory) {
      // Even if just one of the consumers in the list of consumers wants to
      // perform a memory transform, we need to use DMAs.
      for (BDDimLayoutArrayAttr dims :
           createOp.getDimensionsFromStreamPerConsumer())
        if (!dims.empty()) {
          atLeastOneConsumerWantsTransform = true;
          break;
        }
    }

    // Check if the objectfifo operation can use shared memory for linking. If
    // the link operation is a distribute or a join operation, or if the link
    // has different memref types, DMAs are required even if shared memory is
    // available and the objectfifo should be split. Otherwise also check if the
    // via_shared_memory attribute of the objectfifo operation is set and try to
    // apply it.
    if (hasSharedMemory) {
      if (auto linkOp = getOptionalLinkOp(createOp)) {
        isUsedInLinkOp = true;
        int share_dir = 0;
        if (!linkOp->isDistribute() && !linkOp->isJoin()) {
          auto fifoInType = llvm::cast<AIEObjectFifoType>(
              linkOp->getInputObjectFifos()[0].getElemType());
          auto producerType =
              llvm::cast<MemRefType>(fifoInType.getElementType());
          auto fifoOutType = llvm::cast<AIEObjectFifoType>(
              linkOp->getOutputObjectFifos()[0].getElemType());
          auto consumerType =
              llvm::cast<MemRefType>(fifoOutType.getElementType());
          if (consumerType != producerType) {
            // TODO: Support for different memref types through shared
            // memory without DMAs
            splitBecauseLink.push_back(createOp);
          }
          if (createOp.getViaSharedMem().has_value()) {
            checkAndApplyViaSharedMemAttribute(createOp, share_dir);
            if (share_direction == share_dir)
              isUsedInLinkOp = false;
            else
              splitBecauseLink.push_back(createOp);
          }
        } else {
          splitBecauseLink.push_back(createOp);
        }
      }
    }

    return !hasSharedMemory || atLeastOneConsumerWantsTransform ||
           isUsedInLinkOp;
  }

  // Checks if via_shared_mem attribute of the objectfifo is set and if so
  // tries to apply it. If the desired shared memory module is available to
  // both producer and consumer then it will be used, otherwise an error is
  // emitted.
  void checkAndApplyViaSharedMemAttribute(ObjectFifoCreateOp createOp,
                                          int &share_direction) {
    if (createOp.getViaSharedMem().has_value()) {
      int desiredSharedTile = createOp.getViaSharedMem().value();
      int desiredSharedModule = 1;
      if (desiredSharedTile == 0)
        desiredSharedModule = -1;
      if (share_direction != desiredSharedModule) {
        bool desiredSharedModuleIsShared = false;
        int newShareDirection = 0;
        for (auto consumerTile : createOp.getConsumerTiles()) {
          if (auto consumerTileOp =
                  dyn_cast<TileOp>(consumerTile.getDefiningOp()))
            if (share_direction == -1)
              ///   * -1 if the shared memory module is that of the first input
              ///   tile,
              ///   * 1 if it is that of the second input tile
              desiredSharedModuleIsShared =
                  isSharedMemory(consumerTileOp, createOp.getProducerTileOp(),
                                 &newShareDirection);
        }
        if (desiredSharedModuleIsShared) {
          if (share_direction == newShareDirection)
            share_direction = (share_direction == -1) ? 1 : -1;
          else
            createOp->emitOpError(
                "no access to shared memory module specified by "
                "`via_shared_mem`");
        }
      }
    }
  }

  /// Function to retrieve ObjectFifoLinkOp of ObjectFifoCreateOp,
  /// if it belongs to one.
  std::optional<ObjectFifoLinkOp> getOptionalLinkOp(ObjectFifoCreateOp op) {
    auto device = op->getParentOfType<DeviceOp>();
    for (ObjectFifoLinkOp linkOp : device.getOps<ObjectFifoLinkOp>()) {
      for (ObjectFifoCreateOp in : linkOp.getInputObjectFifos())
        if (in == op)
          return {linkOp};
      for (ObjectFifoCreateOp out : linkOp.getOutputObjectFifos())
        if (out == op)
          return {linkOp};
    }
    return {};
  }

  ObjectFifoCreateOp
  createObjectFifo(OpBuilder &builder, AIEObjectFifoType datatype,
                   std::string name, Value prodTile, Value consTile,
                   Attribute depth, BDDimLayoutArrayAttr dimensionsToStream,
                   BDDimLayoutArrayArrayAttr dimensionsFromStreamPerConsumer) {
    auto ofName = builder.getStringAttr(name);
    auto fifo = builder.create<ObjectFifoCreateOp>(
        builder.getUnknownLoc(), ofName, prodTile, consTile, depth, datatype,
        dimensionsToStream, dimensionsFromStreamPerConsumer);
    return fifo;
  }

  /// Function used to create objectFifo locks based on target architecture.
  /// Called by createObjectFifoElements().
  std::vector<LockOp> createObjectFifoLocks(OpBuilder &builder,
                                            LockAnalysis &lockAnalysis,
                                            ObjectFifoCreateOp op, int numElem,
                                            int joinDistribFactor,
                                            TileOp creation_tile,
                                            int repeatCount) {
    std::vector<LockOp> locks;
    if (op.getDisableSynchronization())
      return locks;
    auto dev = op->getParentOfType<DeviceOp>();
    auto &target = dev.getTargetModel();
    // if shimTile external buffers are collected from input code
    // create as many locks as there are external buffers
    if (creation_tile.isShimTile()) {
      numElem = 1;
      if (!externalBuffersPerFifo[op].empty())
        numElem = externalBuffersPerFifo[op].size();
    }
    if (target.getTargetArch() == AIEArch::AIE1) {
      for (int i = 0; i < numElem; i++) {
        // create corresponding aie1 locks
        int initValue = op.getInitValues().has_value() ? 1 : 0;
        int lockID = lockAnalysis.getLockID(creation_tile);
        assert(lockID >= 0 && "No more locks to allocate!");
        auto lock = builder.create<LockOp>(builder.getUnknownLoc(),
                                           creation_tile, lockID, initValue);
        lock.getOperation()->setAttr(
            SymbolTable::getSymbolAttrName(),
            builder.getStringAttr(op.name().str() + "_lock_" +
                                  std::to_string(i)));
        locks.push_back(lock);
      }
    } else {
      // create corresponding aie2 locks
      for (int i = 0; i < joinDistribFactor; i++) {
        auto initValues = op.getInitValues().has_value()
                              ? op.getInitValues().value().size()
                              : 0;
        int prodLockID = lockAnalysis.getLockID(creation_tile);
        assert(prodLockID >= 0 && "No more locks to allocate!");
        int prodLockValue = (numElem - initValues) * repeatCount;
        auto prodLock = builder.create<LockOp>(
            builder.getUnknownLoc(), creation_tile, prodLockID, prodLockValue);
        prodLock.getOperation()->setAttr(
            SymbolTable::getSymbolAttrName(),
            builder.getStringAttr(op.name().str() + "_prod_lock_" +
                                  std::to_string(i)));
        locks.push_back(prodLock);

        int consLockID = lockAnalysis.getLockID(creation_tile);
        assert(consLockID >= 0 && "No more locks to allocate!");
        int consLockValue = initValues * repeatCount;
        auto consLock = builder.create<LockOp>(
            builder.getUnknownLoc(), creation_tile, consLockID, consLockValue);
        consLock.getOperation()->setAttr(
            SymbolTable::getSymbolAttrName(),
            builder.getStringAttr(op.name().str() + "_cons_lock_" +
                                  std::to_string(i)));
        locks.push_back(consLock);
      }
    }
    return locks;
  }


  /// Function to calculate total memory usage on a specific tile
  /// based on all buffers allocated to that tile from buffersPerFifo map
  int calculateCurrentUsedMemory(TileOp targetTile, 
                                DenseMap<ObjectFifoCreateOp, std::vector<BufferOp>>& buffersPerFifo,
                                std::vector<BufferOp>& buffers
                              ) {
    int totalUsedMemory = 0;

    // Iterate through all ObjectFifos and their buffers
    for (auto& [fifoOp, bufferList] : buffersPerFifo) {
      for (auto& buffer : bufferList) {
        // Check if this buffer is allocated on the target tile
        if (buffer.getTile() == targetTile.getResult()) {
          auto bufferSizeBytes = buffer.getAllocationSize();
          totalUsedMemory += bufferSizeBytes;
        }
      }
    }

    // Also count buffers that are not in buffersPerFifo
    for (auto& buffer : buffers) {
      // Check if this buffer is allocated on the target tile
      if (buffer.getTile() == targetTile.getResult()) {       
        auto bufferSizeBytes = buffer.getAllocationSize();
        totalUsedMemory += bufferSizeBytes;
      }
    }
    
    return totalUsedMemory;
  }

  /// Function to analyze cross-tile buffer allocations in splitFifos
  /// Returns a simple map of (ObjectFifoCreateOp, bool) indicating cross-tile issues
  std::map<ObjectFifoCreateOp, bool> analyzeCrossTileFIFOBuffers() {
    std::map<ObjectFifoCreateOp, bool> crossTileMap;
    
    for (size_t i = 0; i < splitFifos.size(); i++) {
      auto& [producerFifo, consumerFifos] = splitFifos[i];
      
      // Analyze producer buffers
      bool producerHasCrossTile = false;

        ObjectFifoCreateOp target = producerFifo;
        auto linkOp = getOptionalLinkOp(producerFifo);

        if (linkOp && objFifoLinks.find(*linkOp) != objFifoLinks.end()) {
            target = objFifoLinks[*linkOp];  // Use the linked target FIFO
        }

      if (buffersPerFifo.find(target) != buffersPerFifo.end()) {
        // For each FIFO (producer and consumer):
        auto& producerBuffers = buffersPerFifo[target];
        TileOp expectedTile = target.getProducerTileOp();
        for (auto& buffer : producerBuffers) {
          TileOp bufferTile = buffer.getTile().getDefiningOp<TileOp>();
          if (bufferTile != expectedTile) {
            producerHasCrossTile = true;
            break;
          }
        }
      }
      crossTileMap[producerFifo] = producerHasCrossTile;
      
      // Analyze consumer buffers
      for (auto& consumerFifo : consumerFifos) {
        bool consumerHasCrossTile = false;
          ObjectFifoCreateOp target = consumerFifo;
          auto linkOp = getOptionalLinkOp(consumerFifo);
          if (linkOp && objFifoLinks.find(*linkOp) != objFifoLinks.end()) {
              target = objFifoLinks[*linkOp];  // Use the linked target FIFO
          }


        if (buffersPerFifo.find(target) != buffersPerFifo.end()) {
          // For each FIFO (producer and consumer):
          auto& consumerBuffers = buffersPerFifo[target];
          TileOp expectedTile = target.getProducerTileOp();
          for (auto& buffer : consumerBuffers) {
            TileOp bufferTile = buffer.getTile().getDefiningOp<TileOp>();
            if (bufferTile != expectedTile) {
              consumerHasCrossTile = true;
              break;
            }
          }
        }
        crossTileMap[consumerFifo] = consumerHasCrossTile;
      }
    }
    return crossTileMap;
  }

  /// Helper function to find a tile at specific coordinates.
  /// If a tile is not found, it creates a new one and returns it.
  /// hostTile is the original tile from which we are searching for neighbors.
  /// we create the new tile below the hostTile 
  TileOp findOrCreateTile(OpBuilder &builder, DeviceOp &dev, TileOp hostTile, int col, int row) {
    // First, try to find an existing tile
    for (auto tile : dev.getOps<TileOp>()) {
      if (tile.getCol() == col && tile.getRow() == row) {
        return tile;
      }
    }

    // If not found, create a new one.
    OpBuilder::InsertionGuard g(builder);

    auto savedInsertionPoint = builder.saveInsertionPoint();

    // Find the last buffer operation after the host tile
    Operation *insertAfter = hostTile.getOperation();
    Operation *nextOp = insertAfter->getNextNode();
    while (nextOp && isa<BufferOp>(nextOp)) {
        insertAfter = nextOp;
        nextOp = nextOp->getNextNode();
    }
    
    builder.setInsertionPointAfter(insertAfter);
    auto newTile = builder.create<TileOp>(builder.getUnknownLoc(), col, row);

    builder.restoreInsertionPoint(savedInsertionPoint);

    return newTile;
  }

  /// Function used to create objectFifo elements and their locks.
  /// It maps the input objectFifo to associated buffers and locks.
  void createObjectFifoElements(OpBuilder &builder, LockAnalysis &lockAnalysis,
                                ObjectFifoCreateOp op, int share_direction) {
    if (!op.size())
      return;

    std::vector<BufferOp> buffers;
    auto fifo = llvm::cast<AIEObjectFifoType>(op.getElemType());
    auto elemType = llvm::cast<MemRefType>(fifo.getElementType());
    int numElem = op.size();
    int of_elem_index = 0; // used to give objectFifo elements a symbolic name

    // if this objectFifo is linked to another, check if the other's elements
    // have already been created: if none of the output objectfifos of the link
    // have initValues, then the elements that are created are those of the
    // objFifo with elements of bigger size
    bool linked = false;
    auto linkOp = getOptionalLinkOp(op);
    if (linkOp) {
      auto fifoIn = linkOp->getInputObjectFifos()[0];
      auto fifoOut = linkOp->getOutputObjectFifos()[0];
      linked = true;
      if (objFifoLinks.find(*linkOp) != objFifoLinks.end())
        return; // elements have already been created
      if (linkOp->isJoin()) {
        // if join, fifoOut has bigger size
        if (op.name() != fifoOut.name())
          return;
      } else if (linkOp->isDistribute()) {
        // if distribute, fifoIn has bigger size
        if (op.name() != fifoIn.name())
          return;
      } else {
        // check if output objectfifo has initValues
        if (fifoOut.getInitValues().has_value()) {
          if (fifoOut.name() != op.name())
            return;
        } else {
          // check which objectfifo of the link has bigger size
          auto fifoInType = llvm::cast<AIEObjectFifoType>(fifoIn.getElemType());
          auto elemInType = llvm::cast<MemRefType>(fifoInType.getElementType());
          int inSize = elemInType.getNumElements();

          auto fifoOutType =
              llvm::cast<AIEObjectFifoType>(fifoOut.getElemType());
          auto elemOutType =
              llvm::cast<MemRefType>(fifoOutType.getElementType());

          if (int outSize = elemOutType.getNumElements(); inSize >= outSize) {
            if (op.name() != fifoIn.name())
              return;
          } else {
            if (fifoOut.name() != op.name())
              return;
          }
        }
      }
    }

    TileOp creation_tile;
    if (share_direction == 0 || share_direction == -1)
      creation_tile = op.getProducerTileOp();
    else {
      auto consumerTileOp =
          dyn_cast<TileOp>(op.getConsumerTiles()[0].getDefiningOp());
      creation_tile = consumerTileOp;
    }

    // Reset opbuilder location to after the last tile declaration
    Operation *t = nullptr;
    auto dev = op->getParentOfType<DeviceOp>();
    for (auto tile_op : dev.getBody()->getOps<TileOp>()) {
      t = tile_op.getOperation();
    }

    builder.setInsertionPointAfter(t);
    for (int i = 0; i < numElem; i++) {

      mlir::ElementsAttr initValues = nullptr;
      if (!creation_tile.isShimTile()) {
        if (op.getInitValues().has_value()) {
          initValues =
              llvm::cast<mlir::ElementsAttr>(op.getInitValues().value()[i]);
        }

        auto elementType = elemType.getElementType();

        DataLayout dataLayout = DataLayout::closest(op.getOperation());
        int64_t elementBitWidth = dataLayout.getTypeSizeInBits(elementType);

        auto totalSizeBytes = elemType.getNumElements() * elementBitWidth / 8; 
        auto &targetModel = dev.getTargetModel();

        int maxDataMemorySize = 0;
        if (creation_tile.isMemTile())
          maxDataMemorySize = targetModel.getMemTileSize(); // getMemTileSize returns in Bytes
        else
          maxDataMemorySize = targetModel.getLocalMemorySize(); // getLocalMemorySize returns in Bytes

        // also need to count the buffers that are not in buffersPerFifo 
        int currentUsedMemory = calculateCurrentUsedMemory(creation_tile, buffersPerFifo, buffers);

        // Check if current tile can hold the new buffer or not
        TileOp current_buf_allocation_tile = creation_tile; // used to keep track of the tile where the buffer is allocated
        if (static_cast<int>(currentUsedMemory + totalSizeBytes) > maxDataMemorySize) {
          // if not, check if the neighbour can hold the new buffer or not
          // Find neighbor tiles with shared memory
          std::vector<TileOp> neighborTiles;
          int currentCol = creation_tile.getCol();
          int currentRow = creation_tile.getRow();

          // Check tile to the left
          if (currentCol > 0) {
            TileOp leftTile = findOrCreateTile(builder, dev, creation_tile, currentCol - 1, currentRow);

            int share_direction = 0;
            if (isSharedMemory(creation_tile, leftTile, &share_direction)) {
              neighborTiles.push_back(leftTile);
            }
          }

          // Check tile to the right
          if (currentCol < (targetModel.columns() - 1)) {
            TileOp rightTile = findOrCreateTile(builder, dev, creation_tile, currentCol + 1, currentRow);
            int share_direction = 0;
            if (isSharedMemory(creation_tile, rightTile, &share_direction)) {
              neighborTiles.push_back(rightTile);
            }
          }

          // try to allocate on neighbor tiles
          if (!neighborTiles.empty()) {
            for (auto& tile : neighborTiles) {
              // Try to allocate on this neighbor tile
              int neighborUsedMemory = calculateCurrentUsedMemory(tile, buffersPerFifo, buffers);
              if (static_cast<int>(neighborUsedMemory + totalSizeBytes) <= maxDataMemorySize) {
                // Allocate buffer on neighbor tile, change creation_tile to be this neighbour tile
                current_buf_allocation_tile = tile;
                break;
              }
            }
          }

        }
        auto buff = builder.create<BufferOp>(
            builder.getUnknownLoc(), elemType, current_buf_allocation_tile,
            builder.getStringAttr(op.name().str() + "_buff_" +
                                  std::to_string(of_elem_index)),
            /*address*/ nullptr, initValues,
            /*mem_bank*/ nullptr);
        buffers.push_back(buff);
      }
      of_elem_index++;
    }

    int repeatCount = 1;
    int joinDistribFactor = 1;
    if (op.getRepeatCount().has_value())
      repeatCount = op.getRepeatCount().value();
    if (linked) {
      if (linkOp->getRepeatCount().has_value())
        repeatCount = linkOp->getRepeatCount().value();
      if (linkOp->isDistribute())
        joinDistribFactor *= linkOp->getFifoOuts().size();
      else if (linkOp->isJoin())
        joinDistribFactor *= linkOp->getFifoIns().size();
      objFifoLinks[*linkOp] = op;
    }
    std::vector<LockOp> locks = createObjectFifoLocks(
        builder, lockAnalysis, op, numElem, joinDistribFactor, creation_tile, repeatCount);
    buffersPerFifo[op] = buffers;
    locksPerFifo[op] = locks;
  }

  /// Function that returns a pointer to the block of a Region
  /// that contains the AIEEndOp.
  Block *findEndOpBlock(Region &r) {
    Block *endBlock = nullptr;
    for (auto &bl : r.getBlocks())
      if (!bl.getOps<EndOp>().empty())
        endBlock = &bl;
    return endBlock;
  }

  /// Function used to create a Bd block.
  template <typename MyOp>
  void createBd(OpBuilder &builder, LockOp acqLock, int acqMode,
                LockAction acqLockAction, LockOp relLock, int relMode,
                MyOp buff, int offset, int len, Block *succ,
                BDDimLayoutArrayAttr dims, BDPadLayoutArrayAttr padDimensions,
                std::optional<PacketInfoAttr> bdPacket) {
    if (acqLock)
      builder.create<UseLockOp>(builder.getUnknownLoc(), acqLock, acqLockAction,
                                acqMode);
    if (bdPacket) {
      builder.create<DMABDPACKETOp>(builder.getUnknownLoc(),
                                    bdPacket->getPktType(),
                                    bdPacket->getPktId());
    }
    if (!dims.getValue().empty() && padDimensions) {
      builder.create<DMABDOp>(builder.getUnknownLoc(), buff, offset, len, dims,
                              padDimensions);
    } else if (!dims.getValue().empty()) {
      builder.create<DMABDOp>(builder.getUnknownLoc(), buff, offset, len, dims);
    } else {
      builder.create<DMABDOp>(builder.getUnknownLoc(), buff, offset, len);
    }
    if (acqLock)
      builder.create<UseLockOp>(builder.getUnknownLoc(), relLock,
                                LockAction::Release, relMode);
    builder.create<NextBDOp>(builder.getUnknownLoc(), succ);
  }

  /// Function used to create a Bd block.
  /// If lockMode is 0 we create a consumerDMA (i.e. on producer tile) else a
  /// producerDMA (i.e. on consumer tile).
  template <typename MyOp>
  void createBdBlock(OpBuilder &builder, ObjectFifoCreateOp op, int lockMode,
                     int acqNum, int relNum, MyOp buff, int offset, int len,
                     DMAChannelDir channelDir, size_t lockIndex, Block *succ,
                     BDDimLayoutArrayAttr dims,
                     BDPadLayoutArrayAttr padDimensions,
                     std::optional<PacketInfoAttr> bdPacket,
                     bool distribOrJoin = false) {
    LockOp acqLock;
    LockOp relLock;
    int acqMode = 1;
    int relMode = 1;
    auto acqLockAction = LockAction::Acquire;
    if (locksPerFifo[op].size() > 0) {
      auto dev = op->getParentOfType<DeviceOp>();
      if (auto &target = dev.getTargetModel();
          target.getTargetArch() == AIEArch::AIE1) {
        acqMode = lockMode == 0 ? 1 : 0;
        relMode = lockMode == 0 ? 0 : 1;
        acqLock = locksPerFifo[op][lockIndex];
        relLock = locksPerFifo[op][lockIndex];
      } else {
        acqMode = acqNum;
        relMode = relNum;
        acqLockAction = LockAction::AcquireGreaterEqual;
        int prodLockIndex = 0;
        int consLockIndex = 1;
        if (distribOrJoin) {
          prodLockIndex = lockIndex * 2;
          consLockIndex = lockIndex * 2 + 1;
        }
        acqLock = channelDir == DMAChannelDir::S2MM
                      ? locksPerFifo[op][prodLockIndex]
                      : locksPerFifo[op][consLockIndex];
        relLock = channelDir == DMAChannelDir::S2MM
                      ? locksPerFifo[op][consLockIndex]
                      : locksPerFifo[op][prodLockIndex];
      }
    }
    createBd(builder, acqLock, acqMode, acqLockAction, relLock, relMode, buff,
             offset, len, succ, dims, padDimensions, bdPacket);
  }

  /// Function that either calls createAIETileDMA(), createShimDMA() or
  /// createMemTileDMA() based on op tile row value.
  void createDMA(DeviceOp &device, OpBuilder &builder, ObjectFifoCreateOp op,
                 DMAChannelDir channelDir, int channelIndex, int lockMode,
                 BDDimLayoutArrayAttr dims, BDPadLayoutArrayAttr pad_dims,
                 std::optional<PacketInfoAttr> bdPacket) {
    if (op.getProducerTileOp().isShimTile()) {
      createShimDMA(device, builder, op, channelDir, channelIndex, lockMode,
                    dims, bdPacket);
    } else if (op.getProducerTileOp().isMemTile()) {
      BDPadLayoutArrayAttr padDims = nullptr;
      if (channelDir == DMAChannelDir::MM2S && pad_dims)
        padDims = pad_dims;
      createMemTileDMA(device, builder, op, channelDir, channelIndex, lockMode,
                       dims, padDims, bdPacket);
    } else {
      createAIETileDMA(device, builder, op, channelDir, channelIndex, lockMode,
                       dims, bdPacket);
    }
  }

  /// Function used to create a MemOp region with a DMA channel.
  /// It uses creatBdBlock(), see there for lockMode input.
  void createAIETileDMA(DeviceOp &device, OpBuilder &builder,
                        ObjectFifoCreateOp op, DMAChannelDir channelDir,
                        int channelIndex, int lockMode,
                        BDDimLayoutArrayAttr dims,
                        std::optional<PacketInfoAttr> bdPacket) {
    size_t numBlocks = op.size();
    if (numBlocks == 0)
      return;

    int acqNum = 1;
    int relNum = 1;

    auto fifo = llvm::cast<AIEObjectFifoType>(op.getElemType());
    auto elemType = llvm::cast<MemRefType>(fifo.getElementType());
    int len = elemType.getNumElements();

    // check for repeat count
    int repeatCount = 1;
    if (op.getRepeatCount().has_value())
      repeatCount = op.getRepeatCount().value();

    // search for the buffers/locks (based on if this objFifo has a link)
    ObjectFifoCreateOp target = op;
    if (std::optional<ObjectFifoLinkOp> linkOp = getOptionalLinkOp(op);
        linkOp.has_value()) {
      if (objFifoLinks.find(linkOp.value()) != objFifoLinks.end()) {
        target = objFifoLinks[linkOp.value()];
        if (target == op) {
          if (linkOp->getRepeatCount().has_value()) {
            acqNum *= linkOp->getRepeatCount().value();
            relNum *= linkOp->getRepeatCount().value();
          }
        }
      }
    }

    // search for MemOp
    Operation *producerMem = nullptr;
    for (auto memOp : device.getOps<MemOp>()) {
      if (memOp.getTile() == op.getProducerTile()) {
        producerMem = memOp.getOperation();
        break;
      }
    }

    // if none exists, create one
    TileOp objFifoTileOp = target.getProducerTileOp();
    if (producerMem == nullptr) {
      OpBuilder::InsertionGuard g(builder);
      builder.setInsertionPoint(device.getBody()->getTerminator());
      auto newMemOp =
          builder.create<MemOp>(builder.getUnknownLoc(), objFifoTileOp);
      {
        OpBuilder::InsertionGuard g(builder);
        builder.setInsertionPointToStart(&newMemOp.getRegion().emplaceBlock());
        builder.create<EndOp>(builder.getUnknownLoc());
      }
      producerMem = newMemOp.getOperation();
    }
    Block *endBlock = findEndOpBlock(producerMem->getRegion(0));
    Block *lastDmaBlock = endBlock->getSinglePredecessor();
    Block *dmaBlock = builder.createBlock(endBlock);
    Block *bdBlock = builder.createBlock(endBlock);

    // create DMA channel
    builder.setInsertionPointToStart(dmaBlock);
    builder.create<DMAStartOp>(builder.getUnknownLoc(), channelDir,
                               channelIndex, /*repeatCout*/ 0, bdBlock,
                               endBlock);
    if (lastDmaBlock != nullptr)
      lastDmaBlock->getTerminator()->setSuccessor(dmaBlock, 1);

    // create Bd blocks
    Block *succ;
    Block *curr = bdBlock;
    size_t elemIndex = 0;
    size_t totalBlocks = 0;
    for (size_t i = 0; i < numBlocks; i++) {
      if (elemIndex >= buffersPerFifo[target].size())
        break;
      for (int r = 0; r < repeatCount; r++) {
        if (totalBlocks == numBlocks * repeatCount - 1)
          succ = bdBlock;
        else
          succ = builder.createBlock(endBlock);

        builder.setInsertionPointToStart(curr);
        createBdBlock<BufferOp>(builder, target, lockMode, acqNum, relNum,
                                buffersPerFifo[target][elemIndex], /*offset*/ 0,
                                len, channelDir, elemIndex, succ, dims, nullptr,
                                bdPacket);
        curr = succ;
        totalBlocks++;
      }
      elemIndex++;
    }
  }

  /// Function used to create a ShimDMAOp region with a DMA channel.
  /// It uses creatBdBlock(), see there for lockMode input.
  void createShimDMA(DeviceOp &device, OpBuilder &builder,
                     ObjectFifoCreateOp op, DMAChannelDir channelDir,
                     int channelIndex, int lockMode, BDDimLayoutArrayAttr dims,
                     std::optional<PacketInfoAttr> bdPacket) {
    size_t numBlocks = externalBuffersPerFifo[op].size();
    if (numBlocks == 0)
      return;

    int acqNum = 1;
    int relNum = 1;

    // search for ShimDMAOp
    Operation *producerDMA = nullptr;
    for (auto dmaOp : device.getOps<ShimDMAOp>()) {
      if (dmaOp.getTile() == op.getProducerTile()) {
        producerDMA = dmaOp.getOperation();
        break;
      }
    }

    // if none exists, create one
    TileOp objFifoTileOp = op.getProducerTileOp();
    if (producerDMA == nullptr) {
      OpBuilder::InsertionGuard g(builder);
      builder.setInsertionPoint(device.getBody()->getTerminator());
      auto newDMAOp = builder.create<ShimDMAOp>(
          builder.getUnknownLoc(), builder.getIndexType(), objFifoTileOp);
      {
        OpBuilder::InsertionGuard g(builder);
        builder.setInsertionPointToStart(&newDMAOp.getRegion().emplaceBlock());
        builder.create<EndOp>(builder.getUnknownLoc());
      }
      producerDMA = newDMAOp.getOperation();
    }

    Block *endBlock = findEndOpBlock(producerDMA->getRegion(0));
    Block *lastDmaBlock = endBlock->getSinglePredecessor();
    Block *dmaBlock = builder.createBlock(endBlock);
    Block *bdBlock = builder.createBlock(endBlock);

    // create DMA channel
    builder.setInsertionPointToStart(dmaBlock);
    builder.create<DMAStartOp>(builder.getUnknownLoc(), channelDir,
                               channelIndex, /*repeatCout*/ 0, bdBlock,
                               endBlock);
    if (lastDmaBlock != nullptr)
      lastDmaBlock->getTerminator()->setSuccessor(dmaBlock, 1);

    // create Bd blocks
    Block *succ;
    Block *curr = bdBlock;
    size_t elemIndex = 0;
    for (size_t i = 0; i < numBlocks; i++) {
      if (elemIndex >= externalBuffersPerFifo[op].size())
        break;
      if (i == numBlocks - 1)
        succ = bdBlock;
      else
        succ = builder.createBlock(endBlock);

      MemRefType buffer = externalBuffersPerFifo[op][elemIndex].getType();
      int len = buffer.getNumElements();
      builder.setInsertionPointToStart(curr);
      createBdBlock<ExternalBufferOp>(builder, op, lockMode, acqNum, relNum,
                                      externalBuffersPerFifo[op][elemIndex],
                                      /*offset*/ 0, len, channelDir, elemIndex,
                                      succ, dims, nullptr, bdPacket);
      curr = succ;
      elemIndex++;
    }
  }

  /// Function used to create a MemTileDMAOp region with a DMA channel.
  /// It uses creatBdBlock(), see there for lockMode input.
  void createMemTileDMA(DeviceOp &device, OpBuilder &builder,
                        ObjectFifoCreateOp op, DMAChannelDir channelDir,
                        int channelIndex, int lockMode,
                        BDDimLayoutArrayAttr dims,
                        BDPadLayoutArrayAttr padDimensions,
                        std::optional<PacketInfoAttr> bdPacket) {
    size_t numBlocks = op.size();
    if (numBlocks == 0)
      return;

    auto fifo = llvm::cast<AIEObjectFifoType>(op.getElemType());
    auto elemType = llvm::cast<MemRefType>(fifo.getElementType());
    int lenOut = elemType.getNumElements();
    int acqNum = 1;
    int relNum = 1;

    // check for repeat count
    int repeatCount = 1;
    if (op.getRepeatCount().has_value())
      repeatCount = op.getRepeatCount().value();

    // search for the buffers/locks (based on if this objFifo has a link)
    // identify size difference between input and output memrefs
    ObjectFifoCreateOp target = op;
    bool isDistribute = false;
    bool isJoin = false;
    int extraOffset = 0;
    int joinDistribFactor = 1;
    int joinDistribLockIndex = 0;
    auto linkOp = getOptionalLinkOp(op);
    if (linkOp) {
      if (objFifoLinks.find(*linkOp) != objFifoLinks.end()) {
        target = objFifoLinks[*linkOp];
        auto srcOffsets = linkOp->getSrcOffsets();
        auto dstOffsets = linkOp->getDstOffsets();

        if (linkOp->getRepeatCount().has_value())
          if (linkOp->getInputObjectFifos()[0] == op) {
            acqNum *= linkOp->getRepeatCount().value();
            relNum *= linkOp->getRepeatCount().value();
          }

        if (linkOp->isJoin()) {
          // compute offset and length
          isJoin = true;
          if (target == op) {
            joinDistribFactor *= linkOp->getFifoIns().size();
          } else {
            int i = 0;
            for (auto fifoIn : linkOp->getInputObjectFifos()) {
              if (fifoIn.name() == op.name())
                break;
              i++;
            }
            extraOffset = *getConstantIntValue(srcOffsets[i]);
            lenOut = linkOp->getJoinTransferLengths()[i];
            joinDistribLockIndex = i;
          }
        } else if (linkOp->isDistribute()) {
          // compute offset and length
          isDistribute = true;
          if (target == op) {
            joinDistribFactor *= linkOp->getFifoOuts().size();
          } else {
            int i = 0;
            for (auto fifoOut : linkOp->getOutputObjectFifos()) {
              if (fifoOut.name() == op.name())
                break;
              i++;
            }
            extraOffset = *getConstantIntValue(dstOffsets[i]);
            lenOut = linkOp->getDistributeTransferLengths()[i];
            joinDistribLockIndex = i;
          }
        } else {
          if (target != op) {
            auto targetFifo =
                llvm::cast<AIEObjectFifoType>(target.getElemType());
            auto targetElemType =
                llvm::cast<MemRefType>(targetFifo.getElementType());
            lenOut = targetElemType.getNumElements();
          }
        }

        // check if current op is of smaller size in link
        if (target != op) {
          numBlocks = target.size();
        }
      }
    }

    // search for MemTileDMAOp
    Operation *producerDMA = nullptr;
    for (auto dmaOp : device.getOps<MemTileDMAOp>()) {
      if (dmaOp.getTile() == target.getProducerTile()) {
        producerDMA = dmaOp.getOperation();
        break;
      }
    }    
    
    // if none exists, create one
    TileOp objFifoTileOp = target.getProducerTileOp();
    if (producerDMA == nullptr) {
      OpBuilder::InsertionGuard g(builder);
      builder.setInsertionPoint(device.getBody()->getTerminator());
      auto newDMAOp =
          builder.create<MemTileDMAOp>(builder.getUnknownLoc(), objFifoTileOp);
      {
        OpBuilder::InsertionGuard g(builder);
        builder.setInsertionPointToStart(&newDMAOp.getRegion().emplaceBlock());
        builder.create<EndOp>(builder.getUnknownLoc());
      }
      producerDMA = newDMAOp.getOperation();
    }

    Block *endBlock = findEndOpBlock(producerDMA->getRegion(0));
    Block *lastDmaBlock = endBlock->getSinglePredecessor();
    Block *dmaBlock = builder.createBlock(endBlock);
    Block *bdBlock = builder.createBlock(endBlock);

    // create DMA channel
    builder.setInsertionPointToStart(dmaBlock);
    builder.create<DMAStartOp>(builder.getUnknownLoc(), channelDir,
                               channelIndex, /*repeatCout*/ 0, bdBlock,
                               endBlock);
    if (lastDmaBlock != nullptr)
      lastDmaBlock->getTerminator()->setSuccessor(dmaBlock, 1);

    // create Bd blocks
    Block *succ;
    Block *curr = bdBlock;
    size_t elemIndex = 0;
    size_t lockIndex = 0;
    size_t totalBlocks = 0;
    bool distribOrJoin = false;
    for (size_t i = 0; i < numBlocks; i++) {
      if (elemIndex >= buffersPerFifo[target].size())
        break;
      for (int r = 0; r < repeatCount * joinDistribFactor; r++) {
        if (totalBlocks == numBlocks * repeatCount * joinDistribFactor - 1) {
          succ = bdBlock;
        } else {
          succ = builder.createBlock(endBlock);
        }

        builder.setInsertionPointToStart(curr);
        int offset = 0;
        if (isDistribute || isJoin) {
          distribOrJoin = true;
          if (target == op) {
            if (isDistribute) {
              offset = *getConstantIntValue(linkOp->getDstOffsets()[r]);
              lenOut = linkOp->getDistributeTransferLengths()[r];
            } else {
              offset = *getConstantIntValue(linkOp->getSrcOffsets()[r]);
              lenOut = linkOp->getJoinTransferLengths()[r];
            }
            lockIndex = r % joinDistribFactor;
          } else {
            offset = extraOffset;
            lockIndex = joinDistribLockIndex;
          }
        } else {
          lockIndex = elemIndex;
        }

        createBdBlock<BufferOp>(builder, target, lockMode, acqNum, relNum,
                                buffersPerFifo[target][elemIndex], offset,
                                lenOut, channelDir, lockIndex, succ, dims,
                                padDimensions, bdPacket, distribOrJoin);
        curr = succ;
        totalBlocks++;
      }
      elemIndex++;
    }
  }

  // Function that computes the Least Common Multiplier of the values
  // of a vector.
  int computeLCM(std::set<int> values) {
    int lcm = 1;
    for (int i : values)
      lcm = i * lcm / std::gcd(i, lcm);
    return lcm;
  }

  // Function that unrolls for-loops that contain objectFifo operations.
  LogicalResult unrollForLoops(DeviceOp &device, OpBuilder &builder,
                               std::set<TileOp> objectFifoTiles) {
    for (auto coreOp : device.getOps<CoreOp>()) {
      if (objectFifoTiles.count(coreOp.getTileOp()) > 0) {
        std::vector<scf::ForOp> unrolledLoops;
        std::map<Operation *, bool> foundMap;
        std::map<Operation *, int64_t> remainderMap;
        std::map<Operation *, int64_t> tripCountMap;
        WalkResult res = coreOp.walk([&](scf::ForOp forLoop) {
          // look for operations on objectFifos
          // when multiple fifos in same loop, must use the smallest
          // common multiplier as the unroll factor
          foundMap[forLoop.getOperation()] = false;
          std::set<int> objFifoSizes;
          Block *body = forLoop.getBody();
          remainderMap[forLoop.getOperation()] = 0;
          for (auto acqOp : body->getOps<ObjectFifoAcquireOp>()) {
            if (acqOp.getOperation()->getParentOp() == forLoop) {
              foundMap[forLoop.getOperation()] = true;
              ObjectFifoCreateOp op = acqOp.getObjectFifo();
              objFifoSizes.insert(op.size());
            }
          }
          // If the loop doesn't have acquire and release locks
          // Push it to the unrolledLoops to avoid unrolling
          if (!foundMap[forLoop.getOperation()]) {
            unrolledLoops.push_back(forLoop);
            return WalkResult::advance();
          }
          // Walk in the loop region to unroll the loop and its remainder
          Region *region = forLoop->getParentRegion();
          scf::ForOp prevLoop;
          prevLoop = forLoop;
          tripCountMap[prevLoop.getOperation()] = 0;
          while (remainderMap[prevLoop.getOperation()] > 1 ||
                 foundMap[prevLoop.getOperation()]) {
            region->walk([&](scf::ForOp remLoop) {
              bool skipLoop = false;
              int64_t tripCount = 0;
              if (remLoop.getSingleLowerBound() &&
                  remLoop.getSingleUpperBound() && remLoop.getSingleStep()) {
                tripCount = constantTripCount(*(remLoop.getSingleLowerBound()),
                                              *(remLoop.getSingleUpperBound()),
                                              *(remLoop.getSingleStep()))
                                .value_or(0);
              }
              int unrollFactor =
                  computeLCM(objFifoSizes); // also counts original loop body
              // Loop ids are not unique.
              // Sometimes, immediately after unrolling, the unrolled loop
              // and the one next to it (can be the remainder loop or an
              // independent loop) will have the same ID. This makes it
              // difficult to identify which loop needs to be unrolled.
              // Once it restarts walking from start, it ends up allocating
              // new ID to each loop.
              if (remainderMap[prevLoop.getOperation()] > 1 &&
                  foundMap[remLoop.getOperation()] == false &&
                  prevLoop != remLoop) {
                skipLoop = true;
              }
              if (std::count(unrolledLoops.begin(), unrolledLoops.end(),
                             remLoop) == 0 &&
                  !skipLoop) {
                tripCountMap[remLoop.getOperation()] = tripCount;
                // if loop iterations < unrollFactor, unroll the loop fully
                if (tripCountMap[remLoop.getOperation()] < unrollFactor)
                  unrollFactor = tripCountMap[remLoop.getOperation()];
                // If unrollFactor = 0,divide by zero
                if (unrollFactor == 0) {
                  remLoop.emitOpError()
                      << "could not be unrolled with unrollFactor = 0, check "
                         "loop boundaries."
                      << "\n";
                  return WalkResult::interrupt();
                }
                remainderMap[remLoop.getOperation()] =
                    tripCountMap[remLoop.getOperation()] % unrollFactor;
                auto step = remLoop.getStep()
                                .getDefiningOp<arith::ConstantOp>()
                                .getValue();
                int64_t step_value = llvm::dyn_cast<IntegerAttr>(step).getInt();

                if (step_value < unrollFactor ||
                    foundMap[remLoop.getOperation()]) {
                  // Process the for loop
                  if (failed(mlir::loopUnrollByFactor(remLoop, unrollFactor))) {
                    remLoop.emitOpError()
                        << "could not be unrolled with unrollFactor: "
                        << unrollFactor << "\n";
                    return WalkResult::interrupt();
                  }
                  unrolledLoops.push_back(remLoop);
                  foundMap[remLoop.getOperation()] = false;
                } else {
                  remainderMap[remLoop.getOperation()] = 0;
                  foundMap[remLoop.getOperation()] = false;
                }
              } else {
                remainderMap[remLoop.getOperation()] = 0;
                foundMap[remLoop.getOperation()] = false;
              }
              prevLoop = remLoop;
              return WalkResult::advance();
            });
          }
          return WalkResult::advance();
        });
        if (res.wasInterrupted())
          return failure();
      }
    }
    return success();
  }

  // Function that generates the IR to update runtime state of objectfifo
  // accesses. Called by dynamicGlobalObjectFifos().
  void updateGlobalNextIndex(OpBuilder &builder, ObjectFifoReleaseOp relOp,
                             BufferOp globalNextIndex, arith::ConstantOp index,
                             arith::ConstantOp size) {
    builder.setInsertionPointAfter(relOp);
    Value oldCounter = builder.create<memref::LoadOp>(
        builder.getUnknownLoc(), globalNextIndex,
        ValueRange(ArrayRef({index.getResult()})));
    Value val = builder.create<arith::ConstantOp>(
        oldCounter.getLoc(), builder.getI32IntegerAttr(relOp.getSize()));
    Value sum = builder.create<arith::AddIOp>(val.getLoc(), oldCounter, val);
    Value isGreaterEqual = builder.create<arith::CmpIOp>(
        sum.getLoc(), arith::CmpIPredicate::sge, sum, size);
    Value newCounter = builder.create<arith::SelectOp>(
        sum.getLoc(), isGreaterEqual,
        builder.create<arith::SubIOp>(sum.getLoc(), sum, size), sum);
    builder.create<memref::StoreOp>(size.getLoc(), newCounter, globalNextIndex,
                                    ValueRange(ArrayRef({index.getResult()})));
  }

  // Function that generates the IR for objectfifo accesses to be handled at
  // runtime.
  LogicalResult dynamicGlobalObjectFifos(DeviceOp &device, OpBuilder &builder,
                                         std::set<TileOp> objectFifoTiles) {
    for (auto coreOp : device.getOps<CoreOp>()) {
      if (objectFifoTiles.count(coreOp.getTileOp()) <= 0)
        continue;
      if (objectFifoTiles.count(coreOp.getTileOp()) > 0) {
        // For each core: count the number of objectFifos and create
        // a global buffer just before the core to track index of
        // next object to access.
        // !! NOTE !! objectFifos with same producer / consumer tile
        // need two counters (accessed based on the ObjectFifoPort)
        std::map<std::pair<ObjectFifoCreateOp, ObjectFifoPort>, int> fifoSizes;
        // Also, keep a map of the ConstantOps for the indices per OF
        // and a map with the ConstantOps for the sizes per OF.
        std::map<std::pair<ObjectFifoCreateOp, ObjectFifoPort>,
                 arith::ConstantOp>
            globalIndices;
        std::map<std::pair<ObjectFifoCreateOp, ObjectFifoPort>,
                 arith::ConstantOp>
            constantSizes;

        int index = 0;
        builder.setInsertionPointToStart(&(coreOp.getBody().front()));
        Value initVal = builder.create<arith::ConstantOp>(
            builder.getUnknownLoc(), builder.getI32IntegerAttr(0));
        coreOp.walk([&](ObjectFifoAcquireOp acqOp) {
          ObjectFifoCreateOp op = acqOp.getObjectFifo();
          ObjectFifoPort port = acqOp.getPort();
          if (fifoSizes.find({op, port}) == fifoSizes.end()) {
            fifoSizes[{op, port}] = op.size();
            auto indexOp = builder.create<arith::ConstantOp>(
                initVal.getLoc(), builder.getIndexAttr(index));
            globalIndices[{op, port}] = indexOp;
            index++;
            auto size = builder.create<arith::ConstantOp>(
                indexOp.getLoc(), builder.getI32IntegerAttr(op.size()));
            constantSizes[{op, port}] = size;
          }
        });
        builder.setInsertionPoint(coreOp);
        auto memrefTy =
            MemRefType::get(SmallVector<int64_t>{(int64_t)fifoSizes.size()},
                            builder.getI32Type());
        auto globalNextIndex = builder.create<BufferOp>(
            builder.getUnknownLoc(), memrefTy, coreOp.getTile(),
            /*sym_name*/ nullptr, /*address*/ nullptr,
            /*initial_value*/ nullptr, /*mem_bank*/ nullptr);

        // Initialize all counters in the global buffers to 0.
        for (auto i : constantSizes) {
          builder.setInsertionPointAfter(i.second);
          builder.create<memref::StoreOp>(
              builder.getUnknownLoc(), initVal, globalNextIndex,
              ValueRange(ArrayRef({globalIndices[i.first].getResult()})));
        }

        // Walk the code:
        // - after each ObjectFifoReleaseOp:
        //    - globalNextIndex: add #rel modulo objfifo depth
        // - before each ObjectFifoAcquireOp:
        //    - globalNextIndex: load index and use it to index_switch (one
        //    IndexSwithOp per AccessOp)
        WalkResult res = coreOp.walk([&](Operation *op) {
          if (auto relOp = dyn_cast<ObjectFifoReleaseOp>(op)) {
            ObjectFifoCreateOp createOp = relOp.getObjectFifo();
            ObjectFifoPort port = relOp.getPort();
            updateGlobalNextIndex(builder, relOp, globalNextIndex,
                                  globalIndices[{createOp, port}],
                                  constantSizes[{createOp, port}]);
          }
          if (auto acqOp = dyn_cast<ObjectFifoAcquireOp>(op)) {
            std::vector<ObjectFifoSubviewAccessOp> accessOps;
            for (auto u : acqOp->getUsers())
              if (auto accessOp = dyn_cast<ObjectFifoSubviewAccessOp>(u))
                accessOps.push_back(accessOp);

            for (auto accessOp : accessOps) {
              ObjectFifoCreateOp createOp = acqOp.getObjectFifo();
              ObjectFifoPort port = acqOp.getPort();

              // Single switch case
              if (fifoSizes[{createOp, port}] == 1)
                return WalkResult::advance();

              // Create a switch for each subview access
              builder.setInsertionPointAfter(accessOp);
              auto switchIndexAsInteger = builder.create<memref::LoadOp>(
                  builder.getUnknownLoc(), globalNextIndex,
                  ValueRange(
                      ArrayRef({globalIndices[{createOp, port}].getResult()})));
              auto switchIndex = builder.create<arith::IndexCastOp>(
                  builder.getUnknownLoc(), builder.getIndexType(),
                  switchIndexAsInteger);
              unsigned caseRegionCounts = fifoSizes[{createOp, port}];
              SmallVector<int64_t, 4> caseValues;
              for (int i = 0; i < fifoSizes[{createOp, port}]; ++i) {
                caseValues.push_back(i);
              }
              auto cases =
                  DenseI64ArrayAttr::get(builder.getContext(), caseValues);
              auto switchOp = builder.create<scf::IndexSwitchOp>(
                  switchIndex.getLoc(),
                  TypeRange({buffersPerFifo[createOp][0].getType()}),
                  switchIndex, cases, caseRegionCounts);
              // Create default case of IndexSwitchOp
              builder.createBlock(&switchOp.getDefaultRegion());
              auto bufferIndex = (accessOp.getIndex()) % createOp.size();
              builder.setInsertionPointToStart(&(switchOp.getDefaultBlock()));
              builder.create<scf::YieldOp>(
                  builder.getUnknownLoc(),
                  buffersPerFifo[createOp][bufferIndex].getResult());
              for (int i = 0; i < fifoSizes[{createOp, port}]; ++i) {
                // Create other cases of IndexSwitchOp
                builder.createBlock(&switchOp.getCaseRegions()[i]);
                builder.setInsertionPoint(&switchOp.getCaseBlock(i),
                                          switchOp.getCaseBlock(i).begin());
                int bufferToBeAccesed =
                    (accessOp.getIndex() + i) % fifoSizes[{createOp, port}];
                builder.create<scf::YieldOp>(
                    switchOp.getCaseRegions()[i].getLoc(),
                    buffersPerFifo[createOp][bufferToBeAccesed].getResult());
              }

              // Replace all uses of accessed objectfifo buffers with
              // results of switchOps
              accessOp.getOutput().replaceAllUsesWith(switchOp.getResult(0));
            }
          }
          return WalkResult::advance();
        });
        if (res.wasInterrupted())
          return failure();
      }
    }
    return success();
  }

  /// Function used to create a UseLockOp based on input parameters.
  /// acc is an accumulator map that tracks the indices of the next locks to
  /// acquire (or release). Uses op to find index of acc for next lockID.
  /// Updates acc.
  void createUseLocks(OpBuilder &builder, ObjectFifoCreateOp op,
                      ObjectFifoPort port,
                      DenseMap<std::pair<ObjectFifoCreateOp, int>, int> &acc,
                      int numLocks, LockAction lockAction) {
    ObjectFifoCreateOp target = op;
    auto portNum = port == ObjectFifoPort::Produce ? 0 : 1;
    if (auto linkOp = getOptionalLinkOp(op))
      if (objFifoLinks.find(*linkOp) != objFifoLinks.end())
        target = objFifoLinks[*linkOp];

    auto dev = op->getParentOfType<DeviceOp>();
    if (!dev.getTargetModel().hasProperty(AIETargetModel::UsesSemaphoreLocks)) {

      if (locksPerFifo[target].size() == 0) {
        for (int i = 0; i < numLocks; i++) {
          int lockID = acc[{op, portNum}];
          acc[{op, portNum}] =
              (lockID + 1) % op.size(); // update to next objFifo elem
        }
        return;
      }

      int lockMode = 0;
      if ((port == ObjectFifoPort::Produce &&
           lockAction == LockAction::Release) ||
          (port == ObjectFifoPort::Consume &&
           lockAction == LockAction::Acquire))
        lockMode = 1;
      for (int i = 0; i < numLocks; i++) {
        int lockID = acc[{op, portNum}];
        builder.create<UseLockOp>(builder.getUnknownLoc(),
                                  locksPerFifo[target][lockID], lockAction,
                                  lockMode);
        acc[{op, portNum}] =
            (lockID + 1) % op.size(); // update to next objFifo elem
      }
    } else {
      if ( numLocks == 0)
        return;

      if (locksPerFifo[target].size() == 0) {
        acc[{op, portNum}] = (acc[{op, portNum}] + numLocks) %
                             op.size(); // update to next objFifo elem
        return;
      }

      // search for the correct lock based on the port of the acq/rel
      // operation e.g. acq as consumer is the read lock (second)
      LockOp lock;
      if (lockAction == LockAction::AcquireGreaterEqual) {
        if (port == ObjectFifoPort::Produce)
          lock = locksPerFifo[target][0];
        else
          lock = locksPerFifo[target][1];
      } else {
        if (port == ObjectFifoPort::Produce)
          lock = locksPerFifo[target][1];
        else
          lock = locksPerFifo[target][0];
      }
      builder.create<UseLockOp>(builder.getUnknownLoc(), lock, lockAction,
                                numLocks);
      acc[{op, portNum}] = (acc[{op, portNum}] + numLocks) %
                           op.size(); // update to next objFifo elem
    }
  }

  /// Function used to check whether op is already contained in map.
  /// If it is then return the associated int, if not create new entry and
  /// return 0.
  int updateAndReturnIndex(
      DenseMap<std::pair<ObjectFifoCreateOp, int>, int> &map,
      std::pair<ObjectFifoCreateOp, int> pair) {
    if (map.find(pair) == map.end()) {
      map[pair] = 0;
      return 0;
    }
    return map[pair];
  }

  /// Function used to add an external buffer to the externalBuffersPerFifo map.
  void addExternalBuffer(ObjectFifoCreateOp fifo, ExternalBufferOp buff) {
    if (externalBuffersPerFifo.find(fifo) == externalBuffersPerFifo.end()) {
      std::vector<ExternalBufferOp> buffs;
      externalBuffersPerFifo[fifo] = buffs;
    }
    externalBuffersPerFifo[fifo].push_back(buff);
  }

  /// Function used to detect all external buffers associated with parent
  /// objectFifo and tile then map them to child objectFifo.
  void detectExternalBuffers(DeviceOp &device, ObjectFifoCreateOp parent,
                             ObjectFifoCreateOp child, Value tile) {
    for (auto regOp : device.getOps<ObjectFifoRegisterExternalBuffersOp>())
      if (auto objFifo = regOp.getObjectFifo();
          regOp.getTile() == tile && objFifo == parent)
        for (auto extBuff : regOp.getExternalBuffers())
          addExternalBuffer(child, extBuff.getDefiningOp<ExternalBufferOp>());
  }

  /// Function used to replace uses of split objectFifos.
  void replaceSplitFifo(ObjectFifoCreateOp originalOp, ObjectFifoCreateOp newOp,
                        TileOp tile) {
    auto original =
        originalOp->getAttrOfType<StringAttr>(SymbolTable::getSymbolAttrName());
    auto newSymbol =
        newOp->getAttrOfType<StringAttr>(SymbolTable::getSymbolAttrName());
    for (auto user : tile->getUsers())
      if (isa<CoreOp>(user))
        if (auto res =
                SymbolTable::replaceAllSymbolUses(original, newSymbol, user);
            res.failed())
          llvm_unreachable("unreachable");
  }

  /// Function used to find the size of an objectFifo after split based on
  /// the maximum number of elements (of the original objectFifo) acquired
  /// by a process running on given tile. If no CoreOp exists for this tile
  /// return 0.
  int findObjectFifoSize(DeviceOp &device, Value tile,
                         ObjectFifoCreateOp objFifo) {
    if (objFifo.size() == 0)
      return 0;

    // if memTile, size is equal to objFifo size
    if (tile.getDefiningOp<TileOp>().isMemTile())
      return objFifo.size();

    // if shimTile, size is equal to number of external buffers
    if (tile.getDefiningOp<TileOp>().isShimTile())
      for (auto regOp : device.getOps<ObjectFifoRegisterExternalBuffersOp>()) {
        if (regOp.getTile() == tile)
          return regOp.getExternalBuffers().size();
      }

    int maxAcquire = 0;
    for (auto coreOp : device.getOps<CoreOp>())
      if (coreOp.getTile() == tile)
        coreOp.walk([&](ObjectFifoAcquireOp acqOp) {
          if (auto createOp = acqOp.getObjectFifo(); createOp == objFifo)
            if (acqOp.acqNumber() > maxAcquire)
              maxAcquire = acqOp.acqNumber();
        });

    if (maxAcquire > 0) {
      if (maxAcquire == 1 && objFifo.size() == 1)
        return 1;
      return maxAcquire + 1;
      // +1 because objectFifo size is always 1 bigger than maxAcquire to allow
      // for prefetching: simplest case scenario is at least a ping-pong buffer
    }

    return objFifo.size();
  }

  /// Function used to generate, from an objectFifo with a shimTile endpoint, a
  /// shimDMAAllocationOp containing the channelDir, channelIndex and
  /// shimTile col assigned by the objectFifo lowering.
  void createObjectFifoAllocationInfo(OpBuilder &builder, MLIRContext *ctx,
                                      FlatSymbolRefAttr obj_fifo, int colIndex,
                                      DMAChannelDir channelDir,
                                      int channelIndex, bool plio,
                                      std::optional<PacketInfoAttr> packet) {
    PacketInfoAttr packetInfo = nullptr;
    if (packet)
      packetInfo = *packet;
    builder.create<ShimDMAAllocationOp>(builder.getUnknownLoc(), obj_fifo,
                                        DMAChannelDirAttr::get(ctx, channelDir),
                                        builder.getI64IntegerAttr(channelIndex),
                                        builder.getI64IntegerAttr(colIndex),
                                        builder.getBoolAttr(plio), packetInfo);
  }

  /// Function used to verify that an objectfifo is present in at most one
  /// ObjectFifoLinkOp.
  void verifyObjectFifoLinks(DeviceOp &device) {
    DenseSet<ObjectFifoCreateOp> objectfifoset;
    for (ObjectFifoLinkOp link : device.getOps<ObjectFifoLinkOp>()) {
      for (ObjectFifoCreateOp inOf : link.getInputObjectFifos()) {
        if (objectfifoset.count(inOf))
          inOf.emitOpError("objectfifo cannot be in more than one "
                           "ObjectFifoLinkOp");
        objectfifoset.insert(inOf);
      }
      for (ObjectFifoCreateOp outOf : link.getOutputObjectFifos()) {
        if (objectfifoset.count(outOf))
          outOf.emitOpError("objectfifo cannot be in more than one "
                            "ObjectFifoLinkOp");
        objectfifoset.insert(outOf);
      }
    }
  }

  /// Helper function to assign DMA channel indices for FIFOs based on cross-tile conditions
  void assignDMAChannelIndices(DMAChannelAnalysis &dmaAnalysis,
                               const std::map<ObjectFifoCreateOp, bool> &crossTileInfos,
                               std::map<ObjectFifoCreateOp, int> &fifo_dma_channel_index,
                               bool assignCrossTileOnly) {
    for (auto &[producer, consumers] : splitFifos) {
      // Check if we should process this producer based on cross-tile condition
      bool shouldProcessProducer = assignCrossTileOnly ? crossTileInfos.at(producer) : !crossTileInfos.at(producer);
      
      if (shouldProcessProducer) {
        bool requiresAdjacentTileAccessChannels = crossTileInfos.at(producer);
        int channelIndex = dmaAnalysis.getDMAChannelIndex(
            producer.getProducerTileOp(), DMAChannelDir::MM2S, requiresAdjacentTileAccessChannels);
        fifo_dma_channel_index[producer] = channelIndex;
      }
      
      for (auto consumer : consumers) {
        // Check if we should process this consumer based on cross-tile condition
        bool shouldProcessConsumer = assignCrossTileOnly ? crossTileInfos.at(consumer) : !crossTileInfos.at(consumer);
        
        if (shouldProcessConsumer) {
          bool requiresAdjacentTileAccessChannels = crossTileInfos.at(consumer);
          int channelIndex = dmaAnalysis.getDMAChannelIndex(
              consumer.getProducerTileOp(), DMAChannelDir::S2MM, requiresAdjacentTileAccessChannels);
          fifo_dma_channel_index[consumer] = channelIndex;
        }
      }
    }
  }

  void runOnOperation() override {

    DeviceOp device = getOperation();
    LockAnalysis lockAnalysis(device);
    DMAChannelAnalysis dmaAnalysis(device);
    OpBuilder builder = OpBuilder::atBlockTerminator(device.getBody());
    auto ctx = device->getContext();
    auto producerWireType = WireBundle::DMA;
    auto consumerWireType = WireBundle::DMA;
    std::set<TileOp>
        objectFifoTiles; // track cores to check for loops during unrolling

    verifyObjectFifoLinks(device);

    //===------------------------------------------------------------------===//
    // Split objectFifos into a consumer end and producer end if needed
    //===------------------------------------------------------------------===//
    // We are going to create additional createObjectFifoOps, so get a copy of
    // all "original" ones before the loop to avoid looping over newly created
    // ones.
    std::vector<ObjectFifoCreateOp> createFifoOps;
    auto range = device.getOps<ObjectFifoCreateOp>();
    createFifoOps.insert(createFifoOps.end(), range.begin(), range.end());
    for (auto createOp : createFifoOps) {
      std::vector<ObjectFifoCreateOp> splitConsumerFifos;
      int consumerIndex = 0;
      int consumerDepth = createOp.size();
      ArrayRef<BDDimLayoutArrayAttr> consumerDims =
          createOp.getDimensionsFromStreamPerConsumer();

      // Only FIFOs using DMA are split into two ends;
      // skip in shared memory case
      if (int share_direction = 0; !requiresDMAs(createOp, share_direction)) {
        continue;
      }

      for (auto consumerTile : createOp.getConsumerTiles()) {
        auto consumerTileOp = dyn_cast<TileOp>(consumerTile.getDefiningOp());

        if (isa<ArrayAttr>(createOp.getElemNumber())) {
          // +1 to account for 1st depth (producer)
          consumerDepth = createOp.size(consumerIndex + 1);
        } else {
          consumerDepth = findObjectFifoSize(device, consumerTileOp, createOp);
        }

        builder.setInsertionPointAfter(createOp);
        auto datatype = llvm::cast<AIEObjectFifoType>(createOp.getElemType());
        auto consumerObjFifoSize =
            builder.getIntegerAttr(builder.getI32Type(), consumerDepth);
        // rename and replace split objectFifo
        std::string consumerFifoName;
        if (createOp.getConsumerTiles().size() > 1) {
          consumerFifoName = createOp.name().str() + "_" +
                             std::to_string(consumerIndex) + "_cons";
        } else {
          consumerFifoName = createOp.name().str() + "_cons";
        }
        BDDimLayoutArrayAttr emptyDims =
            BDDimLayoutArrayAttr::get(builder.getContext(), {});
        BDDimLayoutArrayAttr singletonFromStreamDims =
            BDDimLayoutArrayAttr::get(
                builder.getContext(),
                ArrayRef<BDDimLayoutAttr>{consumerDims[consumerIndex]});
        BDDimLayoutArrayArrayAttr fromStreamDims =
            BDDimLayoutArrayArrayAttr::get(builder.getContext(),
                                           singletonFromStreamDims);

        ObjectFifoCreateOp consumerFifo = createObjectFifo(
            builder, datatype, consumerFifoName, consumerTile, consumerTile,
            consumerObjFifoSize, emptyDims, fromStreamDims);
        if (createOp.getDisableSynchronization())
          consumerFifo.setDisableSynchronization(true);
        replaceSplitFifo(createOp, consumerFifo, consumerTileOp);

        // identify external buffers that were registered to the consumer fifo
        if (consumerTile.getDefiningOp<TileOp>().isShimTile())
          detectExternalBuffers(device, createOp, consumerFifo, consumerTile);

        // record that this objectFifo was split; it will require DMA config
        splitConsumerFifos.push_back(consumerFifo);

        // update the linkOp if the split objFifo was originally its start point
        if (auto linkOp = getOptionalLinkOp(createOp))
          for (ObjectFifoCreateOp fifoIn : linkOp->getInputObjectFifos())
            if (fifoIn.name() == createOp.name() &&
                consumerTile == *linkOp->getOptionalSharedTile())
              if (failed(SymbolTable::replaceAllSymbolUses(
                      createOp, consumerFifo.name(), linkOp->getOperation())))
                llvm::report_fatal_error("unable to update all symbol uses");

        consumerIndex++;
      }

      if (!splitConsumerFifos.empty()) {
        splitFifos.emplace_back(createOp, splitConsumerFifos);
      }
    }

    //===------------------------------------------------------------------===//
    // - Create objectFifo buffers and locks.
    // - Populate a list of tiles containing objectFifos for later processing of
    //   the acquires/releases (uses of the FIFO).
    // - Global release counter tracker to keep track of the objectFifo state
    //===------------------------------------------------------------------===//
    for (auto createOp : device.getOps<ObjectFifoCreateOp>()) {

      int share_direction = 0;
      bool shared = !requiresDMAs(createOp, share_direction);

      // add all tiles that contain an objectFifo to objectFifoTiles for later
      // loop unrolling pass
      objectFifoTiles.insert(createOp.getProducerTileOp());
      for (auto consumerTile : createOp.getConsumerTiles()) {
        auto consumerTileOp = dyn_cast<TileOp>(consumerTile.getDefiningOp());
        objectFifoTiles.insert(consumerTileOp);
      }

      // identify external buffers that were registered to
      // the producer objectFifo
      if (createOp.getProducerTileOp().isShimTile())
        detectExternalBuffers(device, createOp, createOp,
                              createOp.getProducerTile());

      // if split, the necessary size for producer fifo might change
      if (shared) {

        checkAndApplyViaSharedMemAttribute(createOp, share_direction);
        createObjectFifoElements(builder, lockAnalysis, createOp,
                                 share_direction);
      } else {

        if (createOp.getViaSharedMem().has_value())
          createOp->emitOpError(
              "no access to shared memory module specified by "
              "`via_shared_mem`");

        if (isa<ArrayAttr>(createOp.getElemNumber()))
          createOp.setElemNumberAttr(
              builder.getI32IntegerAttr(createOp.size()));
        else {

          if (!createOp.getInitValues().has_value()) {

            int prodMaxAcquire = findObjectFifoSize(
                device, createOp.getProducerTileOp(), createOp);
            createOp.setElemNumberAttr(
                builder.getI32IntegerAttr(prodMaxAcquire));
          }
        }
        createObjectFifoElements(builder, lockAnalysis, createOp,
                                 share_direction);

      }
    }


    // Analyze cross-tile buffer allocations and print results
    auto crossTileInfos = analyzeCrossTileFIFOBuffers();

    // assign DMA channels for FIFOs
    // assign the channel index for fifos that has cross-tile issues first
    // use dmaAnalysis.getDMAChannelIndex() to assign index (which internally loop 
    // over all of available channels and assign from 0 to maximum)
    std::map<ObjectFifoCreateOp, int> fifo_dma_channel_index;

    // Assign channel indices for FIFOs with cross-tile issues first
    assignDMAChannelIndices(dmaAnalysis, crossTileInfos, fifo_dma_channel_index, true);
    
    // Then assign channel indices for FIFOs without cross-tile issues
    assignDMAChannelIndices(dmaAnalysis, crossTileInfos, fifo_dma_channel_index, false);    //===------------------------------------------------------------------===//
    // Create flows and tile DMAs
    //===------------------------------------------------------------------===//
    // Only the objectFifos we split above require DMA communication; the others
    // rely on shared memory and share the same buffers.
    int packetID = 0;
    for (auto &[producer, consumers] : splitFifos) {
      int producerChanIndex = fifo_dma_channel_index[producer];
      if (producerChanIndex == -1)
        producer.getProducerTileOp().emitOpError(
            "number of output DMA channel exceeded!");
      DMAChannel producerChan = {DMAChannelDir::MM2S, producerChanIndex};
      std::optional<PacketInfoAttr> bdPacket = {};
      if (clPacketSwObjectFifos) {
        bdPacket = {
            AIE::PacketInfoAttr::get(ctx, /*pkt_type*/ 0, /*pkt_id*/ packetID)};
        packetID++;
      }
      createDMA(device, builder, producer, producerChan.direction,
                producerChan.channel, 0, producer.getDimensionsToStreamAttr(),
                producer.getPadDimensionsAttr(), bdPacket);
      // generate objectFifo allocation info
      builder.setInsertionPoint(device.getBody()->getTerminator());

      if (producer.getProducerTileOp().isShimTile())
        createObjectFifoAllocationInfo(
            builder, ctx, SymbolRefAttr::get(ctx, producer.getName()),
            producer.getProducerTileOp().colIndex(), producerChan.direction,
            producerChan.channel, producer.getPlio(), bdPacket);

<<<<<<< HEAD
      PacketFlowOp packetflow;
      if (clPacketSwObjectFifos) {
        // create packet flow
        builder.setInsertionPointAfter(producer);
        packetflow = builder.create<PacketFlowOp>(
            builder.getUnknownLoc(),
            builder.getIntegerAttr(builder.getI8Type(), bdPacket->getPktId()),
            nullptr, nullptr);
        {
          OpBuilder::InsertionGuard g(builder);
          builder.setInsertionPointToStart(
              &packetflow.getRegion().emplaceBlock());
          builder.create<EndOp>(builder.getUnknownLoc());
        }
      }

      for (auto consumer : consumers) {
        // create consumer tile DMA
        int consumerChanIndex = dmaAnalysis.getDMAChannelIndex(
            consumer.getProducerTileOp(), DMAChannelDir::S2MM);
=======
      for (auto consumer : consumers) {
        int consumerChanIndex = fifo_dma_channel_index[consumer];
>>>>>>> 49cf4e39
        if (consumerChanIndex == -1)
          consumer.getProducerTileOp().emitOpError(
              "number of input DMA channel exceeded!");
        DMAChannel consumerChan = {DMAChannelDir::S2MM, consumerChanIndex};

        // If we have PLIO then figure out the direction and make that a PLIO
        if (producer.getPlio()) {
          producerWireType = producer.getProducerTileOp().isShimTile()
                                 ? WireBundle::PLIO
                                 : WireBundle::DMA;
          consumerWireType = consumer.getProducerTileOp().isShimTile()
                                 ? WireBundle::PLIO
                                 : WireBundle::DMA;
        } else {
          producerWireType = WireBundle::DMA;
          consumerWireType = WireBundle::DMA;
        }
        if (clPacketSwObjectFifos) {
          builder.setInsertionPointToStart(&packetflow.getPorts().front());
          builder.create<PacketDestOp>(builder.getUnknownLoc(),
                                       consumer.getProducerTile(),
                                       WireBundle::DMA, consumerChan.channel);
        }

        BDDimLayoutArrayAttr consumerDims =
            consumer.getDimensionsFromStreamPerConsumer()[0];
        createDMA(device, builder, consumer, consumerChan.direction,
                  consumerChan.channel, 1, consumerDims, nullptr, {});
        // generate objectFifo allocation info
        builder.setInsertionPoint(device.getBody()->getTerminator());

        if (consumer.getProducerTileOp().isShimTile())
          createObjectFifoAllocationInfo(
              builder, ctx, SymbolRefAttr::get(ctx, producer.getName()),
              consumer.getProducerTileOp().colIndex(), consumerChan.direction,
              consumerChan.channel, producer.getPlio(), {});

        if (!clPacketSwObjectFifos) {
          // create flow
          builder.setInsertionPointAfter(producer);
          builder.create<FlowOp>(builder.getUnknownLoc(),
                                 producer.getProducerTile(), producerWireType,
                                 producerChan.channel,
                                 consumer.getProducerTile(), consumerWireType,
                                 consumerChan.channel);
        }
      }

      if (clPacketSwObjectFifos) {
        builder.setInsertionPointToStart(&packetflow.getPorts().front());
        builder.create<PacketSourceOp>(builder.getUnknownLoc(),
                                       producer.getProducerTile(),
                                       WireBundle::DMA, producerChan.channel);
      }
    }

    //===------------------------------------------------------------------===//
    // Statically unroll for loops or use dynamic objectFifos
    //===------------------------------------------------------------------===//
    if (clDynamicObjectFifos) {
      if (failed(dynamicGlobalObjectFifos(device, builder, objectFifoTiles)))
        signalPassFailure();
    } else {
      std::set<TileOp> dynamicTiles;
      std::set<TileOp> unrollTiles;
      for (auto c : device.getOps<CoreOp>()) {
        TileOp t = c.getTileOp();
        if (objectFifoTiles.count(t) > 0) {
          if (c.getDynamicObjfifoLowering().has_value()) {
            if (c.getDynamicObjfifoLowering().value())
              dynamicTiles.insert(t);
            else
              unrollTiles.insert(t);
          } else {
            unrollTiles.insert(t);
          }
        }
      }
      if (failed(dynamicGlobalObjectFifos(device, builder, dynamicTiles)))
        signalPassFailure();
      if (failed(unrollForLoops(device, builder, unrollTiles)))
        signalPassFailure();
    }

    //===------------------------------------------------------------------===//
    // Replace ops
    //===------------------------------------------------------------------===//
    for (auto coreOp : device.getOps<CoreOp>()) {
      DenseMap<ObjectFifoAcquireOp, std::vector<BufferOp *>>
          subviews; // maps each "subview" to its buffer references (subviews
      // are created by AcquireOps)
      DenseMap<std::pair<ObjectFifoCreateOp, int>, std::vector<int>>
          acquiresPerFifo; // maps each objFifo to indices of buffers acquired
      // in latest subview of that objFifo (useful to
      // cascade acquired elements to next AcquireOp)
      DenseMap<std::pair<ObjectFifoCreateOp, int>,
               std::vector<ObjectFifoReleaseOp>>
          releaseOps; // useful to check which ReleaseOp has taken place before
      // an AcquireOp per objFifo
      DenseMap<std::pair<ObjectFifoCreateOp, int>, int>
          acqPerFifo; // maps each objFifo to its next index to acquire within
      // this CoreOp
      DenseMap<std::pair<ObjectFifoCreateOp, int>, int>
          relPerFifo; // maps each objFifo to its next index to release within
      // this CoreOp

      //===----------------------------------------------------------------===//
      // Replace objectFifo.release ops
      //===----------------------------------------------------------------===//
      coreOp.walk([&](ObjectFifoReleaseOp releaseOp) {
        builder.setInsertionPointAfter(releaseOp);
        ObjectFifoCreateOp op = releaseOp.getObjectFifo();
        auto port = releaseOp.getPort();
        auto portNum = port == ObjectFifoPort::Produce ? 0 : 1;
        auto core = releaseOp->getParentOfType<CoreOp>();

        if (auto linkOp = getOptionalLinkOp(op)) {
          if (core.getTile() == *linkOp->getOptionalSharedTile()) {
            releaseOp->emitOpError("currently cannot access objectFifo used in "
                                   "ObjectFifoLinkOp");
            return;
          }
        }

        // update index of next element to release for this objectFifo
        updateAndReturnIndex(relPerFifo, {op, portNum});

        // release locks
        int numLocks = releaseOp.relNumber();
        // account for repetition
        if (op.getRepeatCount().has_value())
          numLocks *= op.getRepeatCount().value();
        createUseLocks(builder, op, port, relPerFifo, numLocks,
                       LockAction::Release);

        // register release op
        if (releaseOps.find({op, portNum}) != releaseOps.end()) {
          releaseOps[{op, portNum}].push_back(releaseOp);
        } else {
          std::vector release = {releaseOp};
          releaseOps[{op, portNum}] = release;
        }
      });

      //===----------------------------------------------------------------===//
      // Replace objectFifo.acquire ops
      //===----------------------------------------------------------------===//
      coreOp.walk([&](ObjectFifoAcquireOp acquireOp) {
        ObjectFifoCreateOp op = acquireOp.getObjectFifo();
        builder.setInsertionPointAfter(acquireOp);
        auto port = acquireOp.getPort();
        auto portNum = port == ObjectFifoPort::Produce ? 0 : 1;
        auto core = acquireOp->getParentOfType<CoreOp>();

        auto linkOp = getOptionalLinkOp(op);
        if (linkOp) {
          if (core.getTile() == *linkOp->getOptionalSharedTile()) {
            acquireOp->emitOpError("currently cannot access objectFifo used in "
                                   "ObjectFifoLinkOp");
            return;
          }
        }

        // index of next element to acquire for this objectFifo
        int start = updateAndReturnIndex(
            acqPerFifo, {op, portNum}); // useful for keeping track of which
        // indices are acquired

        // check how many elements have been released in between this AcquireOp
        // and the previous one
        // !!! operations may not be in the same block !!!
        int numRel = 0;
        for (std::vector<ObjectFifoReleaseOp>::iterator relOp =
                 releaseOps[{op, portNum}].begin();
             relOp != releaseOps[{op, portNum}].end();) {
          bool erased = false;
          Operation *acqBlockDefOp = acquireOp.getOperation();
          do {
            Operation *relBlockDefOp = (*relOp).getOperation();
            do {
              if (acqBlockDefOp->getBlock() == relBlockDefOp->getBlock()) {
                if (relBlockDefOp->isBeforeInBlock(acqBlockDefOp)) {
                  numRel += (*relOp).relNumber();
                  relOp = releaseOps[{op, portNum}].erase(relOp);
                  // to ensure that we do not account
                  // the ReleaseOps again later,
                  // after the subview is created
                  erased = true;
                }
              }
            } while ((relBlockDefOp = relBlockDefOp->getParentOp()) &&
                     !isa<DeviceOp>(relBlockDefOp) && !erased);
          } while ((acqBlockDefOp = acqBlockDefOp->getParentOp()) &&
                   !isa<DeviceOp>(acqBlockDefOp) && !erased);
          if (!erased)
            ++relOp;
        }

        // track indices of elements to acquire
        std::vector<int> acquiredIndices;
        if (!acquiresPerFifo[{op, portNum}].empty()) {
          // take into account what has already been acquired by previous
          // AcquireOp in program order
          acquiredIndices = acquiresPerFifo[{op, portNum}];
          // take into account what has been released in-between
          if (static_cast<size_t>(numRel) > acquiredIndices.size()) {
            acquireOp->emitOpError("cannot release more elements than are "
                                   "already acquired");
            return;
          }
          for (int i = 0; i < numRel; i++)
            acquiredIndices.erase(acquiredIndices.begin());
        }

        // acquire locks
        int numLocks = acquireOp.acqNumber();
        int alreadyAcq = acquiredIndices.size();
        int numCreate;
        if (numLocks > alreadyAcq)
          numCreate = numLocks - alreadyAcq;
        else
          numCreate = 0;

        // account for repetition
        if (op.getRepeatCount().has_value())
          numCreate *= op.getRepeatCount().value();

        auto dev = op->getParentOfType<DeviceOp>();
        if (auto &targetArch = dev.getTargetModel();
            targetArch.getTargetArch() == AIEArch::AIE1)
          createUseLocks(builder, op, port, acqPerFifo, numCreate,
                         LockAction::Acquire);
        else
          createUseLocks(builder, op, port, acqPerFifo, numCreate,
                         LockAction::AcquireGreaterEqual);

        // if objFifo was linked with others, find which objFifos
        // elements to use
        ObjectFifoCreateOp target = op;
        if (linkOp)
          if (objFifoLinks.find(*linkOp) != objFifoLinks.end())
            target = objFifoLinks[*linkOp];

        // create subview: buffers that were already acquired + new acquires
        for (int i = 0; i < numCreate; i++) {
          acquiredIndices.push_back(start);
          start = (start + 1) % op.size();
        }
        std::vector<BufferOp *> subviewRefs;
        subviewRefs.reserve(acquiredIndices.size());
        for (auto index : acquiredIndices)
          subviewRefs.push_back(&buffersPerFifo[target][index]);

        subviews[acquireOp] = subviewRefs;
        acquiresPerFifo[{op, portNum}] = acquiredIndices;
      });

      //===----------------------------------------------------------------===//
      // Replace subview.access ops
      //===----------------------------------------------------------------===//
      coreOp.walk([&](ObjectFifoSubviewAccessOp accessOp) {
        auto acqOp = accessOp.getSubview().getDefiningOp<ObjectFifoAcquireOp>();
        if (ObjectFifoCreateOp op = acqOp.getObjectFifo()) {
          if (auto linkOp = getOptionalLinkOp(op); linkOp.has_value()) {
            if (!linkOp->isDistribute() && !linkOp->isJoin()) {
              for (auto consumerTile : op.getConsumerTiles()) {
                if (auto consumerTileOp =
                        dyn_cast<TileOp>(consumerTile.getDefiningOp())) {
                  int share_dir_value = 0;
                  bool sharing = isSharedMemory(
                      op.getProducerTileOp(), consumerTileOp, &share_dir_value);
                  if (!sharing)
                    accessOp->emitOpError(
                        "currently cannot access objectFifo used in "
                        "ObjectFifoLinkOp if the tiles don't share memory");
                }
              }
            } else
              accessOp->emitOpError(
                  "currently cannot access objectFifo used in "
                  "ObjectFifoLinkOp if it is a distribute or join link");
          }
        }
        accessOp.getOutput().replaceAllUsesWith(
            subviews[acqOp][accessOp.getIndex()]->getBuffer());
      });
    }
    // make global symbols to replace the to be erased ObjectFifoCreateOps
    for (auto createOp : device.getOps<ObjectFifoCreateOp>()) {
      builder.setInsertionPointToStart(device.getBody());
      auto sym_name = createOp.getName();
      createOp->setAttr(SymbolTable::getSymbolAttrName(),
                        builder.getStringAttr("__erase_" + sym_name));
      auto memrefType = llvm::cast<AIEObjectFifoType>(createOp.getElemType())
                            .getElementType();
      builder.create<memref::GlobalOp>(builder.getUnknownLoc(), sym_name,
                                       builder.getStringAttr("public"),
                                       memrefType, nullptr, false, nullptr);
    }

    //===------------------------------------------------------------------===//
    // Remove old ops
    //===------------------------------------------------------------------===//
    SetVector<Operation *> opsToErase;
    device.walk([&](Operation *op) {
      if (isa<ObjectFifoCreateOp, ObjectFifoLinkOp,
              ObjectFifoRegisterExternalBuffersOp, ObjectFifoAcquireOp,
              ObjectFifoSubviewAccessOp, ObjectFifoReleaseOp>(op))
        opsToErase.insert(op);
    });
    SmallVector<Operation *> sorted{opsToErase.begin(), opsToErase.end()};
    computeTopologicalSorting(sorted);
    for (auto *op : llvm::reverse(sorted))
      op->erase();  
    }
};

std::unique_ptr<OperationPass<DeviceOp>>
AIE::createAIEObjectFifoStatefulTransformPass() {
  return std::make_unique<AIEObjectFifoStatefulTransformPass>();
}<|MERGE_RESOLUTION|>--- conflicted
+++ resolved
@@ -1887,7 +1887,6 @@
             producer.getProducerTileOp().colIndex(), producerChan.direction,
             producerChan.channel, producer.getPlio(), bdPacket);
 
-<<<<<<< HEAD
       PacketFlowOp packetflow;
       if (clPacketSwObjectFifos) {
         // create packet flow
@@ -1905,13 +1904,7 @@
       }
 
       for (auto consumer : consumers) {
-        // create consumer tile DMA
-        int consumerChanIndex = dmaAnalysis.getDMAChannelIndex(
-            consumer.getProducerTileOp(), DMAChannelDir::S2MM);
-=======
-      for (auto consumer : consumers) {
         int consumerChanIndex = fifo_dma_channel_index[consumer];
->>>>>>> 49cf4e39
         if (consumerChanIndex == -1)
           consumer.getProducerTileOp().emitOpError(
               "number of input DMA channel exceeded!");
