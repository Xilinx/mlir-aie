--- conflicted
+++ resolved
@@ -54,19 +54,11 @@
       tilesWithCascadeFlow.push_back(src);
       tilesWithCascadeFlow.push_back(dst);
 
-<<<<<<< HEAD
-      if (targetModel.isSouth(src.getCol(), src.getRow(), dst.getCol(), 
-                              dst.getRow())) {
-        cascadeInputsPerTile[dst] = WireBundle::North;
-        cascadeOutputsPerTile[src] = WireBundle::South;
-      } else if (targetModel.isEast(src.getCol(), src.getRow(), dst.getCol(), 
-=======
       if (targetModel.isSouth(src.getCol(), src.getRow(), dst.getCol(),
                               dst.getRow())) {
         cascadeInputsPerTile[dst] = WireBundle::North;
         cascadeOutputsPerTile[src] = WireBundle::South;
       } else if (targetModel.isEast(src.getCol(), src.getRow(), dst.getCol(),
->>>>>>> 42253806
                                     dst.getRow())) {
         cascadeInputsPerTile[dst] = WireBundle::West;
         cascadeOutputsPerTile[src] = WireBundle::East;
@@ -99,11 +91,7 @@
         outputDir = WireBundle::South;
       }
       int channelIndex = 0;
-<<<<<<< HEAD
-      builder.create<ConnectOp>(builder.getUnknownLoc(), inputDir, channelIndex, 
-=======
       builder.create<ConnectOp>(builder.getUnknownLoc(), inputDir, channelIndex,
->>>>>>> 42253806
                                 outputDir, channelIndex);
       builder.setInsertionPointAfter(swbox);
     }
