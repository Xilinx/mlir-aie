#
# This file is licensed under the Apache License v2.0 with LLVM Exceptions.
# See https://llvm.org/LICENSE.txt for license information.
# SPDX-License-Identifier: Apache-2.0 WITH LLVM-exception
#
# (c) Copyright 2021 Xilinx Inc.

add_mlir_dialect_library(
  AIETransforms
  AIEAssignBuffers.cpp
  AIEAssignBufferDescriptorIDs.cpp
  AIEAssignLockIDs.cpp
  AIEFindFlows.cpp
  AIEPathFinder.cpp
  AIECreatePathFindFlows.cpp
  AIECoreToStandard.cpp
  AIECanonicalizeDevice.cpp
  AIELocalizeLocks.cpp
  AIENormalizeAddressSpaces.cpp
  AIEVectorOpt.cpp
  AIEVectorTransferLowering.cpp
<<<<<<< HEAD
  AIELLVMLoopOpt.cpp
=======
  AIEHoistVectorTransferPointers.cpp
>>>>>>> d3ccba6d
  AIEObjectFifoStatefulTransform.cpp
  AIEObjectFifoRegisterProcess.cpp
  AIELowerCascadeFlows.cpp
  AIEGenerateColumnControlOverlay.cpp
  ADDITIONAL_HEADER_DIRS
  ${AIE_BINARY_DIR}/include

  DEPENDS
  MLIRAIEAttrDefsIncGen
  MLIRAIEEnumsIncGen
  MLIRAIEIncGen
  MLIRAIETypesIncGen
  MLIRAIEInterfacesIncGen
  MLIRAIENormalizeAddressSpacesIncGen
  MLIRAIEOpsIncGen
  MLIRAIEPassIncGen

  LINK_LIBS PUBLIC
  MLIRIR
  MLIRPass
  MLIRSupport
  MLIRTransformUtils
  MLIRFuncDialect)<|MERGE_RESOLUTION|>--- conflicted
+++ resolved
@@ -19,11 +19,8 @@
   AIENormalizeAddressSpaces.cpp
   AIEVectorOpt.cpp
   AIEVectorTransferLowering.cpp
-<<<<<<< HEAD
   AIELLVMLoopOpt.cpp
-=======
   AIEHoistVectorTransferPointers.cpp
->>>>>>> d3ccba6d
   AIEObjectFifoStatefulTransform.cpp
   AIEObjectFifoRegisterProcess.cpp
   AIELowerCascadeFlows.cpp
