--- conflicted
+++ resolved
@@ -1559,21 +1559,12 @@
   }
 };
 
-<<<<<<< HEAD
-class MinOpConversion : public mlir::ConvertOpToLLVMPattern<aievec::MinOp> {
-public:
-  using ConvertOpToLLVMPattern<aievec::MinOp>::ConvertOpToLLVMPattern;
-
-  LogicalResult
-  matchAndRewrite(aievec::MinOp op, OpAdaptor adaptor,
-=======
 class MaxOpConversion : public mlir::ConvertOpToLLVMPattern<aievec::MaxOp> {
 public:
   using ConvertOpToLLVMPattern<aievec::MaxOp>::ConvertOpToLLVMPattern;
 
   LogicalResult
   matchAndRewrite(aievec::MaxOp op, OpAdaptor adaptor,
->>>>>>> 1b933de2
                   ConversionPatternRewriter &rewriter) const override {
     Location loc = op.getLoc();
 
@@ -1583,36 +1574,22 @@
     int resultLanes = getVectorLaneSize(resultType);
     int resultVectorSize = resultBitWidth * resultLanes;
 
-<<<<<<< HEAD
-    // aievec.min op has the AllTypesMatch constraint on lhs/rhs/res
-    if (resultVectorSize != 512) {
-      op.emitWarning() << "aievec.min conversion with " << resultVectorSize
-=======
     // aievec.max op has the AllTypesMatch constraint on lhs/rhs/res
     if (resultVectorSize != 512) {
       op.emitWarning() << "aievec.max conversion with " << resultVectorSize
->>>>>>> 1b933de2
                        << "-bit result is not supported.\n";
       return failure();
     }
 
     // create xllvm intrinsic
-<<<<<<< HEAD
-    Value minOp = nullptr;
-=======
     Value maxOp = nullptr;
->>>>>>> 1b933de2
     if (llvm::isa<IntegerType>(resultScaTy)) {
       // create constant for cmp
       auto cmpCst = rewriter.create<LLVM::ConstantOp>(
           loc, rewriter.getI32Type(), rewriter.getI32IntegerAttr(0));
       SmallVector<Value> operands{adaptor.getLhs(), adaptor.getRhs(), cmpCst};
       if (resultBitWidth == 8) {
-<<<<<<< HEAD
-        minOp = rewriter.create<xllvm::VectorMinGe8IntrOp>(
-=======
         maxOp = rewriter.create<xllvm::VectorMaxLt8IntrOp>(
->>>>>>> 1b933de2
             loc,
             mlir::LLVM::LLVMStructType::getLiteral(
                 rewriter.getContext(),
@@ -1624,11 +1601,7 @@
                  VectorType::get({64}, rewriter.getI8Type()),
                  rewriter.getI32Type()}));
       } else if (resultBitWidth == 16) {
-<<<<<<< HEAD
-        minOp = rewriter.create<xllvm::VectorMinGe16IntrOp>(
-=======
         maxOp = rewriter.create<xllvm::VectorMaxLt16IntrOp>(
->>>>>>> 1b933de2
             loc,
             mlir::LLVM::LLVMStructType::getLiteral(
                 rewriter.getContext(),
@@ -1640,11 +1613,7 @@
                  VectorType::get({32}, rewriter.getI16Type()),
                  rewriter.getI32Type()}));
       } else if (resultBitWidth == 32) {
-<<<<<<< HEAD
-        minOp = rewriter.create<xllvm::VectorMinGe32IntrOp>(
-=======
         maxOp = rewriter.create<xllvm::VectorMaxLt32IntrOp>(
->>>>>>> 1b933de2
             loc,
             mlir::LLVM::LLVMStructType::getLiteral(
                 rewriter.getContext(),
@@ -1658,11 +1627,7 @@
       }
     } else {
       if (resultBitWidth == 16) {
-<<<<<<< HEAD
-        minOp = rewriter.create<xllvm::VectorMinGeBf16IntrOp>(
-=======
         maxOp = rewriter.create<xllvm::VectorMaxLtBf16IntrOp>(
->>>>>>> 1b933de2
             loc,
             mlir::LLVM::LLVMStructType::getLiteral(
                 rewriter.getContext(),
@@ -1675,27 +1640,113 @@
       }
     }
 
-<<<<<<< HEAD
+    if (!maxOp) {
+      // We have checked the lhs/rhs/res to be 512-bit vectors. Hence, a
+      // possible failure here is due to unsupported element datatype.
+      op.emitWarning() << "aievec.max conversion fails due to unsupported "
+                          "element data type.\n";
+      return failure();
+    }
+
+    // create llvm.extractvalue for the first element in the LLVMStruct
+    rewriter.replaceOpWithNewOp<LLVM::ExtractValueOp>(op, maxOp,
+                                                      /*position=*/0);
+
+    return success();
+  }
+};
+
+class MinOpConversion : public mlir::ConvertOpToLLVMPattern<aievec::MinOp> {
+public:
+  using ConvertOpToLLVMPattern<aievec::MinOp>::ConvertOpToLLVMPattern;
+
+  LogicalResult
+  matchAndRewrite(aievec::MinOp op, OpAdaptor adaptor,
+                  ConversionPatternRewriter &rewriter) const override {
+    Location loc = op.getLoc();
+
+    VectorType resultType = cast<VectorType>(op.getResult().getType());
+    Type resultScaTy = resultType.getElementType();
+    unsigned resultBitWidth = resultScaTy.getIntOrFloatBitWidth();
+    int resultLanes = getVectorLaneSize(resultType);
+    int resultVectorSize = resultBitWidth * resultLanes;
+
+    // aievec.min op has the AllTypesMatch constraint on lhs/rhs/res
+    if (resultVectorSize != 512) {
+      op.emitWarning() << "aievec.min conversion with " << resultVectorSize
+                       << "-bit result is not supported.\n";
+      return failure();
+    }
+
+    // create xllvm intrinsic
+    Value minOp = nullptr;
+    if (llvm::isa<IntegerType>(resultScaTy)) {
+      // create constant for cmp
+      auto cmpCst = rewriter.create<LLVM::ConstantOp>(
+          loc, rewriter.getI32Type(), rewriter.getI32IntegerAttr(0));
+      SmallVector<Value> operands{adaptor.getLhs(), adaptor.getRhs(), cmpCst};
+      if (resultBitWidth == 8) {
+        minOp = rewriter.create<xllvm::VectorMinGe8IntrOp>(
+            loc,
+            mlir::LLVM::LLVMStructType::getLiteral(
+                rewriter.getContext(),
+                {VectorType::get({64}, rewriter.getI8Type()),
+                 VectorType::get({2}, rewriter.getI32Type())}),
+            forceCastOperandsToSignature(
+                rewriter, loc, operands,
+                {VectorType::get({64}, rewriter.getI8Type()),
+                 VectorType::get({64}, rewriter.getI8Type()),
+                 rewriter.getI32Type()}));
+      } else if (resultBitWidth == 16) {
+        minOp = rewriter.create<xllvm::VectorMinGe16IntrOp>(
+            loc,
+            mlir::LLVM::LLVMStructType::getLiteral(
+                rewriter.getContext(),
+                {VectorType::get({32}, rewriter.getI16Type()),
+                 rewriter.getI32Type()}),
+            forceCastOperandsToSignature(
+                rewriter, loc, operands,
+                {VectorType::get({32}, rewriter.getI16Type()),
+                 VectorType::get({32}, rewriter.getI16Type()),
+                 rewriter.getI32Type()}));
+      } else if (resultBitWidth == 32) {
+        minOp = rewriter.create<xllvm::VectorMinGe32IntrOp>(
+            loc,
+            mlir::LLVM::LLVMStructType::getLiteral(
+                rewriter.getContext(),
+                {VectorType::get({16}, rewriter.getI32Type()),
+                 rewriter.getI32Type()}),
+            forceCastOperandsToSignature(
+                rewriter, loc, operands,
+                {VectorType::get({16}, rewriter.getI32Type()),
+                 VectorType::get({16}, rewriter.getI32Type()),
+                 rewriter.getI32Type()}));
+      }
+    } else {
+      if (resultBitWidth == 16) {
+        minOp = rewriter.create<xllvm::VectorMinGeBf16IntrOp>(
+            loc,
+            mlir::LLVM::LLVMStructType::getLiteral(
+                rewriter.getContext(),
+                {VectorType::get({32}, rewriter.getBF16Type()),
+                 rewriter.getI32Type()}),
+            forceCastOperandsToSignature(
+                rewriter, loc, {adaptor.getLhs(), adaptor.getRhs()},
+                {VectorType::get({32}, rewriter.getBF16Type()),
+                 VectorType::get({32}, rewriter.getBF16Type())}));
+      }
+    }
+
     if (!minOp) {
       // We have checked the lhs/rhs/res to be 512-bit vectors. Hence, a
       // possible failure here is due to unsupported element datatype.
       op.emitWarning() << "aievec.min conversion fails due to unsupported "
-=======
-    if (!maxOp) {
-      // We have checked the lhs/rhs/res to be 512-bit vectors. Hence, a
-      // possible failure here is due to unsupported element datatype.
-      op.emitWarning() << "aievec.max conversion fails due to unsupported "
->>>>>>> 1b933de2
                           "element data type.\n";
       return failure();
     }
 
     // create llvm.extractvalue for the first element in the LLVMStruct
-<<<<<<< HEAD
     rewriter.replaceOpWithNewOp<LLVM::ExtractValueOp>(op, minOp,
-=======
-    rewriter.replaceOpWithNewOp<LLVM::ExtractValueOp>(op, maxOp,
->>>>>>> 1b933de2
                                                       /*position=*/0);
 
     return success();
@@ -2143,11 +2194,8 @@
                BroadcastScalarOpConversion,
                FMAElemOpConversion,
                MatMulOpConversion,
-<<<<<<< HEAD
+               MaxOpConversion,
                MinOpConversion,
-=======
-               MaxOpConversion,
->>>>>>> 1b933de2
                ShiftOpConversion,
                ExtractElemOpConversion,
                FoldAIECastOps>(converter);
