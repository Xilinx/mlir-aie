//===- AIEDialect.cpp -------------------------------------------*- C++ -*-===//
//
// This file is licensed under the Apache License v2.0 with LLVM Exceptions.
// See https://llvm.org/LICENSE.txt for license information.
// SPDX-License-Identifier: Apache-2.0 WITH LLVM-exception
//
// (c) Copyright 2019 Xilinx Inc.
//
//===----------------------------------------------------------------------===//

#include "aie/AIEDialect.h"
#include "mlir/Dialect/Func/IR/FuncOps.h"
#include "mlir/IR/DialectImplementation.h"
#include "mlir/IR/OpDefinition.h"
#include "mlir/Interfaces/FoldInterfaces.h"
#include "mlir/Transforms/InliningUtils.h"
#include "llvm/ADT/DenseSet.h"
#include "llvm/ADT/SmallSet.h"

using namespace mlir;

namespace {

struct AIEInlinerInterface : public DialectInlinerInterface {
  using DialectInlinerInterface::DialectInlinerInterface;
  // We don't have any special restrictions on what can be inlined into
  // destination regions. Always allow it.
  bool
  isLegalToInline(Region *dest, Region *src, bool wouldBeCloned,
                  BlockAndValueMapping &valueMapping) const final override {
    return true;
  }
  // Operations in aie dialect are always legal to inline since they are
  // pure.
  bool isLegalToInline(Operation *op, Region *, bool wouldBeCloned,
                       BlockAndValueMapping &) const final override {
    return true;
  }
  // Handle the given inlined terminator by replacing it with a new operation
  // as necessary. Required when the inlined region has more than one block.
  void handleTerminator(Operation *op, Block *newDest) const final override {
    return;
  }
  // Handle the given inlined terminator by replacing it with a new operation
  // as necessary. Required when the region has only one block.
  void handleTerminator(Operation *op,
                        ArrayRef<Value> valuesToRepl) const final override {
    return;
  }
};

struct AIEDialectFoldInterface : public DialectFoldInterface {
  using DialectFoldInterface::DialectFoldInterface;

  /// Registered hook to check if the given region, which is attached to an
  /// operation that is *not* isolated from above, should be used when
  /// materializing constants.
  bool shouldMaterializeInto(Region *region) const final {
    // If this is an AIE::CoreOp region, then insert into it.
    return isa<xilinx::AIE::CoreOp>(region->getParentOp());
  }
};

} // end anonymous namespace

namespace xilinx {
namespace AIE {

bool isValidTile(TileID src) {
  // FIXME: what about upper bound?
  return src.first >= 0 && src.second >= 0;
}
// Return the tile ID of the memory to the west of the given tile, if it exists.
Optional<TileID> getMemWest(TileID src) {
  bool isEvenRow = ((src.second % 2) == 0);
  Optional<TileID> ret;
  if (isEvenRow)
    ret = src;
  else
    ret = std::make_pair(src.first - 1, src.second);
  if (!isValidTile(ret.value()))
    ret.reset();
  return ret;
}
// Return the tile ID of the memory to the west of the given tile, if it exists.
Optional<TileID> getMemEast(TileID src) {
  bool isEvenRow = ((src.second % 2) == 0);
  Optional<TileID> ret;
  if (isEvenRow)
    ret = std::make_pair(src.first + 1, src.second);
  else
    ret = src;
  if (!isValidTile(ret.value()))
    ret.reset();
  return ret;
}
// Return the tile ID of the memory to the west of the given tile, if it exists.
Optional<TileID> getMemNorth(TileID src) {
  Optional<TileID> ret = std::make_pair(src.first, src.second + 1);
  if (!isValidTile(ret.value()))
    ret.reset();
  return ret;
}
Optional<TileID> getMemSouth(TileID src) {
  Optional<TileID> ret = std::make_pair(src.first, src.second - 1);
  if (!isValidTile(ret.value()))
    ret.reset();
  return ret;
}

bool isInternal(int srcCol, int srcRow, int dstCol, int dstRow) {
  return ((srcCol == dstCol) && (srcRow == dstRow));
}

bool isWest(int srcCol, int srcRow, int dstCol, int dstRow) {
  return ((srcCol == dstCol + 1) && (srcRow == dstRow));
}

bool isMemWest(int srcCol, int srcRow, int dstCol, int dstRow) {
  bool IsEvenRow = ((srcRow % 2) == 0);
  return (IsEvenRow && isInternal(srcCol, srcRow, dstCol, dstRow)) ||
         (!IsEvenRow && isWest(srcCol, srcRow, dstCol, dstRow));
}

bool isEast(int srcCol, int srcRow, int dstCol, int dstRow) {
  return ((srcCol == dstCol - 1) && (srcRow == dstRow));
}

bool isMemEast(int srcCol, int srcRow, int dstCol, int dstRow) {
  bool IsEvenRow = ((srcRow % 2) == 0);
  return (!IsEvenRow && isInternal(srcCol, srcRow, dstCol, dstRow)) ||
         (IsEvenRow && isEast(srcCol, srcRow, dstCol, dstRow));
}

bool isNorth(int srcCol, int srcRow, int dstCol, int dstRow) {
  return ((srcCol == dstCol) && (srcRow == dstRow - 1));
}

bool isMemNorth(int srcCol, int srcRow, int dstCol, int dstRow) {
  return isNorth(srcCol, srcRow, dstCol, dstRow);
}

bool isSouth(int srcCol, int srcRow, int dstCol, int dstRow) {
  return ((srcCol == dstCol) && (srcRow == dstRow + 1));
}

bool isMemSouth(int srcCol, int srcRow, int dstCol, int dstRow) {
  return isSouth(srcCol, srcRow, dstCol, dstRow);
}

bool isLegalMemAffinity(int coreCol, int coreRow, int memCol, int memRow) {
  bool IsEvenRow = ((coreRow % 2) == 0);

  bool IsMemWest = (isWest(coreCol, coreRow, memCol, memRow) && !IsEvenRow) ||
                   (isInternal(coreCol, coreRow, memCol, memRow) && IsEvenRow);

  bool IsMemEast = (isEast(coreCol, coreRow, memCol, memRow) && IsEvenRow) ||
                   (isInternal(coreCol, coreRow, memCol, memRow) && !IsEvenRow);

  bool IsMemNorth = isNorth(coreCol, coreRow, memCol, memRow);
  bool IsMemSouth = isSouth(coreCol, coreRow, memCol, memRow);

  return IsMemSouth || IsMemNorth || IsMemWest || IsMemEast;
}

namespace detail {
/// This class represents the internal storage of the AIE `ObjectFifoType`.
struct AIEObjectFifoTypeStorage : public mlir::TypeStorage {
  /// The `KeyTy` is a required type that provides an interface for the storage
  /// instance. This type will be used when uniquing an instance of the type
  /// storage.
  using KeyTy = mlir::Type;

  /// A constructor for the objectFifo type storage instance.
  AIEObjectFifoTypeStorage(mlir::Type elementType) : elementType(elementType) {}

  /// Define the comparison function for the key type with the current storage
  /// instance. This is used when constructing a new instance to ensure that we
  /// haven't already uniqued an instance of the given key.
  bool operator==(const KeyTy &key) const { return key == KeyTy(elementType); }

  /// Define a construction method for creating a new instance of this storage.
  /// This method takes an instance of a storage allocator, and an instance of a
  /// `KeyTy`.
  static AIEObjectFifoTypeStorage *
  construct(mlir::TypeStorageAllocator &allocator, const KeyTy &key) {
    // Allocate the storage instance and construct it.
    return new (allocator.allocate<AIEObjectFifoTypeStorage>())
        AIEObjectFifoTypeStorage(key);
  }

  mlir::Type elementType;
};
} // namespace detail

AIEObjectFifoType AIEObjectFifoType::get(mlir::Type elementType) {
  // Call into a helper 'get' method in 'TypeBase' to get a uniqued instance
  // of this type.
  mlir::MLIRContext *ctx = elementType.getContext();
  return Base::get(ctx, elementType);
}

LogicalResult
AIEObjectFifoType::verify(function_ref<InFlightDiagnostic()> emitError,
                          mlir::Type elementType) {
  // Memref element type expected.
  if (!elementType.isa<MemRefType>())
    return emitError() << "non memref-type passed to 'ObjectFifoType'";
  return success();
}

mlir::Type AIEObjectFifoType::getElementType() {
  // 'getImpl' returns a pointer to the internal storage instance.
  return getImpl()->elementType;
}

namespace detail {
/// This class represents the internal storage of the AIE
/// `ObjectFifoSubviewType`.
struct AIEObjectFifoSubviewTypeStorage : public mlir::TypeStorage {
  /// The `KeyTy` is a required type that provides an interface for the storage
  /// instance. This type will be used when uniquing an instance of the type
  /// storage.
  using KeyTy = mlir::Type;

  /// A constructor for the subview type storage instance.
  AIEObjectFifoSubviewTypeStorage(mlir::Type elementType)
      : elementType(elementType) {}

  /// Define the comparison function for the key type with the current storage
  /// instance. This is used when constructing a new instance to ensure that we
  /// haven't already uniqued an instance of the given key.
  bool operator==(const KeyTy &key) const { return key == elementType; }

  /// Define a construction method for creating a new instance of this storage.
  /// This method takes an instance of a storage allocator, and an instance of a
  /// `KeyTy`.
  static AIEObjectFifoSubviewTypeStorage *
  construct(mlir::TypeStorageAllocator &allocator, const KeyTy &key) {
    // Allocate the storage instance and construct it.
    return new (allocator.allocate<AIEObjectFifoSubviewTypeStorage>())
        AIEObjectFifoSubviewTypeStorage(key);
  }

  mlir::Type elementType;
};
} // namespace detail

AIEObjectFifoSubviewType AIEObjectFifoSubviewType::get(mlir::Type elementType) {
  // Call into a helper 'get' method in 'TypeBase' to get a uniqued instance
  // of this type.
  mlir::MLIRContext *ctx = elementType.getContext();
  return Base::get(ctx, elementType);
}

/// This method is used to verify the construction invariants.
LogicalResult
AIEObjectFifoSubviewType::verify(function_ref<InFlightDiagnostic()> emitError,
                                 mlir::Type elementType) {
  // Memref element type expected.
  if (!elementType.isa<MemRefType>())
    return emitError() << "non memref-type passed to 'ObjectFifoSubviewType'";
  return success();
}

mlir::Type AIEObjectFifoSubviewType::getElementType() {
  return getImpl()->elementType;
}

/// Parse an instance of a type registered to the AIE dialect.
/// Parse an AIE type in the following forms:
///   AIE-type
///         ::= `objectFifo` `<` type `>`
///         ::= `objectFifoSubview` `<` type `>`
static OptionalParseResult aieTypeParser(MLIRContext *context,
                                         DialectAsmParser &parser,
                                         StringRef name, Type &result) {
  if (name.equals("objectFifo")) {
    mlir::Type elementType;
    llvm::SMLoc typeLoc = parser.getCurrentLocation();
    if (parser.parseLess() || parser.parseType(elementType) ||
        parser.parseGreater())
      return failure();

    // Check that the type is a MemRef type.
    if (!elementType.isa<mlir::MemRefType>()) {
      parser.emitError(typeLoc, "element type for an objectFifo must be "
                                "a MemRefType, got: ")
          << elementType;
      return failure();
    }

    return result = AIEObjectFifoType::get(elementType), success();
  }

  if (name.equals("objectFifoSubview")) {
    if (parser.parseLess())
      return failure();

    // Parse the element type of the struct.
    mlir::Type elementType;
    // Parse the current element type.
    llvm::SMLoc typeLoc = parser.getCurrentLocation();
    if (parser.parseType(elementType))
      return failure();

    // Check that the type is a MemRefType.
    if (!elementType.isa<mlir::MemRefType>()) {
      parser.emitError(typeLoc, "element type for a subview must be "
                                "a MemRefType, got: ")
          << elementType;
      return failure();
    }

    // Parse: `>`
    if (parser.parseGreater())
      return failure();

    return result = AIEObjectFifoSubviewType::get(elementType), success();
  }

  return {};
}

/// Parse a type defined by this dialect.
/// Emits an error and returns failure if `name` does not
/// refer to a type defined in this dialect.
static ParseResult parse(Type &result, StringRef name,
                         DialectAsmParser &parser) {
  auto *context = parser.getBuilder().getContext();
  OptionalParseResult parseResult;

  parseResult = aieTypeParser(context, parser, name, result);
<<<<<<< HEAD
  if (parseResult.hasValue())
    return parseResult.getValue();
=======
  if (parseResult.has_value())
    return parseResult.value();
>>>>>>> 8178816f

  parser.emitError(parser.getNameLoc(), "unknown AIE dialect type: \"")
      << name << "\"";
  return failure();
}

/// Parse an instance of a type registered to the AIE dialect.
mlir::Type AIEDialect::parseType(mlir::DialectAsmParser &parser) const {
  StringRef name;
  Type result;
  if (parser.parseKeyword(&name) || parse(result, name, parser))
    return Type();
  return result;
}

/// Print an instance of a type registered to the AIE dialect.
void AIEDialect::printType(mlir::Type type,
                           mlir::DialectAsmPrinter &printer) const {
  if (type.isa<AIEObjectFifoType>()) {
    AIEObjectFifoType objectFifoType = type.cast<AIEObjectFifoType>();
    printer << "objectFifo<";
    printer << objectFifoType.getElementType();
    printer << '>';

  } else if (type.isa<AIEObjectFifoSubviewType>()) {
    AIEObjectFifoSubviewType subviewType =
        type.cast<AIEObjectFifoSubviewType>();
    printer << "objectFifoSubview<";
    printer << subviewType.getElementType();
    printer << '>';
  }
}

// FIXME: use Tablegen'd dialect class
AIEDialect::AIEDialect(mlir::MLIRContext *ctx)
    : mlir::Dialect("AIE", ctx, ::mlir::TypeID::get<AIEDialect>()) {
  // addTypes<AIEListType>();
  addTypes<AIEObjectFifoType, AIEObjectFifoSubviewType>();
  addOperations<
#define GET_OP_LIST
#include "aie/AIE.cpp.inc"
      >();
  addInterfaces<AIEInlinerInterface, AIEDialectFoldInterface>();
}

} // namespace AIE
} // namespace xilinx

// ObjectFifoCreateOp
xilinx::AIE::TileOp xilinx::AIE::ObjectFifoCreateOp::getProducerTileOp() {
<<<<<<< HEAD
  return cast<xilinx::AIE::TileOp>(producerTile().getDefiningOp());
}

xilinx::AIE::TileOp xilinx::AIE::ObjectFifoCreateOp::getConsumerTileOp() {
  return cast<xilinx::AIE::TileOp>(consumerTile().getDefiningOp());
=======
  return cast<xilinx::AIE::TileOp>(getProducerTile().getDefiningOp());
}

xilinx::AIE::TileOp xilinx::AIE::ObjectFifoCreateOp::getConsumerTileOp() {
  return cast<xilinx::AIE::TileOp>(getConsumerTile().getDefiningOp());
>>>>>>> 8178816f
}

// ObjectFifoAcquireOp
LogicalResult xilinx::AIE::ObjectFifoAcquireOp::verify() {
  if (acqNumber() < 1)
    return emitError("ObjectFifoAcquireOp must acquire at least one element");

  return success();
}

// ObjectFifoReleaseOp
LogicalResult xilinx::AIE::ObjectFifoReleaseOp::verify() {
  if (relNumber() < 1)
    return emitError("ObjectFifoReleaseOp must release at least one element");

  return success();
}

// ObjectFifoRegisterProcessOp
LogicalResult xilinx::AIE::ObjectFifoRegisterProcessOp::verify() {
  if (getProcessLength() < 1)
    return emitError(
        "Process length of AIE ObjectFifoRegisterProcessOp must be >= 1");

  if (getAcquirePattern().size() != getReleasePattern().size()) {
    // acquire pattern size = process length (i.e., release pattern will be
    // duplicated by process length times) OR the other way around
    if (!(getAcquirePattern().size() == getProcessLength()) &&
        !(getProcessLength() == getReleasePattern().size()))
      return emitError(
          "Acquire and Release patterns of AIE ObjectFifoRegisterProcessOp "
          "must be of equal length, or longest length of one equal to process "
          "length of the other");
  }

  return success();
}

LogicalResult xilinx::AIE::TileOp::verify() {
  auto users = getResult().getUsers();
  bool found = false;
  for (auto user : users) {
    if (llvm::isa<xilinx::AIE::SwitchboxOp>(*user)) {
      if (found)
        return emitError("Tile can only have one switchbox");
      found = true;
    }
  }

  return success();
}

LogicalResult xilinx::AIE::SwitchboxOp::verify() {
  Region &body = getConnections();
  DenseSet<xilinx::AIE::Port> sourceset;
  DenseSet<xilinx::AIE::Port> destset;
  assert(getOperation()->getNumRegions());
  assert(!body.empty());
  for (auto &ops : body.front()) {
    if (auto connectOp = dyn_cast<xilinx::AIE::ConnectOp>(ops)) {
      xilinx::AIE::Port source =
          std::make_pair(connectOp.getSourceBundle(), connectOp.sourceIndex());
      sourceset.insert(source);

      xilinx::AIE::Port dest =
          std::make_pair(connectOp.getDestBundle(), connectOp.destIndex());
      if (destset.count(dest)) {
        return connectOp.emitOpError("targets same destination ")
               << stringifyWireBundle(dest.first) << dest.second
               << " as another connect operation";
      } else {
        destset.insert(dest);
      }
      if (connectOp.sourceIndex() < 0) {
        connectOp.emitOpError("source index cannot be less than zero");
      }
      if (connectOp.sourceIndex() >=
          getNumSourceConnections(connectOp.getSourceBundle())) {
        connectOp.emitOpError("source index for source bundle ")
            << stringifyWireBundle(connectOp.getSourceBundle())
            << " must be less than "
            << getNumSourceConnections(connectOp.getSourceBundle());
      }
      if (connectOp.destIndex() < 0) {
        connectOp.emitOpError("dest index cannot be less than zero");
      }
      if (connectOp.destIndex() >=
          getNumDestConnections(connectOp.getDestBundle())) {
        connectOp.emitOpError("dest index for dest bundle ")
            << stringifyWireBundle(connectOp.getDestBundle())
            << " must be less than "
            << getNumDestConnections(connectOp.getDestBundle());
      }
    } else if (auto connectOp = dyn_cast<xilinx::AIE::MasterSetOp>(ops)) {
      xilinx::AIE::Port dest =
          std::make_pair(connectOp.getDestBundle(), connectOp.destIndex());
      if (destset.count(dest)) {
        return connectOp.emitOpError("targets same destination ")
               << stringifyWireBundle(dest.first) << dest.second
               << " as another connect or masterset operation";
      } else {
        destset.insert(dest);
      }
      if (connectOp.destIndex() < 0) {
        connectOp.emitOpError("dest index cannot be less than zero");
      }
      if (connectOp.destIndex() >=
          getNumDestConnections(connectOp.getDestBundle())) {
        connectOp.emitOpError("dest index for dest bundle ")
            << stringifyWireBundle(connectOp.getDestBundle())
            << " must be less than "
            << getNumDestConnections(connectOp.getDestBundle());
      }

      int arbiter = -1;
      for (auto val : connectOp.getAmsels()) {
        auto amsel = dyn_cast<xilinx::AIE::AMSelOp>(val.getDefiningOp());
        if ((arbiter != -1) && (arbiter != amsel.arbiterIndex()))
          connectOp.emitOpError(
              "a master port can only be tied to one arbiter");
        arbiter = amsel.arbiterIndex();
      }
    } else if (auto connectOp = dyn_cast<xilinx::AIE::PacketRulesOp>(ops)) {
      xilinx::AIE::Port source =
          std::make_pair(connectOp.getSourceBundle(), connectOp.sourceIndex());
      if (sourceset.count(source)) {
        return connectOp.emitOpError("packet switched source ")
               << stringifyWireBundle(source.first) << source.second
               << " cannot match another connect or masterset operation";
      } else {
        sourceset.insert(source);
      }
    } else if (auto amselOp = dyn_cast<xilinx::AIE::AMSelOp>(ops)) {
    } else if (auto endswitchOp = dyn_cast<xilinx::AIE::EndOp>(ops)) {
    } else {
      return ops.emitOpError("cannot be contained in a Switchbox op");
    }
  }

  return success();
}

LogicalResult xilinx::AIE::ShimSwitchboxOp::verify() {
  Region &body = getConnections();
  DenseSet<xilinx::AIE::Port> destset;
  assert(getOperation()->getNumRegions());
  assert(!body.empty());

  for (auto &ops : body.front()) {
    if (auto connectOp = dyn_cast<xilinx::AIE::ConnectOp>(ops)) {
      xilinx::AIE::Port dest =
          std::make_pair(connectOp.getDestBundle(), connectOp.destIndex());
      if (destset.count(dest)) {
        return connectOp.emitOpError("targets same destination ")
               << stringifyWireBundle(dest.first) << dest.second
               << " as another connect operation";
      } else {
        destset.insert(dest);
      }
    } else if (auto endswitchOp = dyn_cast<xilinx::AIE::EndOp>(ops)) {
    } else {
      return ops.emitOpError("cannot be contained in a Switchbox op");
    }
  }

  return success();
}

LogicalResult xilinx::AIE::ShimMuxOp::verify() {
  Region &body = getConnections();
  DenseSet<xilinx::AIE::Port> destset;
  assert(getOperation()->getNumRegions());
  assert(!body.empty());

  auto tileOp = getTileOp();
  if (!tileOp.isShimNOCTile())
    return emitOpError("must be in a ShimTile with a NOC connection");

  for (auto &ops : body.front()) {
    if (auto connectOp = dyn_cast<xilinx::AIE::ConnectOp>(ops)) {
      xilinx::AIE::Port dest =
          std::make_pair(connectOp.getDestBundle(), connectOp.destIndex());
      if (destset.count(dest)) {
        return connectOp.emitOpError("targets same destination ")
               << stringifyWireBundle(dest.first) << dest.second
               << " as another connect operation";
      } else {
        destset.insert(dest);
      }
    } else if (auto endswitchOp = dyn_cast<xilinx::AIE::EndOp>(ops)) {
    } else {
      return ops.emitOpError("cannot be contained in a Switchbox op");
    }
  }
  if (!getTileOp().isShimTile()) {
    return emitOpError("must be in a shim tile, i.e. row == 0.");
  }
  return success();
}

LogicalResult xilinx::AIE::UseTokenOp::verify() {
  auto parentOp = (*this)->getParentOp();
  if (isa<func::FuncOp>(parentOp) || isa<xilinx::AIE::CoreOp>(parentOp) ||
      isa<xilinx::AIE::MemOp>(parentOp) ||
      isa<xilinx::AIE::ShimDMAOp>(parentOp))
    return success();
  return failure();
}

int xilinx::AIE::ShimMuxOp::getNumSourceConnections(WireBundle bundle) {
  switch (bundle) {
  case WireBundle::DMA:
    return 2;
  case WireBundle::NOC:
    return 4;
  case WireBundle::PLIO:
    return 6;
  case WireBundle::South:
    return 6;
  default:
    return 0;
  }
}
int xilinx::AIE::ShimMuxOp::getNumDestConnections(WireBundle bundle) {
  switch (bundle) {
  case WireBundle::DMA:
    return 2;
  case WireBundle::NOC:
    return 4;
  case WireBundle::PLIO:
    return 6;
  case WireBundle::South:
    return 8;
  default:
    return 0;
  }
}
xilinx::AIE::TileOp xilinx::AIE::ShimMuxOp::getTileOp() {
  return cast<xilinx::AIE::TileOp>(getTile().getDefiningOp());
}
int xilinx::AIE::ShimMuxOp::colIndex() { return getTileOp().colIndex(); }
int xilinx::AIE::ShimMuxOp::rowIndex() { return getTileOp().rowIndex(); }

// ShimDMAOp
LogicalResult xilinx::AIE::ShimDMAOp::verify() {
  assert(getOperation()->getNumRegions() == 1 && "ShimDMAOp has zero region!");
  assert(!getBody().empty() && "ShimDMAOp should have non-empty body");
  auto tileOp = getTileOp();
  if (!tileOp.isShimNOCTile())
    return emitOpError("must be in a ShimTile with a NOC connection");

  return success();
}
xilinx::AIE::TileOp xilinx::AIE::ShimDMAOp::getTileOp() {
  return cast<TileOp>(getTile().getDefiningOp());
}
int xilinx::AIE::ShimDMAOp::colIndex() { return getTileOp().colIndex(); }
int xilinx::AIE::ShimDMAOp::rowIndex() { return getTileOp().rowIndex(); }

LogicalResult xilinx::AIE::MulticastOp::verify() {
  Region &body = getPorts();
  assert(getOperation()->getNumRegions());
  assert(!body.empty());
  for (auto &ops : body.front()) {
    if (auto Op = dyn_cast<xilinx::AIE::MultiDestOp>(ops)) {
    } else if (auto endswitchOp = dyn_cast<xilinx::AIE::EndOp>(ops)) {
    } else {
      return ops.emitOpError("cannot be contained in a Multicast op");
    }
  }

  return success();
}

LogicalResult xilinx::AIE::BroadcastPacketOp::verify() {
  Region &body = getPorts();
  assert(getOperation()->getNumRegions());
  assert(!body.empty());
  for (auto &ops : body.front()) {
    if (auto Op = dyn_cast<xilinx::AIE::BPIDOp>(ops)) {
    } else if (auto endswitchOp = dyn_cast<xilinx::AIE::EndOp>(ops)) {
    } else {
      return ops.emitOpError("cannot be contained in a BroadcastPacket op");
    }
  }

  return success();
}

LogicalResult xilinx::AIE::PacketFlowOp::verify() {
  Region &body = getPorts();
  // DenseSet<xilinx::AIE::Port> destset;
  assert(getOperation()->getNumRegions());
  assert(!body.empty());
  for (auto &ops : body.front()) {
    if (auto Op = dyn_cast<xilinx::AIE::PacketSourceOp>(ops)) {
    } else if (auto Op = dyn_cast<xilinx::AIE::PacketDestOp>(ops)) {
    } else if (auto endswitchOp = dyn_cast<xilinx::AIE::EndOp>(ops)) {
    } else {
      return ops.emitOpError("cannot be contained in a PacketFlow op");
    }
  }

  return success();
}

// CoreOp
LogicalResult xilinx::AIE::CoreOp::verify() {
  assert(getOperation()->getNumRegions() == 1 && "CoreOp has zero region!");
  assert(!getBody().empty() && "CoreOp should have non-empty body");

  return success();
}

int xilinx::AIE::CoreOp::colIndex() { return getTileOp().colIndex(); }

int xilinx::AIE::CoreOp::rowIndex() { return getTileOp().rowIndex(); }
xilinx::AIE::TileOp xilinx::AIE::CoreOp::getTileOp() {
  return cast<xilinx::AIE::TileOp>(getTile().getDefiningOp());
}

// BufferOp
int64_t xilinx::AIE::BufferOp::getAllocationSize() {
  MemRefType type = getType().cast<MemRefType>();
  return type.getNumElements() * type.getElementTypeBitWidth() / 8;
}
xilinx::AIE::TileOp xilinx::AIE::BufferOp::getTileOp() {
  return cast<xilinx::AIE::TileOp>(getTile().getDefiningOp());
}

// MemOp
LogicalResult xilinx::AIE::MemOp::verify() {
  DenseSet<xilinx::AIE::DMAChannel> used_channels;

  assert(getOperation()->getNumRegions() == 1 && "MemOp has zero region!");
  assert(!getBody().empty() && "MemOp should have non-empty body");

  for (auto &bodyOp : getBody().getOps()) {
    // check for duplicate DMA channels within the same MemOp
    if (auto DMA_start = dyn_cast<xilinx::AIE::DMAStartOp>(bodyOp)) {
      xilinx::AIE::DMAChannel dmaChan = std::make_pair(
          DMA_start.getChannelDir(), DMA_start.getChannelIndex());
      if (used_channels.count(dmaChan))
        DMA_start.emitOpError()
            << "Duplicate DMA channel " << stringifyDMAChannelDir(dmaChan.first)
            << dmaChan.second << " detected in MemOp!";
      used_channels.insert(dmaChan);
    }

    if (auto allocOp = dyn_cast<memref::AllocOp>(bodyOp)) {
      if (!allocOp->getAttr("id"))
        emitOpError()
            << "allocOp in MemOp region should have an id attribute\n";
    }
  }

  return success();
}

int xilinx::AIE::MemOp::colIndex() {
  Operation *Op = getTile().getDefiningOp();
  xilinx::AIE::TileOp tile = dyn_cast<xilinx::AIE::TileOp>(Op);

  return tile.colIndex();
}

int xilinx::AIE::MemOp::rowIndex() {
  Operation *Op = getTile().getDefiningOp();
  xilinx::AIE::TileOp tile = dyn_cast<xilinx::AIE::TileOp>(Op);

  return tile.rowIndex();
}

/// Returns the region on the current operation that is callable. This may
/// return null in the case of an external callable object, e.g. an external
/// function.
Region *xilinx::AIE::MemOp::getCallableRegion() { return &(getBody()); }

/// Returns the results types that the callable region produces when executed.
ArrayRef<Type> xilinx::AIE::MemOp::getCallableResults() { return getType(); }

xilinx::AIE::TileOp xilinx::AIE::SwitchboxOp::getTileOp() {
  return cast<xilinx::AIE::TileOp>(getTile().getDefiningOp());
}
int xilinx::AIE::SwitchboxOp::colIndex() { return getTileOp().colIndex(); }
int xilinx::AIE::SwitchboxOp::rowIndex() { return getTileOp().rowIndex(); }

template <typename... ParentOpTypes> struct HasSomeParent {
  static LogicalResult verifyTrait(Operation *op) {
    Operation *operation = op->getParentOp();
    while (operation) {
      if (llvm::isa_and_nonnull<ParentOpTypes...>(operation))
        return success();
      operation = operation->getParentOp();
    }
    return failure();
  }
};

struct UsesOneLockInDMABlock {
  static LogicalResult verifyTrait(Operation *op) {
    auto block = op->getBlock();
    int lockID = -1;
    for (auto op : block->getOps<xilinx::AIE::UseLockOp>()) {
      auto lock = dyn_cast<xilinx::AIE::LockOp>(op.getLock().getDefiningOp());
      if (lockID != -1 && lockID != lock.getLockIDValue())
        return failure();
      lockID = lock.getLockIDValue();
    }
    return success();
  }
};

struct AcquireReleaseOneStateInDMABlock {
  static LogicalResult verifyTrait(Operation *op) {
    auto block = op->getBlock();
    int acqValue = -1, relValue = -1;
    for (auto op : block->getOps<xilinx::AIE::UseLockOp>()) {
      if (op.acquire()) {
        if (acqValue != -1 && acqValue != op.getLockValue()) {
          return failure();
        }
        acqValue = op.getLockValue();
      } else if (op.release()) {
        if (relValue != -1 && relValue != op.getLockValue()) {
          return failure();
        }
        relValue = op.getLockValue();
      }
    }
    return success();
  }
};

LogicalResult xilinx::AIE::UseLockOp::verify() {
  // AIE.useLock may be used in a module to set the lock's default value
  if (llvm::isa_and_nonnull<mlir::ModuleOp>((*this)->getParentOp()))
    return success();

  // Otherwise, AIE.useLock should be inside MemOp, or ShimDMAOp,
  if (HasSomeParent<xilinx::AIE::MemOp, xilinx::AIE::ShimDMAOp>::verifyTrait(
          *this)
          .succeeded()) {
    if (!(*this)->getBlock())
      return (*this)->emitOpError("is not in a block.");

    if (UsesOneLockInDMABlock::verifyTrait(*this).failed())
      return (*this)->emitOpError(
          "used in a DMA block that have multiple locks.");

    if (AcquireReleaseOneStateInDMABlock::verifyTrait(*this).failed())
      return (*this)->emitOpError(
          "acquires/releases the lock in a DMA block from/to multiple states.");

    return success();

  // Or it can be in a CoreOp, or some FuncOp called from a CoreOp
  } else if (HasSomeParent<xilinx::AIE::CoreOp, func::FuncOp>::verifyTrait(*this)
                 .succeeded()) {
    return success();

  } else {
    return (*this)->emitOpError() << "expects some parent op to be one of "
                                  << "AIE::core, func::func, AIE::mem, or AIE::shimDMA";
  }
}

#include "aie/AIEEnums.cpp.inc"
#include "aie/AIEInterfaces.cpp.inc"

#define GET_OP_CLASSES
#include "aie/AIE.cpp.inc"

namespace xilinx {
namespace AIE {

// void CoreOp::build(Builder *odsBuilder, OperationState &odsState, Type
// resultType0, int col, int row) {
//   odsState.addOperands(colValue);
//   odsState.addOperands(rowValue);
//   odsState.addTypes(resultType0);
// }

//#include "ATenOpInterfaces.cpp.inc"

int SwitchboxOp::getNumSourceConnections(WireBundle bundle) {
  if (getTileOp().isShimTile())
    switch (bundle) {
    // case WireBundle::Core: return 0;
    // case WireBundle::DMA: return 2;
    // case WireBundle::PLIO: return 4;
    case WireBundle::FIFO:
      return 2;
    case WireBundle::North:
      return 4;
    case WireBundle::West:
      return 4;
    case WireBundle::South:
      return 8;
    case WireBundle::East:
      return 4;
    case WireBundle::Trace:
      return 1;
    default:
      return 0;
    }
  else
    switch (bundle) {
    case WireBundle::Core:
      return 2;
    case WireBundle::DMA:
      return 2;
    case WireBundle::FIFO:
      return 2;
    case WireBundle::North:
      return 4;
    case WireBundle::West:
      return 4;
    case WireBundle::South:
      return 6;
    case WireBundle::East:
      return 4;
    case WireBundle::Trace:
      return 2;
    default:
      return 0;
    }
}
int SwitchboxOp::getNumDestConnections(WireBundle bundle) {
  if (getTileOp().isShimTile())
    switch (bundle) {
    // case WireBundle::Core: return 0;
    // case WireBundle::DMA: return 2;
    // case WireBundle::PLIO: return 2;
    case WireBundle::FIFO:
      return 2;
    case WireBundle::North:
      return 6;
    case WireBundle::West:
      return 4;
    case WireBundle::South:
      return 6;
    case WireBundle::East:
      return 4;
    default:
      return 0;
    }
  else
    switch (bundle) {
    case WireBundle::Core:
      return 2;
    case WireBundle::DMA:
      return 2;
    case WireBundle::FIFO:
      return 2;
    case WireBundle::North:
      return 6;
    case WireBundle::West:
      return 4;
    case WireBundle::South:
      return 4;
    case WireBundle::East:
      return 4;
    default:
      return 0;
    }
}
int TileOp::getNumSourceConnections(WireBundle bundle) {
  switch (bundle) {
  case WireBundle::Core:
    return 2;
  case WireBundle::DMA:
    return 2;
  default:
    return 0;
  }
}
int TileOp::getNumDestConnections(WireBundle bundle) {
  switch (bundle) {
  case WireBundle::Core:
    return 2;
  case WireBundle::DMA:
    return 2;
  default:
    return 0;
  }
}
static llvm::SmallDenseSet<unsigned, 16> noc_columns = {
    2, 3, 6, 7, 10, 11, 18, 19, 26, 27, 34, 35, 42, 43, 46, 47};
bool TileOp::isShimNOCTile() {
  return isShimTile() && noc_columns.contains(getCol());
}
bool TileOp::isShimPLTile() { return isShimNOCorPLTile() && !isShimNOCTile(); }
bool TileOp::isShimNOCorPLTile() { return isShimTile() && (getCol() > 0); }
} // namespace AIE
} // namespace xilinx<|MERGE_RESOLUTION|>--- conflicted
+++ resolved
@@ -331,13 +331,8 @@
   OptionalParseResult parseResult;
 
   parseResult = aieTypeParser(context, parser, name, result);
-<<<<<<< HEAD
-  if (parseResult.hasValue())
-    return parseResult.getValue();
-=======
   if (parseResult.has_value())
     return parseResult.value();
->>>>>>> 8178816f
 
   parser.emitError(parser.getNameLoc(), "unknown AIE dialect type: \"")
       << name << "\"";
@@ -388,19 +383,11 @@
 
 // ObjectFifoCreateOp
 xilinx::AIE::TileOp xilinx::AIE::ObjectFifoCreateOp::getProducerTileOp() {
-<<<<<<< HEAD
-  return cast<xilinx::AIE::TileOp>(producerTile().getDefiningOp());
-}
-
-xilinx::AIE::TileOp xilinx::AIE::ObjectFifoCreateOp::getConsumerTileOp() {
-  return cast<xilinx::AIE::TileOp>(consumerTile().getDefiningOp());
-=======
   return cast<xilinx::AIE::TileOp>(getProducerTile().getDefiningOp());
 }
 
 xilinx::AIE::TileOp xilinx::AIE::ObjectFifoCreateOp::getConsumerTileOp() {
   return cast<xilinx::AIE::TileOp>(getConsumerTile().getDefiningOp());
->>>>>>> 8178816f
 }
 
 // ObjectFifoAcquireOp
