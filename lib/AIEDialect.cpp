//===- AIEDialect.cpp -------------------------------------------*- C++ -*-===//
//
// This file is licensed under the Apache License v2.0 with LLVM Exceptions.
// See https://llvm.org/LICENSE.txt for license information.
// SPDX-License-Identifier: Apache-2.0 WITH LLVM-exception
//
// (c) Copyright 2019 Xilinx Inc.
//
//===----------------------------------------------------------------------===//

#include "aie/AIEDialect.h"
#include "mlir/Dialect/Func/IR/FuncOps.h"
#include "mlir/IR/DialectImplementation.h"
#include "mlir/IR/OpDefinition.h"
#include "mlir/Interfaces/FoldInterfaces.h"
#include "mlir/Transforms/InliningUtils.h"
#include "llvm/ADT/DenseSet.h"
#include "llvm/ADT/SmallSet.h"

using namespace mlir;

namespace {

struct AIEInlinerInterface : public DialectInlinerInterface {
  using DialectInlinerInterface::DialectInlinerInterface;
  // We don't have any special restrictions on what can be inlined into
  // destination regions. Always allow it.
  bool
  isLegalToInline(Region *dest, Region *src, bool wouldBeCloned,
                  BlockAndValueMapping &valueMapping) const final override {
    return true;
  }
  // Operations in aie dialect are always legal to inline since they are
  // pure.
  bool isLegalToInline(Operation *op, Region *, bool wouldBeCloned,
                       BlockAndValueMapping &) const final override {
    return true;
  }
  // Handle the given inlined terminator by replacing it with a new operation
  // as necessary. Required when the inlined region has more than one block.
  void handleTerminator(Operation *op, Block *newDest) const final override {
    return;
  }
  // Handle the given inlined terminator by replacing it with a new operation
  // as necessary. Required when the region has only one block.
  void handleTerminator(Operation *op,
                        ArrayRef<Value> valuesToRepl) const final override {
    return;
  }
};

struct AIEDialectFoldInterface : public DialectFoldInterface {
  using DialectFoldInterface::DialectFoldInterface;

  /// Registered hook to check if the given region, which is attached to an
  /// operation that is *not* isolated from above, should be used when
  /// materializing constants.
  bool shouldMaterializeInto(Region *region) const final {
    // If this is an AIE::CoreOp region, then insert into it.
    return isa<xilinx::AIE::CoreOp>(region->getParentOp());
  }
};

} // end anonymous namespace

namespace xilinx {
namespace AIE {

bool isValidTile(TileID src) {
  // FIXME: what about upper bound?
  return src.first >= 0 && src.second >= 0;
}
// Return the tile ID of the memory to the west of the given tile, if it exists.
Optional<TileID> getMemWest(TileID src) {
  bool isEvenRow = ((src.second % 2) == 0);
  Optional<TileID> ret;
  if (isEvenRow)
    ret = src;
  else
    ret = std::make_pair(src.first - 1, src.second);
  if (!isValidTile(ret.getValue()))
    ret.reset();
  return ret;
}
// Return the tile ID of the memory to the west of the given tile, if it exists.
Optional<TileID> getMemEast(TileID src) {
  bool isEvenRow = ((src.second % 2) == 0);
  Optional<TileID> ret;
  if (isEvenRow)
    ret = std::make_pair(src.first + 1, src.second);
  else
    ret = src;
  if (!isValidTile(ret.getValue()))
    ret.reset();
  return ret;
}
// Return the tile ID of the memory to the west of the given tile, if it exists.
Optional<TileID> getMemNorth(TileID src) {
  Optional<TileID> ret = std::make_pair(src.first, src.second + 1);
  if (!isValidTile(ret.getValue()))
    ret.reset();
  return ret;
}
Optional<TileID> getMemSouth(TileID src) {
  Optional<TileID> ret = std::make_pair(src.first, src.second - 1);
  if (!isValidTile(ret.getValue()))
    ret.reset();
  return ret;
}

bool isInternal(int srcCol, int srcRow, int dstCol, int dstRow) {
  return ((srcCol == dstCol) && (srcRow == dstRow));
}

bool isWest(int srcCol, int srcRow, int dstCol, int dstRow) {
  return ((srcCol == dstCol + 1) && (srcRow == dstRow));
}

bool isMemWest(int srcCol, int srcRow, int dstCol, int dstRow) {
  bool IsEvenRow = ((srcRow % 2) == 0);
  return (IsEvenRow && isInternal(srcCol, srcRow, dstCol, dstRow)) ||
         (!IsEvenRow && isWest(srcCol, srcRow, dstCol, dstRow));
}

bool isEast(int srcCol, int srcRow, int dstCol, int dstRow) {
  return ((srcCol == dstCol - 1) && (srcRow == dstRow));
}

bool isMemEast(int srcCol, int srcRow, int dstCol, int dstRow) {
  bool IsEvenRow = ((srcRow % 2) == 0);
  return (!IsEvenRow && isInternal(srcCol, srcRow, dstCol, dstRow)) ||
         (IsEvenRow && isEast(srcCol, srcRow, dstCol, dstRow));
}

bool isNorth(int srcCol, int srcRow, int dstCol, int dstRow) {
  return ((srcCol == dstCol) && (srcRow == dstRow - 1));
}

bool isMemNorth(int srcCol, int srcRow, int dstCol, int dstRow) {
  return isNorth(srcCol, srcRow, dstCol, dstRow);
}

bool isSouth(int srcCol, int srcRow, int dstCol, int dstRow) {
  return ((srcCol == dstCol) && (srcRow == dstRow + 1));
}

bool isMemSouth(int srcCol, int srcRow, int dstCol, int dstRow) {
  return isSouth(srcCol, srcRow, dstCol, dstRow);
}

bool isLegalMemAffinity(int coreCol, int coreRow, int memCol, int memRow) {
  bool IsEvenRow = ((coreRow % 2) == 0);

  bool IsMemWest = (isWest(coreCol, coreRow, memCol, memRow) && !IsEvenRow) ||
                   (isInternal(coreCol, coreRow, memCol, memRow) && IsEvenRow);

  bool IsMemEast = (isEast(coreCol, coreRow, memCol, memRow) && IsEvenRow) ||
                   (isInternal(coreCol, coreRow, memCol, memRow) && !IsEvenRow);

  bool IsMemNorth = isNorth(coreCol, coreRow, memCol, memRow);
  bool IsMemSouth = isSouth(coreCol, coreRow, memCol, memRow);

  return IsMemSouth || IsMemNorth || IsMemWest || IsMemEast;
}

namespace detail {
/// This class represents the internal storage of the AIE `ArrayType`.
struct AIEArrayTypeStorage : public mlir::TypeStorage {
  /// The `KeyTy` is a required type that provides an interface for the storage
  /// instance. This type will be used when uniquing an instance of the type
  /// storage.
  using KeyTy = mlir::Type;

  /// A constructor for the array type storage instance.
  AIEArrayTypeStorage(mlir::Type elementType)
      : elementType(elementType) {}

  /// Define the comparison function for the key type with the current storage
  /// instance. This is used when constructing a new instance to ensure that we
  /// haven't already uniqued an instance of the given key.
  bool operator==(const KeyTy &key) const { return key == KeyTy(elementType); }

  /// Define a construction method for creating a new instance of this storage.
  /// This method takes an instance of a storage allocator, and an instance of a
  /// `KeyTy`.
  static AIEArrayTypeStorage *construct(mlir::TypeStorageAllocator &allocator,
                                      const KeyTy &key) {
    // Allocate the storage instance and construct it.
    return new (allocator.allocate<AIEArrayTypeStorage>())
        AIEArrayTypeStorage(key);
  }

  mlir::Type elementType;
};
}

AIEArrayType AIEArrayType::get(mlir::Type elementType) {
  // Call into a helper 'get' method in 'TypeBase' to get a uniqued instance
  // of this type.
  mlir::MLIRContext *ctx = elementType.getContext();
  return Base::get(ctx, elementType);
}

mlir::Type AIEArrayType::getElementType() {
  // 'getImpl' returns a pointer to the internal storage instance.
  return getImpl()->elementType;
}

LogicalResult AIEArrayType::verify(function_ref<InFlightDiagnostic()> emitError,
                                        mlir::Type elementType) {
  // TODO: what to verify?
  return success();
}

namespace detail {
/// This class represents the internal storage of the AIE `ObjectFifoType`.
struct AIEObjectFifoTypeStorage : public mlir::TypeStorage {
  /// The `KeyTy` is a required type that provides an interface for the storage
  /// instance. This type will be used when uniquing an instance of the type
  /// storage.
  using KeyTy = mlir::Type;

  /// A constructor for the objectFifo type storage instance.
  AIEObjectFifoTypeStorage(mlir::Type elementType)
      : elementType(elementType) {}

  /// Define the comparison function for the key type with the current storage
  /// instance. This is used when constructing a new instance to ensure that we
  /// haven't already uniqued an instance of the given key.
  bool operator==(const KeyTy &key) const { return key == KeyTy(elementType); }

  /// Define a construction method for creating a new instance of this storage.
  /// This method takes an instance of a storage allocator, and an instance of a
  /// `KeyTy`.
  static AIEObjectFifoTypeStorage *construct(mlir::TypeStorageAllocator &allocator,
                                      const KeyTy &key) {
    // Allocate the storage instance and construct it.
    return new (allocator.allocate<AIEObjectFifoTypeStorage>())
        AIEObjectFifoTypeStorage(key);
  }

  mlir::Type elementType;
};
}

AIEObjectFifoType AIEObjectFifoType::get(mlir::Type elementType) {
  // Call into a helper 'get' method in 'TypeBase' to get a uniqued instance
  // of this type.
  mlir::MLIRContext *ctx = elementType.getContext();
  return Base::get(ctx, elementType);
}

LogicalResult AIEObjectFifoType::verify(function_ref<InFlightDiagnostic()> emitError,
                                        mlir::Type elementType) {
  // Memref element type expected.
  if (!elementType.isa<MemRefType>())
    return emitError() << "non memref-type passed to 'ObjectFifoType'";
  return success();
}

mlir::Type AIEObjectFifoType::getElementType() {
  // 'getImpl' returns a pointer to the internal storage instance.
  return getImpl()->elementType;
}

namespace detail {
/// This class represents the internal storage of the AIE `ObjectFifoSubviewType`.
struct AIEObjectFifoSubviewTypeStorage : public mlir::TypeStorage {
  /// The `KeyTy` is a required type that provides an interface for the storage
  /// instance. This type will be used when uniquing an instance of the type
  /// storage.
  using KeyTy = mlir::Type;

  /// A constructor for the subview type storage instance.
  AIEObjectFifoSubviewTypeStorage(mlir::Type elementType)
      : elementType(elementType) {}

  /// Define the comparison function for the key type with the current storage
  /// instance. This is used when constructing a new instance to ensure that we
  /// haven't already uniqued an instance of the given key.
  bool operator==(const KeyTy &key) const { return key == elementType; }

  /// Define a construction method for creating a new instance of this storage.
  /// This method takes an instance of a storage allocator, and an instance of a
  /// `KeyTy`.
  static AIEObjectFifoSubviewTypeStorage *construct(mlir::TypeStorageAllocator &allocator,
                                      const KeyTy &key) {
    // Allocate the storage instance and construct it.
    return new (allocator.allocate<AIEObjectFifoSubviewTypeStorage>())
        AIEObjectFifoSubviewTypeStorage(key);
  }

  mlir::Type elementType;
};
}

AIEObjectFifoSubviewType AIEObjectFifoSubviewType::get(mlir::Type elementType) {
  // Call into a helper 'get' method in 'TypeBase' to get a uniqued instance
  // of this type.
  mlir::MLIRContext *ctx = elementType.getContext();
  return Base::get(ctx, elementType);
}

  /// This method is used to verify the construction invariants.
LogicalResult AIEObjectFifoSubviewType::verify(function_ref<InFlightDiagnostic()> emitError,
                                     mlir::Type elementType) {
  // Memref element type expected.
  if (!elementType.isa<MemRefType>())
    return emitError() << "non memref-type passed to 'ObjectFifoSubviewType'";
  return success();
}

mlir::Type AIEObjectFifoSubviewType::getElementType() {
  return getImpl()->elementType;
}

/// Parse an instance of a type registered to the AIE dialect.
/// Parse an AIE type in the following forms:
///   AIE-type 
///         ::= `objectFifo` `<` type `>`
///         ::= `objectFifoSubview` `<` type `>`
static OptionalParseResult aieTypeParser(MLIRContext *context,
                                            DialectAsmParser &parser,
                                            StringRef name, Type &result) {
  if (name.equals("objectFifo")) {
    mlir::Type elementType;
    llvm::SMLoc typeLoc = parser.getCurrentLocation();
    if (parser.parseLess() || parser.parseType(elementType) || 
        parser.parseGreater())
      return failure();

    // Check that the type is a MemRef type.
    if (!elementType.isa<mlir::MemRefType>()) {
      parser.emitError(typeLoc, "element type for an objectFifo must be "
                                "a MemRefType, got: ")
          << elementType;
      return failure();
    }

    return result = AIEObjectFifoType::get(elementType), success();
  }

  if (name.equals("objectFifoSubview")) {
    if (parser.parseLess())
      return failure();

    // Parse the element type of the struct.
    mlir::Type elementType;
    // Parse the current element type.
    llvm::SMLoc typeLoc = parser.getCurrentLocation();
    if (parser.parseType(elementType))
      return failure();

    // Check that the type is a MemRefType.
    if (!elementType.isa<mlir::MemRefType>()) {
      parser.emitError(typeLoc, "element type for a subview must be "
                                "a MemRefType, got: ")
          << elementType;
      return failure();
    }

    // Parse: `>`
    if (parser.parseGreater())
      return failure();

    return result = AIEObjectFifoSubviewType::get(elementType), success();
  }

  if (name.equals("array")) {
    if (parser.parseLess())
      return failure();

    // Parse the element type of the struct.
    mlir::Type elementType;
    // Parse the current element type.
    llvm::SMLoc typeLoc = parser.getCurrentLocation();
    if (parser.parseType(elementType))
      return failure();

    // Parse: `>`
    if (parser.parseGreater())
      return failure();

    return result = AIEArrayType::get(elementType), success();
  }

  return {};
}

/// Parse a type defined by this dialect.
/// Emits an error and returns failure if `name` does not
/// refer to a type defined in this dialect.
static ParseResult parse(Type &result, StringRef name,
                             DialectAsmParser &parser) {
  auto *context = parser.getBuilder().getContext();
  OptionalParseResult parseResult;

  parseResult = aieTypeParser(context, parser, name, result);
  if (parseResult.hasValue())
    return parseResult.getValue();

  parser.emitError(parser.getNameLoc(), "unknown AIE dialect type: \"")
      << name << "\"";
  return failure();
}

/// Parse an instance of a type registered to the AIE dialect.
mlir::Type AIEDialect::parseType(mlir::DialectAsmParser &parser) const {
  StringRef name;
  Type result;
  if (parser.parseKeyword(&name) || parse(result, name, parser))
    return Type();
  return result;
}

/// Print an instance of a type registered to the AIE dialect.
void AIEDialect::printType(mlir::Type type, mlir::DialectAsmPrinter &printer) const {
  if (type.isa<AIEObjectFifoType>()) {
    AIEObjectFifoType objectFifoType = type.cast<AIEObjectFifoType>();
    printer << "objectFifo<";
    printer << objectFifoType.getElementType();
    printer << '>';

  } else if (type.isa<AIEObjectFifoSubviewType>()) {
    AIEObjectFifoSubviewType subviewType = type.cast<AIEObjectFifoSubviewType>();
    printer << "objectFifoSubview<";
    printer << subviewType.getElementType();
    printer << '>';

  } else if (type.isa<AIEArrayType>()) {
    AIEArrayType arrayType = type.cast<AIEArrayType>();
    printer << "array<";
    printer << arrayType.getElementType();
    printer << '>';
  }
}

// FIXME: use Tablegen'd dialect class
AIEDialect::AIEDialect(mlir::MLIRContext *ctx)
    : mlir::Dialect("AIE", ctx, ::mlir::TypeID::get<AIEDialect>()) {
  // addTypes<AIEListType>();
  addTypes<AIEArrayType, AIEObjectFifoType, AIEObjectFifoSubviewType>();
  addOperations<
#define GET_OP_LIST
#include "aie/AIE.cpp.inc"
      >();
  addInterfaces<AIEInlinerInterface, AIEDialectFoldInterface>();
}

} // namespace AIE
} // namespace xilinx

<<<<<<< HEAD
// ObjectFifoCreateOp
xilinx::AIE::TileOp xilinx::AIE::ObjectFifoCreateOp::getProducerTileOp() {
  return cast<xilinx::AIE::TileOp>(producerTile().getDefiningOp());
}

xilinx::AIE::TileOp xilinx::AIE::ObjectFifoCreateOp::getConsumerTileOp() {
  return cast<xilinx::AIE::TileOp>(consumerTile().getDefiningOp());
}

LogicalResult xilinx::AIE::ObjectFifoCreateOp::verify() {
  if (size() < 2)
    return emitError("Number of elements of AIE ObjectFifoCreateOp operation must be >= 2");

  return success();
}

// ObjectFifoAcquireOp
LogicalResult xilinx::AIE::ObjectFifoAcquireOp::verify() {
  if (acqNumber() < 1)
    return emitError("ObjectFifoAcquireOp must acquire at least one element");
  
  auto port = port().getValue();
  if (port != "produce" && port != "consume")
    return emitError("ObjectFifoAcquireOp port must be either 'produce' or 'consume'");

  return success();
}

// ObjectFifoReleaseOp
LogicalResult xilinx::AIE::ObjectFifoReleaseOp::verify() {
  if (relNumber() < 1)
    return emitError("ObjectFifoReleaseOp must release at least one element");
  
  auto port = port().getValue();
  if (port != "produce" && port != "consume")
    return emitError("ObjectFifoReleaseOp port must be either 'produce' or 'consume'");

  return success();
}

// ObjectFifoRegisterProcessOp
LogicalResult xilinx::AIE::ObjectFifoRegisterProcessOpverify() {
  if (getProcessLength() < 1)
    return emitError("Process length of AIE ObjectFifoRegisterProcessOp must be >= 1");

  if (getAcquirePattern().size() != getReleasePattern().size())
    return emitError("Acquire and Release patterns of AIE ObjectFifoRegisterProcessOp must be of equal length");

  return success();
}

static LogicalResult verify(xilinx::AIE::TileOp op) {
  auto users = op.result().getUsers();
=======
LogicalResult xilinx::AIE::TileOp::verify() {
  auto users = result().getUsers();
>>>>>>> c31d5faa
  bool found = false;
  for (auto user : users) {
    if (llvm::isa<xilinx::AIE::SwitchboxOp>(*user)) {
      if (found)
        return emitError("Tile can only have one switchbox");
      found = true;
    }
  }

  return success();
}

LogicalResult xilinx::AIE::SwitchboxOp::verify() {
  Region &body = connections();
  DenseSet<xilinx::AIE::Port> sourceset;
  DenseSet<xilinx::AIE::Port> destset;
  assert(getOperation()->getNumRegions());
  assert(!body.empty());
  for (auto &ops : body.front()) {
    if (auto connectOp = dyn_cast<xilinx::AIE::ConnectOp>(ops)) {
      xilinx::AIE::Port source =
          std::make_pair(connectOp.sourceBundle(), connectOp.sourceIndex());
      sourceset.insert(source);

      xilinx::AIE::Port dest =
          std::make_pair(connectOp.destBundle(), connectOp.destIndex());
      if (destset.count(dest)) {
        return connectOp.emitOpError("targets same destination ")
               << stringifyWireBundle(dest.first) << dest.second
               << " as another connect operation";
      } else {
        destset.insert(dest);
      }
      if (connectOp.sourceIndex() < 0) {
        connectOp.emitOpError("source index cannot be less than zero");
      }
      if (connectOp.sourceIndex() >=
          getNumSourceConnections(connectOp.sourceBundle())) {
        connectOp.emitOpError("source index for source bundle ")
            << stringifyWireBundle(connectOp.sourceBundle())
            << " must be less than "
            << getNumSourceConnections(connectOp.sourceBundle());
      }
      if (connectOp.destIndex() < 0) {
        connectOp.emitOpError("dest index cannot be less than zero");
      }
      if (connectOp.destIndex() >=
          getNumDestConnections(connectOp.destBundle())) {
        connectOp.emitOpError("dest index for dest bundle ")
            << stringifyWireBundle(connectOp.destBundle())
            << " must be less than "
            << getNumDestConnections(connectOp.destBundle());
      }
    } else if (auto connectOp = dyn_cast<xilinx::AIE::MasterSetOp>(ops)) {
      xilinx::AIE::Port dest =
          std::make_pair(connectOp.destBundle(), connectOp.destIndex());
      if (destset.count(dest)) {
        return connectOp.emitOpError("targets same destination ")
               << stringifyWireBundle(dest.first) << dest.second
               << " as another connect or masterset operation";
      } else {
        destset.insert(dest);
      }
      if (connectOp.destIndex() < 0) {
        connectOp.emitOpError("dest index cannot be less than zero");
      }
      if (connectOp.destIndex() >=
          getNumDestConnections(connectOp.destBundle())) {
        connectOp.emitOpError("dest index for dest bundle ")
            << stringifyWireBundle(connectOp.destBundle())
            << " must be less than "
            << getNumDestConnections(connectOp.destBundle());
      }

      int arbiter = -1;
      for (auto val : connectOp.amsels()) {
        auto amsel = dyn_cast<xilinx::AIE::AMSelOp>(val.getDefiningOp());
        if ((arbiter != -1) && (arbiter != amsel.arbiterIndex()))
          connectOp.emitOpError(
              "a master port can only be tied to one arbiter");
        arbiter = amsel.arbiterIndex();
      }
    } else if (auto connectOp = dyn_cast<xilinx::AIE::PacketRulesOp>(ops)) {
      xilinx::AIE::Port source =
          std::make_pair(connectOp.sourceBundle(), connectOp.sourceIndex());
      if (sourceset.count(source)) {
        return connectOp.emitOpError("packet switched source ")
               << stringifyWireBundle(source.first) << source.second
               << " cannot match another connect or masterset operation";
      } else {
        sourceset.insert(source);
      }
    } else if (auto amselOp = dyn_cast<xilinx::AIE::AMSelOp>(ops)) {
    } else if (auto endswitchOp = dyn_cast<xilinx::AIE::EndOp>(ops)) {
    } else {
      return ops.emitOpError("cannot be contained in a Switchbox op");
    }
  }

  return success();
}

LogicalResult xilinx::AIE::ShimSwitchboxOp::verify() {
  Region &body = connections();
  DenseSet<xilinx::AIE::Port> destset;
  assert(getOperation()->getNumRegions());
  assert(!body.empty());

  for (auto &ops : body.front()) {
    if (auto connectOp = dyn_cast<xilinx::AIE::ConnectOp>(ops)) {
      xilinx::AIE::Port dest =
          std::make_pair(connectOp.destBundle(), connectOp.destIndex());
      if (destset.count(dest)) {
        return connectOp.emitOpError("targets same destination ")
               << stringifyWireBundle(dest.first) << dest.second
               << " as another connect operation";
      } else {
        destset.insert(dest);
      }
    } else if (auto endswitchOp = dyn_cast<xilinx::AIE::EndOp>(ops)) {
    } else {
      return ops.emitOpError("cannot be contained in a Switchbox op");
    }
  }

  return success();
}

LogicalResult xilinx::AIE::ShimMuxOp::verify() {
  Region &body = connections();
  DenseSet<xilinx::AIE::Port> destset;
  assert(getOperation()->getNumRegions());
  assert(!body.empty());

  auto tileOp = getTileOp();
  if (!tileOp.isShimNOCTile())
    return emitOpError("must be in a ShimTile with a NOC connection");

  for (auto &ops : body.front()) {
    if (auto connectOp = dyn_cast<xilinx::AIE::ConnectOp>(ops)) {
      xilinx::AIE::Port dest =
          std::make_pair(connectOp.destBundle(), connectOp.destIndex());
      if (destset.count(dest)) {
        return connectOp.emitOpError("targets same destination ")
               << stringifyWireBundle(dest.first) << dest.second
               << " as another connect operation";
      } else {
        destset.insert(dest);
      }
    } else if (auto endswitchOp = dyn_cast<xilinx::AIE::EndOp>(ops)) {
    } else {
      return ops.emitOpError("cannot be contained in a Switchbox op");
    }
  }
  if (!getTileOp().isShimTile()) {
    return emitOpError("must be in a shim tile, i.e. row == 0.");
  }
  return success();
}

<<<<<<< HEAD
static LogicalResult verify(xilinx::AIE::UseTokenOp op) {
  auto parentOp = op->getParentOp();
=======
LogicalResult xilinx::AIE::UseTokenOp::verify() {
  auto parentOp = (*this)->getParentOp();
>>>>>>> c31d5faa
  if (isa<func::FuncOp>(parentOp) || isa<xilinx::AIE::CoreOp>(parentOp) ||
      isa<xilinx::AIE::MemOp>(parentOp) ||
      isa<xilinx::AIE::ShimDMAOp>(parentOp))
    return success();
  return failure();
}

int xilinx::AIE::ShimMuxOp::getNumSourceConnections(WireBundle bundle) {
  switch (bundle) {
  case WireBundle::DMA:
    return 2;
  case WireBundle::NOC:
    return 4;
  case WireBundle::PLIO:
    return 6;
  case WireBundle::South:
    return 6;
  default:
    return 0;
  }
}
int xilinx::AIE::ShimMuxOp::getNumDestConnections(WireBundle bundle) {
  switch (bundle) {
  case WireBundle::DMA:
    return 2;
  case WireBundle::NOC:
    return 4;
  case WireBundle::PLIO:
    return 6;
  case WireBundle::South:
    return 8;
  default:
    return 0;
  }
}
xilinx::AIE::TileOp xilinx::AIE::ShimMuxOp::getTileOp() {
  return cast<xilinx::AIE::TileOp>(tile().getDefiningOp());
}
int xilinx::AIE::ShimMuxOp::colIndex() { return getTileOp().colIndex(); }
int xilinx::AIE::ShimMuxOp::rowIndex() { return getTileOp().rowIndex(); }

// ShimDMAOp
LogicalResult xilinx::AIE::ShimDMAOp::verify() {
  assert(getOperation()->getNumRegions() == 1 && "ShimDMAOp has zero region!");
  assert(!body().empty() && "ShimDMAOp should have non-empty body");
  auto tileOp = getTileOp();
  if (!tileOp.isShimNOCTile())
    return emitOpError("must be in a ShimTile with a NOC connection");

  return success();
}
xilinx::AIE::TileOp xilinx::AIE::ShimDMAOp::getTileOp() {
  return cast<TileOp>(tile().getDefiningOp());
}
int xilinx::AIE::ShimDMAOp::colIndex() { return getTileOp().colIndex(); }
int xilinx::AIE::ShimDMAOp::rowIndex() { return getTileOp().rowIndex(); }

LogicalResult xilinx::AIE::PacketFlowOp::verify() {
  Region &body = ports();
  // DenseSet<xilinx::AIE::Port> destset;
  assert(getOperation()->getNumRegions());
  assert(!body.empty());
  for (auto &ops : body.front()) {
    if (auto Op = dyn_cast<xilinx::AIE::PacketSourceOp>(ops)) {
    } else if (auto Op = dyn_cast<xilinx::AIE::PacketDestOp>(ops)) {
    } else if (auto endswitchOp = dyn_cast<xilinx::AIE::EndOp>(ops)) {
    } else {
      return ops.emitOpError("cannot be contained in a PacketFlow op");
    }
  }

  return success();
}

// CoreOp
LogicalResult xilinx::AIE::CoreOp::verify() {
  assert(getOperation()->getNumRegions() == 1 && "CoreOp has zero region!");
  assert(!body().empty() && "CoreOp should have non-empty body");

  return success();
}

int xilinx::AIE::CoreOp::colIndex() { return getTileOp().colIndex(); }

int xilinx::AIE::CoreOp::rowIndex() { return getTileOp().rowIndex(); }
xilinx::AIE::TileOp xilinx::AIE::CoreOp::getTileOp() {
  return cast<xilinx::AIE::TileOp>(tile().getDefiningOp());
}

// BufferOp
int64_t xilinx::AIE::BufferOp::getAllocationSize() {
  MemRefType type = getType().cast<MemRefType>();
  return type.getNumElements() * type.getElementTypeBitWidth() / 8;
}
xilinx::AIE::TileOp xilinx::AIE::BufferOp::getTileOp() {
  return cast<xilinx::AIE::TileOp>(tile().getDefiningOp());
}

// MemOp
LogicalResult xilinx::AIE::MemOp::verify() {
  llvm::SmallSet<xilinx::AIE::DMAChan, 4> used_channels;

  assert(getOperation()->getNumRegions() == 1 && "MemOp has zero region!");
  assert(!body().empty() && "MemOp should have non-empty body");

  for (auto &bodyOp : body().getOps()) {
    // check for duplicate DMA channels within the same MemOp
    if (auto DMA_start = dyn_cast<xilinx::AIE::DMAStartOp>(bodyOp)) {
      auto DMA_chan = DMA_start.dmaChan();
      if (used_channels.contains(DMA_chan))
        DMA_start.emitOpError()
            << "Duplicate DMA channel " << stringifyDMAChan(DMA_chan)
            << " detected in MemOp!";
      used_channels.insert(DMA_chan);
    }

    if (auto allocOp = dyn_cast<memref::AllocOp>(bodyOp)) {
      if (!allocOp->getAttr("id"))
        emitOpError()
            << "allocOp in MemOp region should have an id attribute\n";
    }
  }

  return success();
}

int xilinx::AIE::MemOp::colIndex() {
  Operation *Op = tile().getDefiningOp();
  xilinx::AIE::TileOp tile = dyn_cast<xilinx::AIE::TileOp>(Op);

  return tile.colIndex();
}

int xilinx::AIE::MemOp::rowIndex() {
  Operation *Op = tile().getDefiningOp();
  xilinx::AIE::TileOp tile = dyn_cast<xilinx::AIE::TileOp>(Op);

  return tile.rowIndex();
}

/// Returns the region on the current operation that is callable. This may
/// return null in the case of an external callable object, e.g. an external
/// function.
Region *xilinx::AIE::MemOp::getCallableRegion() { return &(body()); }

/// Returns the results types that the callable region produces when executed.
ArrayRef<Type> xilinx::AIE::MemOp::getCallableResults() { return getType(); }

xilinx::AIE::TileOp xilinx::AIE::SwitchboxOp::getTileOp() {
  return cast<xilinx::AIE::TileOp>(tile().getDefiningOp());
}
int xilinx::AIE::SwitchboxOp::colIndex() { return getTileOp().colIndex(); }
int xilinx::AIE::SwitchboxOp::rowIndex() { return getTileOp().rowIndex(); }

template <typename... ParentOpTypes> struct HasSomeParent {
  static LogicalResult verifyTrait(Operation *op) {
    Operation *operation = op;
    while (operation) {
      if (llvm::isa<ParentOpTypes...>(operation->getParentOp()))
        return success();
      operation = operation->getParentOp();
    }
    return op->emitOpError()
           << "expects some parent op "
           << (sizeof...(ParentOpTypes) != 1 ? "to be one of '" : "'")
           << llvm::makeArrayRef({ParentOpTypes::getOperationName()...}) << "'";
  }
};

LogicalResult xilinx::AIE::UseLockOp::verify() {
  return HasSomeParent<xilinx::AIE::CoreOp, xilinx::AIE::MemOp,
                       xilinx::AIE::ShimDMAOp>::verifyTrait(*this);

  //  xilinx::AIE::LockOp lockOp =
  //  dyn_cast_or_null<xilinx::AIE::LockOp>(op.lock().getDefiningOp());
  //   if (!lockOp) {
  //     op.emitOpError() << "Expected LockOp!\n";
  // //    return failure();
  //   }

  return success();
}

#include "aie/AIEEnums.cpp.inc"
#include "aie/AIEInterfaces.cpp.inc"

#define GET_OP_CLASSES
#include "aie/AIE.cpp.inc"

namespace xilinx {
namespace AIE {

// void CoreOp::build(Builder *odsBuilder, OperationState &odsState, Type
// resultType0, int col, int row) {
//   odsState.addOperands(colValue);
//   odsState.addOperands(rowValue);
//   odsState.addTypes(resultType0);
// }

//#include "ATenOpInterfaces.cpp.inc"

int SwitchboxOp::getNumSourceConnections(WireBundle bundle) {
  if (getTileOp().isShimTile())
    switch (bundle) {
    // case WireBundle::Core: return 0;
    // case WireBundle::DMA: return 2;
    // case WireBundle::PLIO: return 4;
    case WireBundle::FIFO:
      return 2;
    case WireBundle::North:
      return 4;
    case WireBundle::West:
      return 4;
    case WireBundle::South:
      return 8;
    case WireBundle::East:
      return 4;
    case WireBundle::Trace:
      return 1;
    default:
      return 0;
    }
  else
    switch (bundle) {
    case WireBundle::Core:
      return 2;
    case WireBundle::DMA:
      return 2;
    case WireBundle::FIFO:
      return 2;
    case WireBundle::North:
      return 4;
    case WireBundle::West:
      return 4;
    case WireBundle::South:
      return 6;
    case WireBundle::East:
      return 4;
    case WireBundle::Trace:
      return 2;
    default:
      return 0;
    }
}
int SwitchboxOp::getNumDestConnections(WireBundle bundle) {
  if (getTileOp().isShimTile())
    switch (bundle) {
    // case WireBundle::Core: return 0;
    // case WireBundle::DMA: return 2;
    // case WireBundle::PLIO: return 2;
    case WireBundle::FIFO:
      return 2;
    case WireBundle::North:
      return 6;
    case WireBundle::West:
      return 4;
    case WireBundle::South:
      return 6;
    case WireBundle::East:
      return 4;
    default:
      return 0;
    }
  else
    switch (bundle) {
    case WireBundle::Core:
      return 2;
    case WireBundle::DMA:
      return 2;
    case WireBundle::FIFO:
      return 2;
    case WireBundle::North:
      return 6;
    case WireBundle::West:
      return 4;
    case WireBundle::South:
      return 4;
    case WireBundle::East:
      return 4;
    default:
      return 0;
    }
}
int TileOp::getNumSourceConnections(WireBundle bundle) {
  switch (bundle) {
  case WireBundle::Core:
    return 2;
  case WireBundle::DMA:
    return 2;
  default:
    return 0;
  }
}
int TileOp::getNumDestConnections(WireBundle bundle) {
  switch (bundle) {
  case WireBundle::Core:
    return 2;
  case WireBundle::DMA:
    return 2;
  default:
    return 0;
  }
}
static llvm::SmallDenseSet<unsigned, 16> noc_columns = {
    2, 3, 6, 7, 10, 11, 18, 19, 26, 27, 34, 35, 42, 43, 46, 47};
bool TileOp::isShimNOCTile() {
  return isShimTile() && noc_columns.contains(col());
}
bool TileOp::isShimPLTile() { return isShimNOCorPLTile() && !isShimNOCTile(); }
bool TileOp::isShimNOCorPLTile() { return isShimTile() && (col() > 0); }
} // namespace AIE
} // namespace xilinx<|MERGE_RESOLUTION|>--- conflicted
+++ resolved
@@ -450,7 +450,6 @@
 } // namespace AIE
 } // namespace xilinx
 
-<<<<<<< HEAD
 // ObjectFifoCreateOp
 xilinx::AIE::TileOp xilinx::AIE::ObjectFifoCreateOp::getProducerTileOp() {
   return cast<xilinx::AIE::TileOp>(producerTile().getDefiningOp());
@@ -502,12 +501,9 @@
   return success();
 }
 
-static LogicalResult verify(xilinx::AIE::TileOp op) {
-  auto users = op.result().getUsers();
-=======
+
 LogicalResult xilinx::AIE::TileOp::verify() {
   auto users = result().getUsers();
->>>>>>> c31d5faa
   bool found = false;
   for (auto user : users) {
     if (llvm::isa<xilinx::AIE::SwitchboxOp>(*user)) {
@@ -668,13 +664,8 @@
   return success();
 }
 
-<<<<<<< HEAD
-static LogicalResult verify(xilinx::AIE::UseTokenOp op) {
-  auto parentOp = op->getParentOp();
-=======
 LogicalResult xilinx::AIE::UseTokenOp::verify() {
   auto parentOp = (*this)->getParentOp();
->>>>>>> c31d5faa
   if (isa<func::FuncOp>(parentOp) || isa<xilinx::AIE::CoreOp>(parentOp) ||
       isa<xilinx::AIE::MemOp>(parentOp) ||
       isa<xilinx::AIE::ShimDMAOp>(parentOp))
