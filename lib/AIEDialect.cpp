--- conflicted
+++ resolved
@@ -647,26 +647,30 @@
 int xilinx::AIE::ShimDMAOp::colIndex() { return getTileOp().colIndex(); }
 int xilinx::AIE::ShimDMAOp::rowIndex() { return getTileOp().rowIndex(); }
 
-<<<<<<< HEAD
-LogicalResult xilinx::AIE::BroadcastPacketOp::verify() {
-=======
 LogicalResult xilinx::AIE::MulticastOp::verify() {
->>>>>>> 2507cd56
   Region &body = ports();
   assert(getOperation()->getNumRegions());
   assert(!body.empty());
   for (auto &ops : body.front()) {
-<<<<<<< HEAD
+    if (auto Op = dyn_cast<xilinx::AIE::MultiDestOp>(ops)) {
+    } else if (auto endswitchOp = dyn_cast<xilinx::AIE::EndOp>(ops)) {
+    } else {
+      return ops.emitOpError("cannot be contained in a Multicast op");
+    }
+  }
+
+  return success();
+}
+
+LogicalResult xilinx::AIE::BroadcastPacketOp::verify() {
+  Region &body = ports();
+  assert(getOperation()->getNumRegions());
+  assert(!body.empty());
+  for (auto &ops : body.front()) {
     if (auto Op = dyn_cast<xilinx::AIE::BPIDOp>(ops)) {
     } else if (auto endswitchOp = dyn_cast<xilinx::AIE::EndOp>(ops)) {
     } else {
       return ops.emitOpError("cannot be contained in a BroadcastPacket op");
-=======
-    if (auto Op = dyn_cast<xilinx::AIE::MultiDestOp>(ops)) {
-    } else if (auto endswitchOp = dyn_cast<xilinx::AIE::EndOp>(ops)) {
-    } else {
-      return ops.emitOpError("cannot be contained in a Multicast op");
->>>>>>> 2507cd56
     }
   }
 
