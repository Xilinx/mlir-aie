//===- AIEDialect.cpp -------------------------------------------*- C++ -*-===//
//
// This file is licensed under the Apache License v2.0 with LLVM Exceptions.
// See https://llvm.org/LICENSE.txt for license information.
// SPDX-License-Identifier: Apache-2.0 WITH LLVM-exception
//
// (c) Copyright 2019 Xilinx Inc.
//
//===----------------------------------------------------------------------===//

#include "aie/AIEDialect.h"
#include "mlir/Dialect/Func/IR/FuncOps.h"
#include "mlir/IR/DialectImplementation.h"
#include "mlir/IR/OpDefinition.h"
#include "mlir/Interfaces/FoldInterfaces.h"
#include "mlir/Transforms/InliningUtils.h"
#include "llvm/ADT/DenseSet.h"
#include "llvm/ADT/SmallSet.h"

using namespace mlir;

namespace {

struct AIEInlinerInterface : public DialectInlinerInterface {
  using DialectInlinerInterface::DialectInlinerInterface;
  // We don't have any special restrictions on what can be inlined into
  // destination regions. Always allow it.
  bool
  isLegalToInline(Region *dest, Region *src, bool wouldBeCloned,
                  BlockAndValueMapping &valueMapping) const final override {
    return true;
  }
  // Operations in aie dialect are always legal to inline since they are
  // pure.
  bool isLegalToInline(Operation *op, Region *, bool wouldBeCloned,
                       BlockAndValueMapping &) const final override {
    return true;
  }
  // Handle the given inlined terminator by replacing it with a new operation
  // as necessary. Required when the inlined region has more than one block.
  void handleTerminator(Operation *op, Block *newDest) const final override {
    return;
  }
  // Handle the given inlined terminator by replacing it with a new operation
  // as necessary. Required when the region has only one block.
  void handleTerminator(Operation *op,
                        ArrayRef<Value> valuesToRepl) const final override {
    return;
  }
};

struct AIEDialectFoldInterface : public DialectFoldInterface {
  using DialectFoldInterface::DialectFoldInterface;

  /// Registered hook to check if the given region, which is attached to an
  /// operation that is *not* isolated from above, should be used when
  /// materializing constants.
  bool shouldMaterializeInto(Region *region) const final {
    // If this is an AIE::CoreOp region, then insert into it.
    return isa<xilinx::AIE::CoreOp>(region->getParentOp());
  }
};

} // end anonymous namespace

namespace xilinx {
namespace AIE {

bool isValidTile(TileID src) {
  // FIXME: what about upper bound?
  return src.first >= 0 && src.second >= 0;
}
// Return the tile ID of the memory to the west of the given tile, if it exists.
Optional<TileID> getMemWest(TileID src) {
  bool isEvenRow = ((src.second % 2) == 0);
  Optional<TileID> ret;
  if (isEvenRow)
    ret = src;
  else
    ret = std::make_pair(src.first - 1, src.second);
  if (!isValidTile(ret.getValue()))
    ret.reset();
  return ret;
}
// Return the tile ID of the memory to the west of the given tile, if it exists.
Optional<TileID> getMemEast(TileID src) {
  bool isEvenRow = ((src.second % 2) == 0);
  Optional<TileID> ret;
  if (isEvenRow)
    ret = std::make_pair(src.first + 1, src.second);
  else
    ret = src;
  if (!isValidTile(ret.getValue()))
    ret.reset();
  return ret;
}
// Return the tile ID of the memory to the west of the given tile, if it exists.
Optional<TileID> getMemNorth(TileID src) {
  Optional<TileID> ret = std::make_pair(src.first, src.second + 1);
  if (!isValidTile(ret.getValue()))
    ret.reset();
  return ret;
}
Optional<TileID> getMemSouth(TileID src) {
  Optional<TileID> ret = std::make_pair(src.first, src.second - 1);
  if (!isValidTile(ret.getValue()))
    ret.reset();
  return ret;
}

bool isInternal(int srcCol, int srcRow, int dstCol, int dstRow) {
  return ((srcCol == dstCol) && (srcRow == dstRow));
}

bool isWest(int srcCol, int srcRow, int dstCol, int dstRow) {
  return ((srcCol == dstCol + 1) && (srcRow == dstRow));
}

bool isMemWest(int srcCol, int srcRow, int dstCol, int dstRow) {
  bool IsEvenRow = ((srcRow % 2) == 0);
  return (IsEvenRow && isInternal(srcCol, srcRow, dstCol, dstRow)) ||
         (!IsEvenRow && isWest(srcCol, srcRow, dstCol, dstRow));
}

bool isEast(int srcCol, int srcRow, int dstCol, int dstRow) {
  return ((srcCol == dstCol - 1) && (srcRow == dstRow));
}

bool isMemEast(int srcCol, int srcRow, int dstCol, int dstRow) {
  bool IsEvenRow = ((srcRow % 2) == 0);
  return (!IsEvenRow && isInternal(srcCol, srcRow, dstCol, dstRow)) ||
         (IsEvenRow && isEast(srcCol, srcRow, dstCol, dstRow));
}

bool isNorth(int srcCol, int srcRow, int dstCol, int dstRow) {
  return ((srcCol == dstCol) && (srcRow == dstRow - 1));
}

bool isMemNorth(int srcCol, int srcRow, int dstCol, int dstRow) {
  return isNorth(srcCol, srcRow, dstCol, dstRow);
}

bool isSouth(int srcCol, int srcRow, int dstCol, int dstRow) {
  return ((srcCol == dstCol) && (srcRow == dstRow + 1));
}

bool isMemSouth(int srcCol, int srcRow, int dstCol, int dstRow) {
  return isSouth(srcCol, srcRow, dstCol, dstRow);
}

bool isLegalMemAffinity(int coreCol, int coreRow, int memCol, int memRow) {
  bool IsEvenRow = ((coreRow % 2) == 0);

  bool IsMemWest = (isWest(coreCol, coreRow, memCol, memRow) && !IsEvenRow) ||
                   (isInternal(coreCol, coreRow, memCol, memRow) && IsEvenRow);

  bool IsMemEast = (isEast(coreCol, coreRow, memCol, memRow) && IsEvenRow) ||
                   (isInternal(coreCol, coreRow, memCol, memRow) && !IsEvenRow);

  bool IsMemNorth = isNorth(coreCol, coreRow, memCol, memRow);
  bool IsMemSouth = isSouth(coreCol, coreRow, memCol, memRow);

  return IsMemSouth || IsMemNorth || IsMemWest || IsMemEast;
}

namespace detail {
<<<<<<< HEAD
/// This class represents the internal storage of the AIE `ArrayType`.
struct AIEArrayTypeStorage : public mlir::TypeStorage {
  /// The `KeyTy` is a required type that provides an interface for the storage
  /// instance. This type will be used when uniquing an instance of the type
  /// storage.
  using KeyTy = mlir::Type;

  /// A constructor for the array type storage instance.
  AIEArrayTypeStorage(mlir::Type elementType) : elementType(elementType) {}

  /// Define the comparison function for the key type with the current storage
  /// instance. This is used when constructing a new instance to ensure that we
  /// haven't already uniqued an instance of the given key.
  bool operator==(const KeyTy &key) const { return key == KeyTy(elementType); }

  /// Define a construction method for creating a new instance of this storage.
  /// This method takes an instance of a storage allocator, and an instance of a
  /// `KeyTy`.
  static AIEArrayTypeStorage *construct(mlir::TypeStorageAllocator &allocator,
                                        const KeyTy &key) {
    // Allocate the storage instance and construct it.
    return new (allocator.allocate<AIEArrayTypeStorage>())
        AIEArrayTypeStorage(key);
  }

  mlir::Type elementType;
};
} // namespace detail

AIEArrayType AIEArrayType::get(mlir::Type elementType) {
  // Call into a helper 'get' method in 'TypeBase' to get a uniqued instance
  // of this type.
  mlir::MLIRContext *ctx = elementType.getContext();
  return Base::get(ctx, elementType);
}

mlir::Type AIEArrayType::getElementType() {
  // 'getImpl' returns a pointer to the internal storage instance.
  return getImpl()->elementType;
}

LogicalResult AIEArrayType::verify(function_ref<InFlightDiagnostic()> emitError,
                                   mlir::Type elementType) {
  // TODO: what to verify?
  return success();
}

namespace detail {
=======
>>>>>>> da747254
/// This class represents the internal storage of the AIE `ObjectFifoType`.
struct AIEObjectFifoTypeStorage : public mlir::TypeStorage {
  /// The `KeyTy` is a required type that provides an interface for the storage
  /// instance. This type will be used when uniquing an instance of the type
  /// storage.
  using KeyTy = mlir::Type;

  /// A constructor for the objectFifo type storage instance.
  AIEObjectFifoTypeStorage(mlir::Type elementType) : elementType(elementType) {}

  /// Define the comparison function for the key type with the current storage
  /// instance. This is used when constructing a new instance to ensure that we
  /// haven't already uniqued an instance of the given key.
  bool operator==(const KeyTy &key) const { return key == KeyTy(elementType); }

  /// Define a construction method for creating a new instance of this storage.
  /// This method takes an instance of a storage allocator, and an instance of a
  /// `KeyTy`.
  static AIEObjectFifoTypeStorage *
  construct(mlir::TypeStorageAllocator &allocator, const KeyTy &key) {
    // Allocate the storage instance and construct it.
    return new (allocator.allocate<AIEObjectFifoTypeStorage>())
        AIEObjectFifoTypeStorage(key);
  }

  mlir::Type elementType;
};
} // namespace detail

AIEObjectFifoType AIEObjectFifoType::get(mlir::Type elementType) {
  // Call into a helper 'get' method in 'TypeBase' to get a uniqued instance
  // of this type.
  mlir::MLIRContext *ctx = elementType.getContext();
  return Base::get(ctx, elementType);
}

LogicalResult
AIEObjectFifoType::verify(function_ref<InFlightDiagnostic()> emitError,
                          mlir::Type elementType) {
  // Memref element type expected.
  if (!elementType.isa<MemRefType>())
    return emitError() << "non memref-type passed to 'ObjectFifoType'";
  return success();
}

mlir::Type AIEObjectFifoType::getElementType() {
  // 'getImpl' returns a pointer to the internal storage instance.
  return getImpl()->elementType;
}

namespace detail {
/// This class represents the internal storage of the AIE
/// `ObjectFifoSubviewType`.
struct AIEObjectFifoSubviewTypeStorage : public mlir::TypeStorage {
  /// The `KeyTy` is a required type that provides an interface for the storage
  /// instance. This type will be used when uniquing an instance of the type
  /// storage.
  using KeyTy = mlir::Type;

  /// A constructor for the subview type storage instance.
  AIEObjectFifoSubviewTypeStorage(mlir::Type elementType)
      : elementType(elementType) {}

  /// Define the comparison function for the key type with the current storage
  /// instance. This is used when constructing a new instance to ensure that we
  /// haven't already uniqued an instance of the given key.
  bool operator==(const KeyTy &key) const { return key == elementType; }

  /// Define a construction method for creating a new instance of this storage.
  /// This method takes an instance of a storage allocator, and an instance of a
  /// `KeyTy`.
  static AIEObjectFifoSubviewTypeStorage *
  construct(mlir::TypeStorageAllocator &allocator, const KeyTy &key) {
    // Allocate the storage instance and construct it.
    return new (allocator.allocate<AIEObjectFifoSubviewTypeStorage>())
        AIEObjectFifoSubviewTypeStorage(key);
  }

  mlir::Type elementType;
};
} // namespace detail

AIEObjectFifoSubviewType AIEObjectFifoSubviewType::get(mlir::Type elementType) {
  // Call into a helper 'get' method in 'TypeBase' to get a uniqued instance
  // of this type.
  mlir::MLIRContext *ctx = elementType.getContext();
  return Base::get(ctx, elementType);
}

/// This method is used to verify the construction invariants.
LogicalResult
AIEObjectFifoSubviewType::verify(function_ref<InFlightDiagnostic()> emitError,
                                 mlir::Type elementType) {
  // Memref element type expected.
  if (!elementType.isa<MemRefType>())
    return emitError() << "non memref-type passed to 'ObjectFifoSubviewType'";
  return success();
}

mlir::Type AIEObjectFifoSubviewType::getElementType() {
  return getImpl()->elementType;
}

/// Parse an instance of a type registered to the AIE dialect.
/// Parse an AIE type in the following forms:
///   AIE-type
///         ::= `objectFifo` `<` type `>`
///         ::= `objectFifoSubview` `<` type `>`
static OptionalParseResult aieTypeParser(MLIRContext *context,
                                         DialectAsmParser &parser,
                                         StringRef name, Type &result) {
  if (name.equals("objectFifo")) {
    mlir::Type elementType;
    llvm::SMLoc typeLoc = parser.getCurrentLocation();
    if (parser.parseLess() || parser.parseType(elementType) ||
        parser.parseGreater())
      return failure();

    // Check that the type is a MemRef type.
    if (!elementType.isa<mlir::MemRefType>()) {
      parser.emitError(typeLoc, "element type for an objectFifo must be "
                                "a MemRefType, got: ")
          << elementType;
      return failure();
    }

    return result = AIEObjectFifoType::get(elementType), success();
  }

  if (name.equals("objectFifoSubview")) {
    if (parser.parseLess())
      return failure();

    // Parse the element type of the struct.
    mlir::Type elementType;
    // Parse the current element type.
    llvm::SMLoc typeLoc = parser.getCurrentLocation();
    if (parser.parseType(elementType))
      return failure();

    // Check that the type is a MemRefType.
    if (!elementType.isa<mlir::MemRefType>()) {
      parser.emitError(typeLoc, "element type for a subview must be "
                                "a MemRefType, got: ")
          << elementType;
      return failure();
    }

    // Parse: `>`
    if (parser.parseGreater())
      return failure();

    return result = AIEObjectFifoSubviewType::get(elementType), success();
  }

<<<<<<< HEAD
  if (name.equals("array")) {
    if (parser.parseLess())
      return failure();

    // Parse the element type of the struct.
    mlir::Type elementType;
    // Parse the current element type.
    llvm::SMLoc typeLoc = parser.getCurrentLocation();
    if (parser.parseType(elementType))
      return failure();

    // Parse: `>`
    if (parser.parseGreater())
      return failure();

    return result = AIEArrayType::get(elementType), success();
  }

=======
>>>>>>> da747254
  return {};
}

/// Parse a type defined by this dialect.
/// Emits an error and returns failure if `name` does not
/// refer to a type defined in this dialect.
static ParseResult parse(Type &result, StringRef name,
                         DialectAsmParser &parser) {
  auto *context = parser.getBuilder().getContext();
  OptionalParseResult parseResult;

  parseResult = aieTypeParser(context, parser, name, result);
  if (parseResult.hasValue())
    return parseResult.getValue();

  parser.emitError(parser.getNameLoc(), "unknown AIE dialect type: \"")
      << name << "\"";
  return failure();
}

/// Parse an instance of a type registered to the AIE dialect.
mlir::Type AIEDialect::parseType(mlir::DialectAsmParser &parser) const {
  StringRef name;
  Type result;
  if (parser.parseKeyword(&name) || parse(result, name, parser))
    return Type();
  return result;
}

/// Print an instance of a type registered to the AIE dialect.
void AIEDialect::printType(mlir::Type type,
                           mlir::DialectAsmPrinter &printer) const {
  if (type.isa<AIEObjectFifoType>()) {
    AIEObjectFifoType objectFifoType = type.cast<AIEObjectFifoType>();
    printer << "objectFifo<";
    printer << objectFifoType.getElementType();
    printer << '>';

  } else if (type.isa<AIEObjectFifoSubviewType>()) {
    AIEObjectFifoSubviewType subviewType =
        type.cast<AIEObjectFifoSubviewType>();
    printer << "objectFifoSubview<";
    printer << subviewType.getElementType();
    printer << '>';
<<<<<<< HEAD

  } else if (type.isa<AIEArrayType>()) {
    AIEArrayType arrayType = type.cast<AIEArrayType>();
    printer << "array<";
    printer << arrayType.getElementType();
    printer << '>';
=======
>>>>>>> da747254
  }
}

// FIXME: use Tablegen'd dialect class
AIEDialect::AIEDialect(mlir::MLIRContext *ctx)
    : mlir::Dialect("AIE", ctx, ::mlir::TypeID::get<AIEDialect>()) {
  // addTypes<AIEListType>();
<<<<<<< HEAD
  addTypes<AIEArrayType, AIEObjectFifoType, AIEObjectFifoSubviewType>();
=======
  addTypes<AIEObjectFifoType, AIEObjectFifoSubviewType>();
>>>>>>> da747254
  addOperations<
#define GET_OP_LIST
#include "aie/AIE.cpp.inc"
      >();
  addInterfaces<AIEInlinerInterface, AIEDialectFoldInterface>();
}

} // namespace AIE
} // namespace xilinx

// ObjectFifoCreateOp
xilinx::AIE::TileOp xilinx::AIE::ObjectFifoCreateOp::getProducerTileOp() {
  return cast<xilinx::AIE::TileOp>(producerTile().getDefiningOp());
}

xilinx::AIE::TileOp xilinx::AIE::ObjectFifoCreateOp::getConsumerTileOp() {
  return cast<xilinx::AIE::TileOp>(consumerTile().getDefiningOp());
}

<<<<<<< HEAD
LogicalResult xilinx::AIE::ObjectFifoCreateOp::verify() {
  if (size() < 2)
    return emitError(
        "Number of elements of AIE ObjectFifoCreateOp operation must be >= 2");

  return success();
}

=======
>>>>>>> da747254
// ObjectFifoAcquireOp
LogicalResult xilinx::AIE::ObjectFifoAcquireOp::verify() {
  if (acqNumber() < 1)
    return emitError("ObjectFifoAcquireOp must acquire at least one element");

<<<<<<< HEAD
  if (port().getValue() != "produce" && port().getValue() != "consume")
    return emitError(
        "ObjectFifoAcquireOp port must be either 'produce' or 'consume'");

=======
>>>>>>> da747254
  return success();
}

// ObjectFifoReleaseOp
LogicalResult xilinx::AIE::ObjectFifoReleaseOp::verify() {
  if (relNumber() < 1)
    return emitError("ObjectFifoReleaseOp must release at least one element");

<<<<<<< HEAD
  if (port().getValue() != "produce" && port().getValue() != "consume")
    return emitError(
        "ObjectFifoReleaseOp port must be either 'produce' or 'consume'");

=======
>>>>>>> da747254
  return success();
}

// ObjectFifoRegisterProcessOp
LogicalResult xilinx::AIE::ObjectFifoRegisterProcessOp::verify() {
  if (getProcessLength() < 1)
    return emitError(
        "Process length of AIE ObjectFifoRegisterProcessOp must be >= 1");

  if (getAcquirePattern().size() != getReleasePattern().size()) {
    // acquire pattern size = process length (i.e., release pattern will be
    // duplicated by process length times) OR the other way around
    if (!(getAcquirePattern().size() == getProcessLength()) &&
        !(getProcessLength() == getReleasePattern().size()))
      return emitError(
          "Acquire and Release patterns of AIE ObjectFifoRegisterProcessOp "
          "must be of equal length, or longest length of one equal to process "
          "length of the other");
  }

  return success();
}

LogicalResult xilinx::AIE::TileOp::verify() {
  auto users = result().getUsers();
  bool found = false;
  for (auto user : users) {
    if (llvm::isa<xilinx::AIE::SwitchboxOp>(*user)) {
      if (found)
        return emitError("Tile can only have one switchbox");
      found = true;
    }
  }

  return success();
}

LogicalResult xilinx::AIE::SwitchboxOp::verify() {
  Region &body = connections();
  DenseSet<xilinx::AIE::Port> sourceset;
  DenseSet<xilinx::AIE::Port> destset;
  assert(getOperation()->getNumRegions());
  assert(!body.empty());
  for (auto &ops : body.front()) {
    if (auto connectOp = dyn_cast<xilinx::AIE::ConnectOp>(ops)) {
      xilinx::AIE::Port source =
          std::make_pair(connectOp.sourceBundle(), connectOp.sourceIndex());
      sourceset.insert(source);

      xilinx::AIE::Port dest =
          std::make_pair(connectOp.destBundle(), connectOp.destIndex());
      if (destset.count(dest)) {
        return connectOp.emitOpError("targets same destination ")
               << stringifyWireBundle(dest.first) << dest.second
               << " as another connect operation";
      } else {
        destset.insert(dest);
      }
      if (connectOp.sourceIndex() < 0) {
        connectOp.emitOpError("source index cannot be less than zero");
      }
      if (connectOp.sourceIndex() >=
          getNumSourceConnections(connectOp.sourceBundle())) {
        connectOp.emitOpError("source index for source bundle ")
            << stringifyWireBundle(connectOp.sourceBundle())
            << " must be less than "
            << getNumSourceConnections(connectOp.sourceBundle());
      }
      if (connectOp.destIndex() < 0) {
        connectOp.emitOpError("dest index cannot be less than zero");
      }
      if (connectOp.destIndex() >=
          getNumDestConnections(connectOp.destBundle())) {
        connectOp.emitOpError("dest index for dest bundle ")
            << stringifyWireBundle(connectOp.destBundle())
            << " must be less than "
            << getNumDestConnections(connectOp.destBundle());
      }
    } else if (auto connectOp = dyn_cast<xilinx::AIE::MasterSetOp>(ops)) {
      xilinx::AIE::Port dest =
          std::make_pair(connectOp.destBundle(), connectOp.destIndex());
      if (destset.count(dest)) {
        return connectOp.emitOpError("targets same destination ")
               << stringifyWireBundle(dest.first) << dest.second
               << " as another connect or masterset operation";
      } else {
        destset.insert(dest);
      }
      if (connectOp.destIndex() < 0) {
        connectOp.emitOpError("dest index cannot be less than zero");
      }
      if (connectOp.destIndex() >=
          getNumDestConnections(connectOp.destBundle())) {
        connectOp.emitOpError("dest index for dest bundle ")
            << stringifyWireBundle(connectOp.destBundle())
            << " must be less than "
            << getNumDestConnections(connectOp.destBundle());
      }

      int arbiter = -1;
      for (auto val : connectOp.amsels()) {
        auto amsel = dyn_cast<xilinx::AIE::AMSelOp>(val.getDefiningOp());
        if ((arbiter != -1) && (arbiter != amsel.arbiterIndex()))
          connectOp.emitOpError(
              "a master port can only be tied to one arbiter");
        arbiter = amsel.arbiterIndex();
      }
    } else if (auto connectOp = dyn_cast<xilinx::AIE::PacketRulesOp>(ops)) {
      xilinx::AIE::Port source =
          std::make_pair(connectOp.sourceBundle(), connectOp.sourceIndex());
      if (sourceset.count(source)) {
        return connectOp.emitOpError("packet switched source ")
               << stringifyWireBundle(source.first) << source.second
               << " cannot match another connect or masterset operation";
      } else {
        sourceset.insert(source);
      }
    } else if (auto amselOp = dyn_cast<xilinx::AIE::AMSelOp>(ops)) {
    } else if (auto endswitchOp = dyn_cast<xilinx::AIE::EndOp>(ops)) {
    } else {
      return ops.emitOpError("cannot be contained in a Switchbox op");
    }
  }

  return success();
}

LogicalResult xilinx::AIE::ShimSwitchboxOp::verify() {
  Region &body = connections();
  DenseSet<xilinx::AIE::Port> destset;
  assert(getOperation()->getNumRegions());
  assert(!body.empty());

  for (auto &ops : body.front()) {
    if (auto connectOp = dyn_cast<xilinx::AIE::ConnectOp>(ops)) {
      xilinx::AIE::Port dest =
          std::make_pair(connectOp.destBundle(), connectOp.destIndex());
      if (destset.count(dest)) {
        return connectOp.emitOpError("targets same destination ")
               << stringifyWireBundle(dest.first) << dest.second
               << " as another connect operation";
      } else {
        destset.insert(dest);
      }
    } else if (auto endswitchOp = dyn_cast<xilinx::AIE::EndOp>(ops)) {
    } else {
      return ops.emitOpError("cannot be contained in a Switchbox op");
    }
  }

  return success();
}

LogicalResult xilinx::AIE::ShimMuxOp::verify() {
  Region &body = connections();
  DenseSet<xilinx::AIE::Port> destset;
  assert(getOperation()->getNumRegions());
  assert(!body.empty());

  auto tileOp = getTileOp();
  if (!tileOp.isShimNOCTile())
    return emitOpError("must be in a ShimTile with a NOC connection");

  for (auto &ops : body.front()) {
    if (auto connectOp = dyn_cast<xilinx::AIE::ConnectOp>(ops)) {
      xilinx::AIE::Port dest =
          std::make_pair(connectOp.destBundle(), connectOp.destIndex());
      if (destset.count(dest)) {
        return connectOp.emitOpError("targets same destination ")
               << stringifyWireBundle(dest.first) << dest.second
               << " as another connect operation";
      } else {
        destset.insert(dest);
      }
    } else if (auto endswitchOp = dyn_cast<xilinx::AIE::EndOp>(ops)) {
    } else {
      return ops.emitOpError("cannot be contained in a Switchbox op");
    }
  }
  if (!getTileOp().isShimTile()) {
    return emitOpError("must be in a shim tile, i.e. row == 0.");
  }
  return success();
}

LogicalResult xilinx::AIE::UseTokenOp::verify() {
  auto parentOp = (*this)->getParentOp();
  if (isa<func::FuncOp>(parentOp) || isa<xilinx::AIE::CoreOp>(parentOp) ||
      isa<xilinx::AIE::MemOp>(parentOp) ||
      isa<xilinx::AIE::ShimDMAOp>(parentOp))
    return success();
  return failure();
}

int xilinx::AIE::ShimMuxOp::getNumSourceConnections(WireBundle bundle) {
  switch (bundle) {
  case WireBundle::DMA:
    return 2;
  case WireBundle::NOC:
    return 4;
  case WireBundle::PLIO:
    return 6;
  case WireBundle::South:
    return 6;
  default:
    return 0;
  }
}
int xilinx::AIE::ShimMuxOp::getNumDestConnections(WireBundle bundle) {
  switch (bundle) {
  case WireBundle::DMA:
    return 2;
  case WireBundle::NOC:
    return 4;
  case WireBundle::PLIO:
    return 6;
  case WireBundle::South:
    return 8;
  default:
    return 0;
  }
}
xilinx::AIE::TileOp xilinx::AIE::ShimMuxOp::getTileOp() {
  return cast<xilinx::AIE::TileOp>(tile().getDefiningOp());
}
int xilinx::AIE::ShimMuxOp::colIndex() { return getTileOp().colIndex(); }
int xilinx::AIE::ShimMuxOp::rowIndex() { return getTileOp().rowIndex(); }

// ShimDMAOp
LogicalResult xilinx::AIE::ShimDMAOp::verify() {
  assert(getOperation()->getNumRegions() == 1 && "ShimDMAOp has zero region!");
  assert(!body().empty() && "ShimDMAOp should have non-empty body");
  auto tileOp = getTileOp();
  if (!tileOp.isShimNOCTile())
    return emitOpError("must be in a ShimTile with a NOC connection");

  return success();
}
xilinx::AIE::TileOp xilinx::AIE::ShimDMAOp::getTileOp() {
  return cast<TileOp>(tile().getDefiningOp());
}
int xilinx::AIE::ShimDMAOp::colIndex() { return getTileOp().colIndex(); }
int xilinx::AIE::ShimDMAOp::rowIndex() { return getTileOp().rowIndex(); }

LogicalResult xilinx::AIE::PacketFlowOp::verify() {
  Region &body = ports();
  // DenseSet<xilinx::AIE::Port> destset;
  assert(getOperation()->getNumRegions());
  assert(!body.empty());
  for (auto &ops : body.front()) {
    if (auto Op = dyn_cast<xilinx::AIE::PacketSourceOp>(ops)) {
    } else if (auto Op = dyn_cast<xilinx::AIE::PacketDestOp>(ops)) {
    } else if (auto endswitchOp = dyn_cast<xilinx::AIE::EndOp>(ops)) {
    } else {
      return ops.emitOpError("cannot be contained in a PacketFlow op");
    }
  }

  return success();
}

// CoreOp
LogicalResult xilinx::AIE::CoreOp::verify() {
  assert(getOperation()->getNumRegions() == 1 && "CoreOp has zero region!");
  assert(!body().empty() && "CoreOp should have non-empty body");

  return success();
}

int xilinx::AIE::CoreOp::colIndex() { return getTileOp().colIndex(); }

int xilinx::AIE::CoreOp::rowIndex() { return getTileOp().rowIndex(); }
xilinx::AIE::TileOp xilinx::AIE::CoreOp::getTileOp() {
  return cast<xilinx::AIE::TileOp>(tile().getDefiningOp());
}

// BufferOp
int64_t xilinx::AIE::BufferOp::getAllocationSize() {
  MemRefType type = getType().cast<MemRefType>();
  return type.getNumElements() * type.getElementTypeBitWidth() / 8;
}
xilinx::AIE::TileOp xilinx::AIE::BufferOp::getTileOp() {
  return cast<xilinx::AIE::TileOp>(tile().getDefiningOp());
}

// MemOp
LogicalResult xilinx::AIE::MemOp::verify() {
  llvm::SmallSet<xilinx::AIE::DMAChan, 4> used_channels;

  assert(getOperation()->getNumRegions() == 1 && "MemOp has zero region!");
  assert(!body().empty() && "MemOp should have non-empty body");

  for (auto &bodyOp : body().getOps()) {
    // check for duplicate DMA channels within the same MemOp
    if (auto DMA_start = dyn_cast<xilinx::AIE::DMAStartOp>(bodyOp)) {
      auto DMA_chan = DMA_start.dmaChan();
      if (used_channels.contains(DMA_chan))
        DMA_start.emitOpError()
            << "Duplicate DMA channel " << stringifyDMAChan(DMA_chan)
            << " detected in MemOp!";
      used_channels.insert(DMA_chan);
    }

    if (auto allocOp = dyn_cast<memref::AllocOp>(bodyOp)) {
      if (!allocOp->getAttr("id"))
        emitOpError()
            << "allocOp in MemOp region should have an id attribute\n";
    }
  }

  return success();
}

int xilinx::AIE::MemOp::colIndex() {
  Operation *Op = tile().getDefiningOp();
  xilinx::AIE::TileOp tile = dyn_cast<xilinx::AIE::TileOp>(Op);

  return tile.colIndex();
}

int xilinx::AIE::MemOp::rowIndex() {
  Operation *Op = tile().getDefiningOp();
  xilinx::AIE::TileOp tile = dyn_cast<xilinx::AIE::TileOp>(Op);

  return tile.rowIndex();
}

/// Returns the region on the current operation that is callable. This may
/// return null in the case of an external callable object, e.g. an external
/// function.
Region *xilinx::AIE::MemOp::getCallableRegion() { return &(body()); }

/// Returns the results types that the callable region produces when executed.
ArrayRef<Type> xilinx::AIE::MemOp::getCallableResults() { return getType(); }

xilinx::AIE::TileOp xilinx::AIE::SwitchboxOp::getTileOp() {
  return cast<xilinx::AIE::TileOp>(tile().getDefiningOp());
}
int xilinx::AIE::SwitchboxOp::colIndex() { return getTileOp().colIndex(); }
int xilinx::AIE::SwitchboxOp::rowIndex() { return getTileOp().rowIndex(); }

template <typename... ParentOpTypes> struct HasSomeParent {
  static LogicalResult verifyTrait(Operation *op) {
    Operation *operation = op->getParentOp();
    while (operation) {
      if (llvm::isa<ParentOpTypes...>(operation))
        return success();
      operation = operation->getParentOp();
    }
    return failure();
  }
};

struct UsesOneLockInDMABlock {
  static LogicalResult verifyTrait(Operation *op) {
    auto block = op->getBlock();
    int lockID = -1;
    for (auto op : block->getOps<xilinx::AIE::UseLockOp>()) {
      auto lock = dyn_cast<xilinx::AIE::LockOp>(op.lock().getDefiningOp());
      if (lockID != -1 && lockID != lock.getLockID())
        return failure();
      lockID = lock.getLockID();
    }
    return success();
  }
};

struct AcquireReleaseOneStateInDMABlock {
  static LogicalResult verifyTrait(Operation *op) {
    auto block = op->getBlock();
    int acqValue = -1, relValue = -1;
    for (auto op : block->getOps<xilinx::AIE::UseLockOp>()) {
      if (op.acquire()) {
        if (acqValue != -1 && acqValue != op.getLockValue()) {
          return failure();
        }
        acqValue = op.getLockValue();
      } else if (op.release()) {
        if (relValue != -1 && relValue != op.getLockValue()) {
          return failure();
        }
        relValue = op.getLockValue();
      }
    }
    return success();
  }
};

LogicalResult xilinx::AIE::UseLockOp::verify() {
  // AIE.useLock may be used in a module to set the lock's default value
  if (llvm::isa<mlir::ModuleOp>((*this)->getParentOp()))
    return success();

  // Otherwise, AIE.useLock should be inside CoreOp, MemOp, or ShimDMAOp
  if (HasSomeParent<xilinx::AIE::MemOp, xilinx::AIE::ShimDMAOp>::verifyTrait(
          *this)
          .succeeded()) {
    if (!(*this)->getBlock())
      return (*this)->emitOpError("is not in a block.");

    if (UsesOneLockInDMABlock::verifyTrait(*this).failed())
      return (*this)->emitOpError(
          "used in a DMA block that have multiple locks.");

    if (AcquireReleaseOneStateInDMABlock::verifyTrait(*this).failed())
      return (*this)->emitOpError(
          "acquires/releases the lock in a DMA block from/to multiple states.");

    return success();

  } else if (HasSomeParent<xilinx::AIE::CoreOp>::verifyTrait(*this)
                 .succeeded()) {
    return success();

  } else {
    return (*this)->emitOpError() << "expects some parent op to be one of "
                                  << "AIE::core, AIE::mem, or AIE::shimDMA";
  }
}

#include "aie/AIEEnums.cpp.inc"
#include "aie/AIEInterfaces.cpp.inc"

#define GET_OP_CLASSES
#include "aie/AIE.cpp.inc"

namespace xilinx {
namespace AIE {

// void CoreOp::build(Builder *odsBuilder, OperationState &odsState, Type
// resultType0, int col, int row) {
//   odsState.addOperands(colValue);
//   odsState.addOperands(rowValue);
//   odsState.addTypes(resultType0);
// }

//#include "ATenOpInterfaces.cpp.inc"

int SwitchboxOp::getNumSourceConnections(WireBundle bundle) {
  if (getTileOp().isShimTile())
    switch (bundle) {
    // case WireBundle::Core: return 0;
    // case WireBundle::DMA: return 2;
    // case WireBundle::PLIO: return 4;
    case WireBundle::FIFO:
      return 2;
    case WireBundle::North:
      return 4;
    case WireBundle::West:
      return 4;
    case WireBundle::South:
      return 8;
    case WireBundle::East:
      return 4;
    case WireBundle::Trace:
      return 1;
    default:
      return 0;
    }
  else
    switch (bundle) {
    case WireBundle::Core:
      return 2;
    case WireBundle::DMA:
      return 2;
    case WireBundle::FIFO:
      return 2;
    case WireBundle::North:
      return 4;
    case WireBundle::West:
      return 4;
    case WireBundle::South:
      return 6;
    case WireBundle::East:
      return 4;
    case WireBundle::Trace:
      return 2;
    default:
      return 0;
    }
}
int SwitchboxOp::getNumDestConnections(WireBundle bundle) {
  if (getTileOp().isShimTile())
    switch (bundle) {
    // case WireBundle::Core: return 0;
    // case WireBundle::DMA: return 2;
    // case WireBundle::PLIO: return 2;
    case WireBundle::FIFO:
      return 2;
    case WireBundle::North:
      return 6;
    case WireBundle::West:
      return 4;
    case WireBundle::South:
      return 6;
    case WireBundle::East:
      return 4;
    default:
      return 0;
    }
  else
    switch (bundle) {
    case WireBundle::Core:
      return 2;
    case WireBundle::DMA:
      return 2;
    case WireBundle::FIFO:
      return 2;
    case WireBundle::North:
      return 6;
    case WireBundle::West:
      return 4;
    case WireBundle::South:
      return 4;
    case WireBundle::East:
      return 4;
    default:
      return 0;
    }
}
int TileOp::getNumSourceConnections(WireBundle bundle) {
  switch (bundle) {
  case WireBundle::Core:
    return 2;
  case WireBundle::DMA:
    return 2;
  default:
    return 0;
  }
}
int TileOp::getNumDestConnections(WireBundle bundle) {
  switch (bundle) {
  case WireBundle::Core:
    return 2;
  case WireBundle::DMA:
    return 2;
  default:
    return 0;
  }
}
static llvm::SmallDenseSet<unsigned, 16> noc_columns = {
    2, 3, 6, 7, 10, 11, 18, 19, 26, 27, 34, 35, 42, 43, 46, 47};
bool TileOp::isShimNOCTile() {
  return isShimTile() && noc_columns.contains(col());
}
bool TileOp::isShimPLTile() { return isShimNOCorPLTile() && !isShimNOCTile(); }
bool TileOp::isShimNOCorPLTile() { return isShimTile() && (col() > 0); }
} // namespace AIE
} // namespace xilinx<|MERGE_RESOLUTION|>--- conflicted
+++ resolved
@@ -164,57 +164,6 @@
 }
 
 namespace detail {
-<<<<<<< HEAD
-/// This class represents the internal storage of the AIE `ArrayType`.
-struct AIEArrayTypeStorage : public mlir::TypeStorage {
-  /// The `KeyTy` is a required type that provides an interface for the storage
-  /// instance. This type will be used when uniquing an instance of the type
-  /// storage.
-  using KeyTy = mlir::Type;
-
-  /// A constructor for the array type storage instance.
-  AIEArrayTypeStorage(mlir::Type elementType) : elementType(elementType) {}
-
-  /// Define the comparison function for the key type with the current storage
-  /// instance. This is used when constructing a new instance to ensure that we
-  /// haven't already uniqued an instance of the given key.
-  bool operator==(const KeyTy &key) const { return key == KeyTy(elementType); }
-
-  /// Define a construction method for creating a new instance of this storage.
-  /// This method takes an instance of a storage allocator, and an instance of a
-  /// `KeyTy`.
-  static AIEArrayTypeStorage *construct(mlir::TypeStorageAllocator &allocator,
-                                        const KeyTy &key) {
-    // Allocate the storage instance and construct it.
-    return new (allocator.allocate<AIEArrayTypeStorage>())
-        AIEArrayTypeStorage(key);
-  }
-
-  mlir::Type elementType;
-};
-} // namespace detail
-
-AIEArrayType AIEArrayType::get(mlir::Type elementType) {
-  // Call into a helper 'get' method in 'TypeBase' to get a uniqued instance
-  // of this type.
-  mlir::MLIRContext *ctx = elementType.getContext();
-  return Base::get(ctx, elementType);
-}
-
-mlir::Type AIEArrayType::getElementType() {
-  // 'getImpl' returns a pointer to the internal storage instance.
-  return getImpl()->elementType;
-}
-
-LogicalResult AIEArrayType::verify(function_ref<InFlightDiagnostic()> emitError,
-                                   mlir::Type elementType) {
-  // TODO: what to verify?
-  return success();
-}
-
-namespace detail {
-=======
->>>>>>> da747254
 /// This class represents the internal storage of the AIE `ObjectFifoType`.
 struct AIEObjectFifoTypeStorage : public mlir::TypeStorage {
   /// The `KeyTy` is a required type that provides an interface for the storage
@@ -370,27 +319,6 @@
     return result = AIEObjectFifoSubviewType::get(elementType), success();
   }
 
-<<<<<<< HEAD
-  if (name.equals("array")) {
-    if (parser.parseLess())
-      return failure();
-
-    // Parse the element type of the struct.
-    mlir::Type elementType;
-    // Parse the current element type.
-    llvm::SMLoc typeLoc = parser.getCurrentLocation();
-    if (parser.parseType(elementType))
-      return failure();
-
-    // Parse: `>`
-    if (parser.parseGreater())
-      return failure();
-
-    return result = AIEArrayType::get(elementType), success();
-  }
-
-=======
->>>>>>> da747254
   return {};
 }
 
@@ -435,15 +363,6 @@
     printer << "objectFifoSubview<";
     printer << subviewType.getElementType();
     printer << '>';
-<<<<<<< HEAD
-
-  } else if (type.isa<AIEArrayType>()) {
-    AIEArrayType arrayType = type.cast<AIEArrayType>();
-    printer << "array<";
-    printer << arrayType.getElementType();
-    printer << '>';
-=======
->>>>>>> da747254
   }
 }
 
@@ -451,11 +370,7 @@
 AIEDialect::AIEDialect(mlir::MLIRContext *ctx)
     : mlir::Dialect("AIE", ctx, ::mlir::TypeID::get<AIEDialect>()) {
   // addTypes<AIEListType>();
-<<<<<<< HEAD
-  addTypes<AIEArrayType, AIEObjectFifoType, AIEObjectFifoSubviewType>();
-=======
   addTypes<AIEObjectFifoType, AIEObjectFifoSubviewType>();
->>>>>>> da747254
   addOperations<
 #define GET_OP_LIST
 #include "aie/AIE.cpp.inc"
@@ -475,29 +390,11 @@
   return cast<xilinx::AIE::TileOp>(consumerTile().getDefiningOp());
 }
 
-<<<<<<< HEAD
-LogicalResult xilinx::AIE::ObjectFifoCreateOp::verify() {
-  if (size() < 2)
-    return emitError(
-        "Number of elements of AIE ObjectFifoCreateOp operation must be >= 2");
-
-  return success();
-}
-
-=======
->>>>>>> da747254
 // ObjectFifoAcquireOp
 LogicalResult xilinx::AIE::ObjectFifoAcquireOp::verify() {
   if (acqNumber() < 1)
     return emitError("ObjectFifoAcquireOp must acquire at least one element");
 
-<<<<<<< HEAD
-  if (port().getValue() != "produce" && port().getValue() != "consume")
-    return emitError(
-        "ObjectFifoAcquireOp port must be either 'produce' or 'consume'");
-
-=======
->>>>>>> da747254
   return success();
 }
 
@@ -506,13 +403,6 @@
   if (relNumber() < 1)
     return emitError("ObjectFifoReleaseOp must release at least one element");
 
-<<<<<<< HEAD
-  if (port().getValue() != "produce" && port().getValue() != "consume")
-    return emitError(
-        "ObjectFifoReleaseOp port must be either 'produce' or 'consume'");
-
-=======
->>>>>>> da747254
   return success();
 }
 
