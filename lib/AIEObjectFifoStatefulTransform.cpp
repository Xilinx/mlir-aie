//===- AIEObjectFifoStatefulTransform.cpp --------------------------*- MLIR
//-*-===//
//
// This file is licensed under the Apache License v2.0 with LLVM Exceptions.
// See https://llvm.org/LICENSE.txt for license information.
// SPDX-License-Identifier: Apache-2.0 WITH LLVM-exception
//
// (c) Copyright 2021 Xilinx Inc.
//
// Date: October 18th 2021
//
//===----------------------------------------------------------------------===//

#include "aie/AIEDialect.h"
#include "aie/AIETokenAnalysis.h"
#include "mlir/Dialect/Arithmetic/IR/Arithmetic.h"
#include "mlir/Dialect/ControlFlow/IR/ControlFlowOps.h"
#include "mlir/Dialect/Func/IR/FuncOps.h"
#include "mlir/Dialect/MemRef/IR/MemRef.h"
#include "mlir/Dialect/SCF/IR/SCF.h"
#include "mlir/IR/Attributes.h"
#include "mlir/IR/BlockAndValueMapping.h"
#include "mlir/IR/Location.h"
#include "mlir/IR/PatternMatch.h"
#include "mlir/Pass/Pass.h"
#include "mlir/Tools/mlir-translate/MlirTranslateMain.h"
#include "mlir/Transforms/DialectConversion.h"
#include "llvm/Support/Debug.h"
#include <numeric>

using namespace mlir;
using namespace xilinx;
using namespace xilinx::AIE;

#define DEBUG_TYPE "aie-objectFifo-stateful-transform"

#define LOOP_VAR_DEPENDENCY -2

//===----------------------------------------------------------------------===//
// Conversion Pattern
//===----------------------------------------------------------------------===//
template <typename MyOp>
struct AIEOpRemoval : public OpConversionPattern<MyOp> {
  using OpConversionPattern<MyOp>::OpConversionPattern;
  using OpAdaptor = typename MyOp::Adaptor;
  ModuleOp &module;

  AIEOpRemoval(MLIRContext *context, ModuleOp &m, PatternBenefit benefit = 1)
      : OpConversionPattern<MyOp>(context, benefit), module(m) {}

  LogicalResult
  matchAndRewrite(MyOp op, OpAdaptor adaptor,
                  ConversionPatternRewriter &rewriter) const override {
    Operation *Op = op.getOperation();
    rewriter.eraseOp(Op);
    return success();
  }
};

//===----------------------------------------------------------------------===//
// Lock Analysis
//===----------------------------------------------------------------------===//
class LockAnalysis {
  ModuleOp &module;
  DenseMap<std::pair<Value, int>, int> locksPerTile;

public:
  LockAnalysis(ModuleOp &m) : module(m) {
    // go over the locks created for each tile and update the index in
    // locksPerTile
    for (auto lockOp : module.getOps<LockOp>()) {
      auto tile = lockOp.getTile();
      auto lockID = lockOp.getLockIDValue();

      locksPerTile[std::make_pair(tile, lockID)] = 1;
    }
  }

  /// Given a tile, returns next usable lockID for that tile.
  int getLockID(Value tileOp) {
    for (unsigned i = 0; i < 16; i++) {
      int usageCnt = locksPerTile[std::make_pair(tileOp, i)];
      if (usageCnt == 0) {
        locksPerTile[std::make_pair(tileOp, i)] = 1;
        return i;
      }
    }
    return -1;
  }
};

//===----------------------------------------------------------------------===//
// Create objectFifos Pass
//===----------------------------------------------------------------------===//
struct AIEObjectFifoStatefulTransformPass
    : public AIEObjectFifoStatefulTransformBase<
          AIEObjectFifoStatefulTransformPass> {
  DenseMap<ObjectFifoCreateOp, std::vector<BufferOp>>
      buffersPerFifo; // maps each objFifo to its corresponding elements
  DenseMap<ObjectFifoCreateOp, std::vector<LockOp>>
      locksPerFifo; // maps each objFifo to its corresponding locks
  DenseMap<ObjectFifoCreateOp,
           std::pair<ObjectFifoCreateOp, ObjectFifoCreateOp>>
      splitFifos;     // maps each objFifo between non-adjacent tiles to its
                      // corresponding producer and consumer objectFifos
  int buff_index = 0; // used to give objectFifo buffer elements a symbolic name

  /// Function used to create objectFifo elements and their locks.
  /// It maps the input objectFifo to associated buffers and locks.
  void createObjectFifoElements(OpBuilder &builder, LockAnalysis &analysis,
                                ObjectFifoCreateOp op) {
    std::vector<BufferOp> buffers;
    std::vector<LockOp> locks;
    AIEObjectFifoType fifo = op.getType().cast<AIEObjectFifoType>();
    MemRefType elemType = fifo.getElementType().cast<MemRefType>();

    builder.setInsertionPointAfter(op);
    for (int i = 0; i < op.size(); i++) {
      BufferOp buff = builder.create<BufferOp>(
          builder.getUnknownLoc(), elemType, op.getProducerTileOp());
      buff.getOperation()->setAttr(
          "sym_name",
          builder.getStringAttr("buff" + std::to_string(buff_index)));
      buffers.push_back(buff);
      buff_index++;

      int lockID = analysis.getLockID(op.getProducerTileOp());
      assert(lockID >= 0 && "No more locks to allocate!");
      LockOp lock = builder.create<LockOp>(builder.getUnknownLoc(),
                                           op.getProducerTileOp(), lockID);
      locks.push_back(lock);
    }

    buffersPerFifo[op] = buffers;
    locksPerFifo[op] = locks;
  }

  /// Function used to create a Bd block.
  /// If lockMode is 0 we create a consumerDMA (i.e. on producer tile) else a
  /// producerDMA (i.e. on consumer tile).
  void createBdBlock(OpBuilder &builder, int lockMode, BufferOp buff,
                     LockOp lock, Block *succ) {
    int acqMode = lockMode == 0 ? 1 : 0;
    int relMode = lockMode == 0 ? 0 : 1;
    int offset = 0;
    MemRefType buffer = buff.getType();
    int len = 1;
    for (auto i : buffer.getShape()) {
      len *= i;
    }

    builder.create<UseLockOp>(builder.getUnknownLoc(), lock, acqMode,
                              LockAction::Acquire);
    builder.create<DMABDOp>(builder.getUnknownLoc(), buff, offset, len, 0);
    builder.create<UseLockOp>(builder.getUnknownLoc(), lock, relMode,
                              LockAction::Release);
    builder.create<cf::BranchOp>(builder.getUnknownLoc(), succ);
  }

  /// Function used to create a MemOp region with a DMA channel.
  /// It uses creatBdBlock(), see there for lockMode input.
  void createDMA(OpBuilder &builder, ObjectFifoCreateOp op, DMAChan channelMode,
                 int lockMode) {
    int numBlocks = op.size();

    if (numBlocks == 0)
      return;

    assert(numBlocks <= 14 &&
           "Cannot have more than 16 blocks in a DMA channel.");

    // create MemOp
    builder.setInsertionPointAfter(locksPerFifo[op].back());
    MemOp producerMem =
        builder.create<MemOp>(builder.getUnknownLoc(), op.getProducerTileOp());
    Region &r = producerMem.getBody();
    r.push_back(new Block);
    Block &endBlock = r.back();
    Block *dmaBlock = builder.createBlock(&endBlock);
    Block *bdBlock = builder.createBlock(&endBlock);

    // add terminator operation to end block
    builder.setInsertionPointToStart(&endBlock);
    builder.create<EndOp>(builder.getUnknownLoc());

    // create DMA channel
    builder.setInsertionPointToStart(dmaBlock);
    builder.create<DMAStartOp>(builder.getUnknownLoc(), channelMode, bdBlock,
                               &endBlock);

    // create Bd blocks
    Block *succ = nullptr;
    Block *curr = bdBlock;
    int blockIndex = 0;
    for (int i = 0; i < numBlocks; i++) {
      if (i == numBlocks - 1) {
        succ = bdBlock;
      } else {
        succ = builder.createBlock(&endBlock);
      }
      builder.setInsertionPointToStart(curr);
      createBdBlock(builder, lockMode, buffersPerFifo[op][blockIndex],
                    locksPerFifo[op][blockIndex], succ);
      curr = succ;
      blockIndex++;
    }
  }

  // Function that computes the Least Common Multiplier of the values
  // of a vector.
  int computeLCM(std::set<int> values) {
    int lcm = 1;
    for (int i : values)
      lcm = (i * lcm) / std::gcd(i, lcm);
    return lcm;
  }

  // Function to record operations in for loop body (without
  // terminator operation) and identify dependencies between them.
  void identifyDependencies(mlir::scf::ForOp forLoop,
                            std::vector<Operation *> &operations,
                            DenseMap<Operation *, int> &opIndex,
                            std::vector<std::vector<int>> &dependencies) {
    Block *body = forLoop.getBody();
    auto withoutTerminator = --body->end();
    int index = 0;
    for (auto op = body->begin(); op != withoutTerminator; op++) {
      operations.push_back(&(*op));
      opIndex[&(*op)] = index;

      // identify dependencies
      auto numOperands = (&(*op))->getNumOperands();
      std::vector<int> dependecyIndices;
      for (int i = 0; (unsigned)i < numOperands; i++) {
        auto operand = (&(*op))->getOperand(i);
        int dependencyIndex = -1;

        if (operand == forLoop.getInductionVar()) {
          dependencyIndex = LOOP_VAR_DEPENDENCY;
        } else {
          auto definingOp = operand.getDefiningOp();
          if (definingOp->getBlock()->getParentOp() == forLoop) {
            dependencyIndex = opIndex[definingOp];
          }
        }
        dependecyIndices.push_back(dependencyIndex);
      }
      dependencies.push_back(dependecyIndices);

      index++;
    }
  }

  // Function that duplicates given operations for the given number
  // of times. Assumes builder insertion point is set.
  // If there is a dependency on a loop induction variable, the given
  // base mlir::Value is used to resolve it.
  void duplicateBlock(OpBuilder &builder, int numDuplications,
                      std::vector<Operation *> &operations,
                      std::vector<std::vector<int>> &dependencies,
                      mlir::Value base, int64_t step, bool inLoop) {
    int originalIndex = 0;
    std::vector<Operation *> duplicatedOperations; // operations in current
                                                   // duplication iteration
    for (int i = 0; i < numDuplications; i++) {
      originalIndex = 0;
      duplicatedOperations.clear();
      for (auto op : operations) {
        // for each operand, check whether there was a dependecy
        auto clone = op->clone();
        auto numOperands = clone->getNumOperands();
        for (int operandIndex = 0; (unsigned)operandIndex < numOperands;
             operandIndex++) {
          int originalDependencyIndex =
              dependencies[originalIndex][operandIndex];
          if (originalDependencyIndex >= 0) {
            // replace the operand with the result of operation with
            // same index in current duplication
            clone->setOperand(
                operandIndex,
                duplicatedOperations[originalDependencyIndex]->getResult(
                    0)); // TODO: what if operation has
                         // multiple results?
          } else if (originalDependencyIndex == LOOP_VAR_DEPENDENCY) {
            int64_t increment_value = 0;
            if (inLoop) {
              // +1 because we do not duplicate original loop body
              increment_value = (i + 1) * step;
            } else {
              increment_value = i * step;
            }
            arith::ConstantOp increment = builder.create<arith::ConstantOp>(
                builder.getUnknownLoc(), builder.getIndexAttr(increment_value),
                builder.getIndexType());
            arith::AddIOp sum = builder.create<arith::AddIOp>(
                builder.getUnknownLoc(), builder.getIndexType(), base,
                increment->getResult(0));
            clone->setOperand(operandIndex, sum->getResult(0));
          }
        }

        builder.insert(clone);
        duplicatedOperations.push_back(clone);
        originalIndex++;
      }
    }
  }

  // Function that unrolls for-loops that contain objectFifo operations.
  void unrollForLoops(ModuleOp &m, OpBuilder &builder,
                      std::vector<TileOp> objectFifoTiles) {
    for (auto coreOp : m.getOps<CoreOp>()) {
      if (std::find(objectFifoTiles.begin(), objectFifoTiles.end(),
                    coreOp.getTileOp()) != objectFifoTiles.end()) {

        coreOp.walk([&](mlir::scf::ForOp forLoop) {
          // look for operations on objectFifos
          // when multiple fifos in same loop, must use the smallest
          // common multiplier as the unroll factor
          bool found = false;
          std::set<int> objFifoSizes;
          int unrollFactor = 0;
          Block *body = forLoop.getBody();

          for (auto acqOp : body->getOps<ObjectFifoAcquireOp>()) {
            if (acqOp.getOperation()->getParentOp() == forLoop) {
              checkSplitFifo(acqOp.getOperation());
              found = true;
              ObjectFifoCreateOp op =
                  acqOp.getFifo().getDefiningOp<ObjectFifoCreateOp>();
              objFifoSizes.insert(op.size());
            }
          }

          unrollFactor =
              computeLCM(objFifoSizes); // also counts original loop body

          if (found) {
            std::vector<Operation *>
                operations; // operations in original loop body, without
                            // terminator operation
            DenseMap<Operation *, int>
                opIndex; // maps operations of original loop body to their
                         // position in it
            std::vector<std::vector<int>>
                dependencies; // index in first vecotr corresponds to position
                              // in original loop body dependency vector has
                              // size equal to number of operands of that
                              // operation:
                              //    * if LOOP_VAR_DEPENDENCY : operand is
                              //    dependent on loop induction variable
                              //    * if -1 : operand is not dependent on any
                              //    operation in loop body
                              //    * if >=0: operand is dependent on operation
                              //    with that index in original loop body

            // find new loop size and step
            auto old_upper_bound = forLoop.getUpperBound()
                                       .getDefiningOp<arith::ConstantOp>()
                                       .getValue();
            int64_t old_upper_value =
                old_upper_bound.dyn_cast<IntegerAttr>().getInt();
            auto old_lower_bound = forLoop.getLowerBound()
                                       .getDefiningOp<arith::ConstantOp>()
                                       .getValue();
            int64_t old_lower_value =
                old_lower_bound.dyn_cast<IntegerAttr>().getInt();
            auto old_step =
                forLoop.getStep().getDefiningOp<arith::ConstantOp>().getValue();
            int64_t old_step_value = old_step.dyn_cast<IntegerAttr>().getInt();
            int64_t num_iter =
                (old_upper_value - old_lower_value) / old_step_value;

            int64_t num_unrolls =
                0; // number of times to unroll loop, not counting original body

            identifyDependencies(forLoop, operations, opIndex, dependencies);

            if (num_iter <= unrollFactor) {
              // duplicate loop body and remove loop
              num_unrolls = num_iter;
              builder.setInsertionPointAfter(forLoop);
              duplicateBlock(builder, num_unrolls, operations, dependencies,
                             forLoop.getLowerBound(), old_step_value, false);
              forLoop.getOperation()->erase();

            } else {
              num_unrolls = unrollFactor - 1; // -1 without original loop body

              // create new upper bound and step
              int64_t new_step_value = (int64_t)unrollFactor * old_step_value;
              int64_t remainder =
                  ((old_upper_value - old_lower_value) % new_step_value) /
                  old_step_value;
              builder.setInsertionPoint(forLoop);
              if (remainder > 0) {
                int64_t new_upper_bound =
                    ((old_upper_value - old_lower_value) / new_step_value) *
                    new_step_value;
                arith::ConstantOp uBound = builder.create<arith::ConstantOp>(
                    builder.getUnknownLoc(),
                    builder.getIndexAttr(new_upper_bound),
                    old_upper_bound.getType());
                forLoop.setUpperBound(uBound);
              }
              arith::ConstantOp new_step = builder.create<arith::ConstantOp>(
                  builder.getUnknownLoc(), builder.getIndexAttr(new_step_value),
                  old_upper_bound.getType());
              forLoop.setStep(new_step);

              // duplicate loop body, insert before terminator operation
              builder.setInsertionPoint(&(body->back()));
              duplicateBlock(builder, num_unrolls, operations, dependencies,
                             forLoop.getInductionVar(), old_step_value, true);
              // duplicate remainder operations after loop body
              builder.setInsertionPointAfter(forLoop);
              duplicateBlock(builder, remainder, operations, dependencies,
                             forLoop.getUpperBound(), old_step_value, false);
            }
          }
        });
      }
    }
  }

  /// Function used to create a UseLockOp based on input parameters.
  /// acc is an accumulator map that tracks the indices of the next locks to
  /// acquire (or release). Uses op to find index of acc for next lockID.
  /// Updates acc.
  void createUseLocks(OpBuilder &builder, ObjectFifoCreateOp op,
                      DenseMap<ObjectFifoCreateOp, int> &acc, int numLocks,
                      int lockMode, LockAction lockAction) {
    for (int i = 0; i < numLocks; i++) {
      int lockID = acc[op];
      builder.create<UseLockOp>(builder.getUnknownLoc(),
                                locksPerFifo[op][lockID], lockMode, lockAction);
      acc[op] = (lockID + 1) % op.getElemNumber();
    }
  }

  /// Function used to check whether op is already contained in map.
  /// If it is then return the associated int, if not create new entry and
  /// return 0.
  int updateAndReturnIndex(DenseMap<ObjectFifoCreateOp, int> &map,
                           ObjectFifoCreateOp op) {
    if (!map[op]) {
      map[op] = 0;
      return 0;
    }
    return map[op];
  }

  /// Function used to check whether objectFifo accessed by op has been split.
  /// If yes, it replaces the parent objectFifo with the correct child based on
  /// port.
  void checkSplitFifo(Operation *op) {
    ObjectFifoCreateOp parentFifo;
    ObjectFifoPort port;
    if (isa<ObjectFifoAcquireOp>(op)) {
      ObjectFifoAcquireOp acqOp = dyn_cast<ObjectFifoAcquireOp>(op);
      parentFifo = acqOp.getFifo().getDefiningOp<ObjectFifoCreateOp>();
      port = acqOp.getPort();
    } else if (isa<ObjectFifoReleaseOp>(op)) {
      ObjectFifoReleaseOp relOp = dyn_cast<ObjectFifoReleaseOp>(op);
      parentFifo = relOp.getFifo().getDefiningOp<ObjectFifoCreateOp>();
      port = relOp.getPort();
    } else {
      assert(false && "checkSplitFifo() must be called on either "
                      "ObjectFifoAcquireOp or ObjectFifoReleaseOp");
    }

    if (splitFifos.find(parentFifo) != splitFifos.end()) {
      if (port == ObjectFifoPort::Produce) {
        op->replaceUsesOfWith(parentFifo, splitFifos[parentFifo].first);
      } else if (port == ObjectFifoPort::Consume) {
        op->replaceUsesOfWith(parentFifo, splitFifos[parentFifo].second);
      }
    }
  }

  /// Function used to check whether the process that is accessing the
  /// objectFifo is running on a tile matching the port of that
  /// objectFifo.
  void checkCorrectPort(Operation *op) {
    ObjectFifoCreateOp objFifo;
    ObjectFifoPort port;
    if (isa<ObjectFifoAcquireOp>(op)) {
      ObjectFifoAcquireOp acqOp = dyn_cast<ObjectFifoAcquireOp>(op);
      objFifo = acqOp.getFifo().getDefiningOp<ObjectFifoCreateOp>();
      port = acqOp.getPort();
    } else if (isa<ObjectFifoReleaseOp>(op)) {
      ObjectFifoReleaseOp relOp = dyn_cast<ObjectFifoReleaseOp>(op);
      objFifo = relOp.getFifo().getDefiningOp<ObjectFifoCreateOp>();
      port = relOp.getPort();
    } else {
      assert(false && "checkCorrectPort() must be called on either "
                      "ObjectFifoAcquireOp or ObjectFifoReleaseOp");
    }

    Operation *coreOp = op;
    while (!isa<CoreOp>(coreOp)) {
      coreOp = coreOp->getParentOp();
      if (coreOp == nullptr)
        assert(false && "ObjectFifoAcquireOp or ObjectFifoReleaseOp must be "
                        "used inside a CoreOp");
    }
    auto coreTile = dyn_cast<CoreOp>(coreOp).getTile();
    if (port == ObjectFifoPort::Produce) {
      if (coreTile != objFifo.getProducerTile())
        assert(false && "Producer port of objectFifo accessed by core running "
                        "on non-producer tile");
    } else if (port == ObjectFifoPort::Consume) {
      if (coreTile != objFifo.getConsumerTile())
        assert(false && "Consumer port of objectFifo accessed by core running "
                        "on non-consumer tile");
    }
  }

  /// Function used to find the size of an objectFifo after split based on
  /// the maximum number of elements (of the original objectFifo) acquired
  /// by a process running on given tile. If no CoreOp exists for this tile
  /// return 0.
  int findObjectFifoSize(ModuleOp &m, Value tile, ObjectFifoCreateOp objFifo) {

    if (objFifo.size() == 0)
      return 0;

    int maxAcquire = 0;
    for (auto coreOp : m.getOps<CoreOp>()) {
<<<<<<< HEAD
      if (coreOp.tile() == tile) {
        coreOp.walk([&](ObjectFifoAcquireOp acqOp) {
          if (acqOp.fifo().getDefiningOp<ObjectFifoCreateOp>() == objFifo)
            if (acqOp.acqNumber() > maxAcquire)
              maxAcquire = acqOp.acqNumber();
        });
      }
    }

=======
      if ((coreOp.getTile().getDefiningOp<TileOp>()) == tile) {
        core = &coreOp;
        break;
      }
    }

    if (core == nullptr)
      return 0;

    int maxAcquire = 0;
    core->walk([&](ObjectFifoAcquireOp acqOp) {
      if (acqOp.getFifo().getDefiningOp<ObjectFifoCreateOp>() == objFifo) {
        if (acqOp.acqNumber() > maxAcquire)
          maxAcquire = acqOp.acqNumber();
      }
    });

>>>>>>> 2cc0c05e
    if (maxAcquire > 0) {
      if ((maxAcquire == 1) && (objFifo.size() == 1)) {
        return 1;
      }
      return maxAcquire + 1;
      // +1 because objectFifo size is always 1 bigger than maxAcquire to allow
      // for prefetching: simplest case scenario is at least a ping-pong buffer
    }

    return 0;
  }

  void runOnOperation() override {
    ModuleOp m = getOperation();
    LockAnalysis analysis(m);
    OpBuilder builder = OpBuilder::atBlockEnd(m.getBody());

    //===----------------------------------------------------------------------===//
    // Create objectFifos
    //===----------------------------------------------------------------------===//
    std::vector<TileOp> objectFifoTiles;

    for (auto createOp : m.getOps<ObjectFifoCreateOp>()) {
      objectFifoTiles.push_back(createOp.getProducerTileOp());
      objectFifoTiles.push_back(createOp.getConsumerTileOp());

      bool memoryAdjacent =
          isLegalMemAffinity(createOp.getProducerTileOp().colIndex(),
                             createOp.getProducerTileOp().rowIndex(),
                             createOp.getConsumerTileOp().colIndex(),
                             createOp.getConsumerTileOp().rowIndex());
      if (memoryAdjacent) {
        createObjectFifoElements(builder, analysis, createOp);

      } else {
        // Find max acquire number for producer and consumer of objectFifo.
        int prodMaxAcquire =
            findObjectFifoSize(m, createOp.producerTile(), createOp);
        int consMaxAcquire =
            findObjectFifoSize(m, createOp.consumerTile(), createOp);

        // objectFifos between non-adjacent tiles must be split into two new
        // ones, their elements will be created in next iterations
        builder.setInsertionPointAfter(createOp);
        AIEObjectFifoType fifo = createOp.getType().cast<AIEObjectFifoType>();
        ObjectFifoCreateOp producerFifo = builder.create<ObjectFifoCreateOp>(
            builder.getUnknownLoc(), fifo, createOp.getProducerTile(),
            createOp.getProducerTile(), prodMaxAcquire);
        ObjectFifoCreateOp consumerFifo = builder.create<ObjectFifoCreateOp>(
            builder.getUnknownLoc(), fifo, createOp.getConsumerTile(),
            createOp.getConsumerTile(), consMaxAcquire);

        // record that this objectFifo was split
        splitFifos[createOp] = std::make_pair(producerFifo, consumerFifo);
      }
    }

    //===----------------------------------------------------------------------===//
    // Create flows
    //===----------------------------------------------------------------------===//
    for (auto entry : splitFifos) {
      ObjectFifoCreateOp parentFifo = entry.first;
      ObjectFifoCreateOp childProducerFifo = entry.second.first;
      ObjectFifoCreateOp childConsumerFifo = entry.second.second;

      // create flow between tiles
      builder.setInsertionPointAfter(parentFifo);
      builder.create<FlowOp>(builder.getUnknownLoc(),
                             parentFifo.getProducerTile(), WireBundle::DMA, 0,
                             parentFifo.getConsumerTile(), WireBundle::DMA, 1);

      // create MemOps and DMA channels
      createDMA(builder, childProducerFifo, DMAChan::MM2S0, 0);
      createDMA(builder, childConsumerFifo, DMAChan::S2MM1, 1);
    }

    //===----------------------------------------------------------------------===//
    // Unroll for loops
    //===----------------------------------------------------------------------===//
    unrollForLoops(m, builder, objectFifoTiles);

    //===----------------------------------------------------------------------===//
    // Replace ops
    //===----------------------------------------------------------------------===//
    for (auto coreOp : m.getOps<CoreOp>()) {
      DenseMap<ObjectFifoAcquireOp, std::vector<BufferOp *>>
          subviews; // maps each "subview" to its buffer references (subviews
                    // are created by AcquireOps)
      DenseMap<ObjectFifoCreateOp, std::vector<int>>
          acquiresPerFifo; // maps each objFifo to indices of buffers acquired
                           // in latest subview of that objFifo (useful to
                           // cascade acquired elements to next AcquireOp)
      std::vector<ObjectFifoReleaseOp>
          releaseOps; // useful to check which ReleaseOp has taken place before
                      // an AcquireOp
      DenseMap<ObjectFifoCreateOp, int>
          acqPerFifo; // maps each objFifo to its next index to acquire within
                      // this CoreOp
      DenseMap<ObjectFifoCreateOp, int>
          relPerFifo; // maps each objFifo to its next index to release within
                      // this CoreOp

      //===----------------------------------------------------------------------===//
      // Replace objectFifo.release ops
      //===----------------------------------------------------------------------===//
      coreOp.walk([&](ObjectFifoReleaseOp releaseOp) {
        // if objectFifo was split, replace with correct child
        checkSplitFifo(releaseOp.getOperation());
        checkCorrectPort(releaseOp.getOperation());

        builder.setInsertionPointAfter(releaseOp);
        ObjectFifoCreateOp op =
            releaseOp.getFifo().getDefiningOp<ObjectFifoCreateOp>();
        auto port = releaseOp.getPort();

        // update index of next element to release for this objectFifo
        updateAndReturnIndex(relPerFifo, op);

        // release locks
        int numLocks = releaseOp.relNumber();
        int lockMode = port == ObjectFifoPort::Produce ? 1 : 0;
        createUseLocks(builder, op, relPerFifo, numLocks, lockMode,
                       LockAction::Release);

        // add release op to list
        releaseOps.push_back(releaseOp);
      });

      //===----------------------------------------------------------------------===//
      // Replace objectFifo.acquire ops
      //===----------------------------------------------------------------------===//
      coreOp.walk([&](ObjectFifoAcquireOp acquireOp) {
        // if objectFifo was split, replace with correct child
        checkSplitFifo(acquireOp.getOperation());
        checkCorrectPort(acquireOp.getOperation());

        builder.setInsertionPointAfter(acquireOp);
        auto port = acquireOp.getPort();
        ObjectFifoCreateOp op =
            acquireOp.getFifo().getDefiningOp<ObjectFifoCreateOp>();

        // index of next element to acquire for this objectFifo
        int start = updateAndReturnIndex(
            acqPerFifo,
            op); // useful for keeping track of which indices are acquired

        // check how many elements have been released in between this AcquireOp
        // and the previous one
        int numRel = 0;
        for (auto relOp : releaseOps) {
          ObjectFifoCreateOp otherOp =
              relOp.getFifo().getDefiningOp<ObjectFifoCreateOp>();
          // TODO: operations may not be in the same block: currently only
          // support one block level of difference
          if (op == otherOp) {
            if (acquireOp.getOperation()->getBlock() ==
                relOp.getOperation()->getBlock()) {
              if (!acquireOp->isBeforeInBlock(relOp)) {
                releaseOps.erase(
                    releaseOps.begin()); // to ensure that we do not account the
                                         // ReleaseOps again later, after the
                                         // subview is created
                numRel += relOp.relNumber();
              }
            } else {
              Operation *acqBlockDefOp =
                  acquireOp.getOperation()->getBlock()->getParentOp();
              if (relOp.getOperation()->getBlock() ==
                  acqBlockDefOp->getBlock()) {
                if (!acqBlockDefOp->isBeforeInBlock(relOp)) {
                  releaseOps.erase(
                      releaseOps.begin()); // to ensure that we do not account
                                           // the ReleaseOps again later, after
                                           // the subview is created
                  numRel += relOp.relNumber();
                }
              } else {
                Operation *relBlockDefOp =
                    relOp.getOperation()->getBlock()->getParentOp();
                if (acquireOp.getOperation()->getBlock() ==
                    relBlockDefOp->getBlock()) {
                  if (!acquireOp->isBeforeInBlock(relBlockDefOp)) {
                    releaseOps.erase(
                        releaseOps.begin()); // to ensure that we do not account
                                             // the ReleaseOps again later,
                                             // after the subview is created
                    numRel += relOp.relNumber();
                  }
                }
              }
            }
          }
        }

        // track indices of elements to acquire
        std::vector<int> acquiredIndices;
        if (acquiresPerFifo[op].size() != 0) {
          // take into account what was already been acquired by previous
          // AcquireOp in program order
          acquiredIndices = acquiresPerFifo[op];
          // take into account what has been released in-between
          assert((size_t)numRel <= acquiredIndices.size() &&
                 "Cannot release more elements than are already acquired.");
          for (int i = 0; i < numRel; i++) {
            acquiredIndices.erase(acquiredIndices.begin());
          }
        }

        // acquire locks
        int numLocks = acquireOp.acqNumber();
        int lockMode = port == ObjectFifoPort::Produce ? 0 : 1;
        int alreadyAcq = acquiredIndices.size();
        int numCreate;
        if (numLocks > alreadyAcq) {
          numCreate = numLocks - alreadyAcq;
        } else {
          numCreate = 0;
        }
        createUseLocks(builder, op, acqPerFifo, numCreate, lockMode,
                       LockAction::Acquire);

        // create subview: buffers that were already acquired + new acquires
        for (int i = 0; i < numCreate; i++) {
          acquiredIndices.push_back(start);
          start = (start + 1) % op.getElemNumber();
        }
        std::vector<BufferOp *> subviewRefs;
        for (auto index : acquiredIndices) {
          subviewRefs.push_back(&buffersPerFifo[op][index]);
        }
        subviews[acquireOp] = subviewRefs;
        acquiresPerFifo[op] = acquiredIndices;
      });

      //===----------------------------------------------------------------------===//
      // Replace subview.access ops
      //===----------------------------------------------------------------------===//
      coreOp.walk([&](ObjectFifoSubviewAccessOp accessOp) {
        ObjectFifoAcquireOp acqOp =
            accessOp.getSubview().getDefiningOp<ObjectFifoAcquireOp>();
        auto users = accessOp.getOutput().getUsers();
        assert((size_t)accessOp.getIndex() < subviews[acqOp].size() &&
               "Index out of bounds for subview: accessed farther than number "
               "of acquired elements.");
        for (auto user : users) {
          user->replaceUsesOfWith(accessOp.getOutput(),
                                  *subviews[acqOp][accessOp.getIndex()]);
        }
      });
    }

    //===----------------------------------------------------------------------===//
    // Remove old ops
    //===----------------------------------------------------------------------===//
    ConversionTarget target(getContext());
    RewritePatternSet patterns(&getContext());
    patterns.add<AIEOpRemoval<ObjectFifoCreateOp>>(m.getContext(), m);
    patterns.add<AIEOpRemoval<ObjectFifoAcquireOp>>(m.getContext(), m);
    patterns.add<AIEOpRemoval<ObjectFifoReleaseOp>>(m.getContext(), m);
    patterns.add<AIEOpRemoval<ObjectFifoSubviewAccessOp>>(m.getContext(), m);
    if (failed(applyPartialConversion(m, target, std::move(patterns))))
      signalPassFailure();
  }
};

std::unique_ptr<OperationPass<ModuleOp>>
xilinx::AIE::createAIEObjectFifoStatefulTransformPass() {
  return std::make_unique<AIEObjectFifoStatefulTransformPass>();
}<|MERGE_RESOLUTION|>--- conflicted
+++ resolved
@@ -527,7 +527,6 @@
 
     int maxAcquire = 0;
     for (auto coreOp : m.getOps<CoreOp>()) {
-<<<<<<< HEAD
       if (coreOp.tile() == tile) {
         coreOp.walk([&](ObjectFifoAcquireOp acqOp) {
           if (acqOp.fifo().getDefiningOp<ObjectFifoCreateOp>() == objFifo)
@@ -537,25 +536,6 @@
       }
     }
 
-=======
-      if ((coreOp.getTile().getDefiningOp<TileOp>()) == tile) {
-        core = &coreOp;
-        break;
-      }
-    }
-
-    if (core == nullptr)
-      return 0;
-
-    int maxAcquire = 0;
-    core->walk([&](ObjectFifoAcquireOp acqOp) {
-      if (acqOp.getFifo().getDefiningOp<ObjectFifoCreateOp>() == objFifo) {
-        if (acqOp.acqNumber() > maxAcquire)
-          maxAcquire = acqOp.acqNumber();
-      }
-    });
-
->>>>>>> 2cc0c05e
     if (maxAcquire > 0) {
       if ((maxAcquire == 1) && (objFifo.size() == 1)) {
         return 1;
