#
# This file is licensed under the Apache License v2.0 with LLVM Exceptions.
# See https://llvm.org/LICENSE.txt for license information.
# SPDX-License-Identifier: Apache-2.0 WITH LLVM-exception
#
# (c) Copyright 2021 Xilinx Inc.

add_mlir_dialect_library(AIE
  AIEAssignBuffers.cpp
  AIEAssignLockIDs.cpp
  AIEDialect.cpp
  AIETokenAnalysis.cpp
  AIENetlistAnalysis.cpp
  AIEFindFlows.cpp
  AIECreateFlows.cpp
  AIEPathfinder.cpp
  AIECreatePathfindFlows.cpp
  AIECreateCores.cpp
  AIECreateLocks.cpp
  AIECoreToStandard.cpp
  AIEHerdRouting.cpp
  AIECreateBroadcastPacket.cpp
  AIELowerMulticast.cpp
  AIECreatePacketFlows.cpp
  AIELowerMemcpy.cpp
  AIELocalizeLocks.cpp
  AIENormalizeAddressSpaces.cpp
  AIEVectorOpt.cpp
  AIEObjectFifoStatefulTransform.cpp
<<<<<<< HEAD
  AIEObjectFifoLoopUnroll.cpp
=======
>>>>>>> 8178816f
  AIEObjectFifoRegisterProcess.cpp
  ADDITIONAL_HEADER_DIRS
  ${AIE_BINARY_DIR}/include

  DEPENDS
  MLIRAIEIncGen
  MLIRAIEEnumsIncGen
  MLIRAIEInterfacesIncGen
  MLIRAIEPassIncGen
  MLIRAIENormalizeAddressSpacesIncGen

  LINK_LIBS PUBLIC
  MLIRIR
  MLIRPass
  MLIRSupport
  MLIRTransformUtils
  )

add_subdirectory(Targets)
add_subdirectory(Dialect)<|MERGE_RESOLUTION|>--- conflicted
+++ resolved
@@ -27,10 +27,6 @@
   AIENormalizeAddressSpaces.cpp
   AIEVectorOpt.cpp
   AIEObjectFifoStatefulTransform.cpp
-<<<<<<< HEAD
-  AIEObjectFifoLoopUnroll.cpp
-=======
->>>>>>> 8178816f
   AIEObjectFifoRegisterProcess.cpp
   ADDITIONAL_HEADER_DIRS
   ${AIE_BINARY_DIR}/include
