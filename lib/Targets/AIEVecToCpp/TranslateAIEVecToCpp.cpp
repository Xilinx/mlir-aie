//===- TranslateAIEVecToCpp.cpp - AIE vector dialect to C++ -----*- C++ -*-===//
//
// This file is licensed under the Apache License v2.0 with LLVM Exceptions.
// See https://llvm.org/LICENSE.txt for license information.
// SPDX-License-Identifier: Apache-2.0 WITH LLVM-exception
//
// (c) Copyright 2022 Xilinx Inc.
// (c) Copyright 2023 Advanced Micro Devices, Inc.
//
//===----------------------------------------------------------------------===//
// This file defines helpers to emit C++ code for AIE vector dialect.
//===----------------------------------------------------------------------===//

#include "TranslateAIEVecToCpp.h"
#include "aie/Dialect/AIEVec/AIEVecUtils.h"
#include "aie/Dialect/AIEVec/IR/AIEVecOps.h"
#include "mlir/Dialect/Arith/IR/Arith.h"
#include "mlir/Dialect/ControlFlow/IR/ControlFlowOps.h"
#include "mlir/Dialect/EmitC/IR/EmitC.h"
#include "mlir/Dialect/Func/IR/FuncOps.h"
#include "mlir/Dialect/MemRef/IR/MemRef.h"
#include "mlir/Dialect/SCF/IR/SCF.h"
#include "mlir/Dialect/Vector/IR/VectorOps.h"
#include "mlir/IR/BuiltinOps.h"
#include "mlir/IR/BuiltinTypes.h"
#include "mlir/IR/Dialect.h"
#include "mlir/IR/Operation.h"
#include "mlir/Support/IndentedOstream.h"
#include "mlir/Support/MathExtras.h"
#include "llvm/ADT/DenseMap.h"
#include "llvm/ADT/ScopedHashTable.h"
#include "llvm/ADT/SmallSet.h"
#include "llvm/ADT/StringExtras.h"
#include "llvm/ADT/StringMap.h"
#include "llvm/ADT/StringRef.h"
#include "llvm/ADT/TypeSwitch.h"
#include "llvm/Support/CommandLine.h"
#include "llvm/Support/Debug.h"
#include "llvm/Support/FormatVariadic.h"
#include <limits>
#include <stack>

#define DEBUG_TYPE "aievec-to-cpp"

static llvm::cl::opt<bool> AIEML("aieml", llvm::cl::desc("AI Engine-ML"),
                                 llvm::cl::init(false));

using namespace mlir;
using namespace xilinx;
using namespace xilinx::aievec;
using llvm::formatv;

/// Convenience functions to produce interleaved output with functions returning
/// a LogicalResult. This is different than those in STLExtras as functions used
/// on each element doesn't return a string.
template <typename ForwardIterator, typename UnaryFunctor,
          typename NullaryFunctor>
inline LogicalResult
interleaveWithError(ForwardIterator begin, ForwardIterator end,
                    UnaryFunctor eachFn, NullaryFunctor betweenFn) {
  if (begin == end)
    return success();
  if (failed(eachFn(*begin)))
    return failure();
  ++begin;
  for (; begin != end; ++begin) {
    betweenFn();
    if (failed(eachFn(*begin)))
      return failure();
  }
  return success();
}

template <typename Container, typename UnaryFunctor, typename NullaryFunctor>
inline LogicalResult interleaveWithError(const Container &c,
                                         UnaryFunctor eachFn,
                                         NullaryFunctor betweenFn) {
  return interleaveWithError(c.begin(), c.end(), eachFn, betweenFn);
}

template <typename Container, typename UnaryFunctor>
inline LogicalResult interleaveCommaWithError(const Container &c,
                                              raw_ostream &os,
                                              UnaryFunctor eachFn) {
  return interleaveWithError(c.begin(), c.end(), eachFn, [&]() { os << ", "; });
}

namespace {
/// Emitter that uses dialect specific emitters to emit C++ code.
struct CppEmitter {
  explicit CppEmitter(raw_ostream &os, bool declareVariablesAtTop);

  /// Emits attribute or returns failure.
  LogicalResult emitAttribute(Location loc, Attribute attr);

  /// Emits operation 'op' with/without training semicolon or returns failure.
  LogicalResult emitOperation(Operation &op, bool trailingSemicolon);

  /// Emits type 'type' or returns failure. stdintType is true when the
  // type is from stdint.h
  LogicalResult emitType(Location loc, Type type, bool stdintType = true,
                         bool isAcc = false);

  /// Emits array of types as a std::tuple of the emitted types.
  /// - emits void for an empty array;
  /// - emits the type of the only element for arrays of size one;
  /// - emits a std::tuple otherwise;
  LogicalResult emitTypes(Location loc, ArrayRef<Type> types);

  /// Emits array of types as a std::tuple of the emitted types independently of
  /// the array size.
  LogicalResult emitTupleType(Location loc, ArrayRef<Type> types);

  /// Emits an assignment for a variable which has been declared previously.
  LogicalResult emitVariableAssignment(OpResult result);

  /// Emits a variable declaration for a result of an operation.
  LogicalResult emitVariableDeclaration(OpResult result, bool trailingSemicolon,
                                        bool isAcc = false);

  /// Emits the variable declaration and assignment prefix for 'op'.
  /// - emits separate variable followed by std::tie for multi-valued operation;
  /// - emits single type followed by variable for single result;
  /// - emits nothing if no value produced by op;
  /// Emits final '=' operator where a type is produced. Returns failure if
  /// any result type could not be converted.
  LogicalResult emitAssignPrefix(Operation &op, bool isAcc = false);

  /// Emits a label for the block.
  LogicalResult emitLabel(Block &block);

  /// Emits the operands and atttributes of the operation. All operands are
  /// emitted first and then all attributes in alphabetical order.
  LogicalResult emitOperandsAndAttributes(Operation &op,
                                          ArrayRef<StringRef> exclude = {});

  /// Emits the operands of the operation. All operands are emitted in order.
  LogicalResult emitOperands(Operation &op);

  /// Return the existing or a new name for a Value.
  StringRef getOrCreateName(Value val, std::string prefix = "v");

  /// Set the name of the value to an existing name
  void setName(Value val, StringRef name);

  /// Return a new name that is not associated with any value
  std::string getNewName(std::string prefix = "v");

  // Set the dim size at position index of the memref to the parameter
  void setMemRefDimParam(Value memref, unsigned index, std::string parameter);

  // For the dynamic shaped memref, return the parametric size at index
  StringRef getMemRefDimParam(Value memref, unsigned index);

  // Return true if the specified dim of memref is parametric
  bool isMemRefDimParam(Value memref, unsigned index);

  /// Return the existing or a new label of a Block.
  StringRef getOrCreateName(Block &block, std::string prefix = "label");

  /// Whether to map an mlir integer to a unsigned integer in C++.
  bool shouldMapToUnsigned(IntegerType::SignednessSemantics val);

  /// RAII helper function to manage entering/exiting C++ scopes.
  struct Scope {
    Scope(CppEmitter &emitter)
        : valueMapperScope(emitter.valueMapper),
          blockMapperScope(emitter.blockMapper), emitter(emitter) {
      emitter.valueInScopeCount.push(emitter.valueInScopeCount.top());
      emitter.labelInScopeCount.push(emitter.labelInScopeCount.top());
    }
    ~Scope() {
      emitter.valueInScopeCount.pop();
      emitter.labelInScopeCount.pop();
    }

  private:
    llvm::ScopedHashTableScope<Value, std::string> valueMapperScope;
    llvm::ScopedHashTableScope<Block *, std::string> blockMapperScope;
    CppEmitter &emitter;
  };

  /// Returns wether the Value is assigned to a C++ variable in the scope.
  bool hasValueInScope(Value val);

  // Returns whether a label is assigned to the block.
  bool hasBlockLabel(Block &block);

  /// Returns the output stream.
  raw_indented_ostream &ostream() { return os; };

  /// Returns if all variables for op results and basic block arguments need to
  /// be declared at the beginning of a function.
  bool shouldDeclareVariablesAtTop() { return declareVariablesAtTop; };

private:
  using ValueMapper = llvm::ScopedHashTable<Value, std::string>;
  using BlockMapper = llvm::ScopedHashTable<Block *, std::string>;

  /// Output stream to emit to.
  raw_indented_ostream os;

  /// Boolean to enforce that all variables for op results and block
  /// arguments are declared at the beginning of the function. This also
  /// includes results from ops located in nested regions.
  bool declareVariablesAtTop;

  /// Map from value to name of C++ variable that contain the name.
  ValueMapper valueMapper;

  /// Map from block to name of C++ label.
  BlockMapper blockMapper;

  /// Map from a dynamic memref index to the parameter
  DenseMap<std::pair<Value, unsigned>, std::string> paramIndexMapper;

  /// The number of values in the current scope. This is used to declare the
  /// names of values in a scope.
  std::stack<int64_t> valueInScopeCount;
  std::stack<int64_t> labelInScopeCount;

  llvm::SmallSet<StringRef, 16> includeNames;
};
} // namespace

//===----------------------------------------------------------------------===//
// Helper Routines
//===----------------------------------------------------------------------===//

// Return true if this op should be skipped in codegen. Ops like memref::DimOp,
// aievec::srs and aievec::ups for fp operands fall in this category.
// Certain ops should only be emitted if they are used in the computation of an
// op that is not skipped. An example of such an op is the index defining op for
// memref::DimOp. Since DimOp is skipped, we don't need to generate the index
// defining op. If checkStrongLiveness is true, then also skip such ops.
static bool skippedOp(Operation *op, CppEmitter &emitter,
                      bool checkStrongLiveness = true) {
  // Ops that must be skipped:
  // skip op 1 : all dimOp
  bool skip = isa<memref::DimOp>(op);
  // skip op 2 : some aievec::srs for float types
  if (auto srsOp = dyn_cast<aievec::SRSOp>(op)) {
    // Get the datatype of the source accumulator and result vector
    VectorType accType = srsOp.getSource().getType().cast<VectorType>();
    Type eltType = accType.getElementType();
    Value source = srsOp.getSource();
    // If the underlying element types are float, then we do not really need an
    // srs op if source of srsOp has only one use.
    if (!AIEML && eltType.isa<FloatType>() &&
        source.getDefiningOp()->hasOneUse()) {
      StringRef srcName = emitter.getOrCreateName(source);
      emitter.setName(srsOp->getResult(0), srcName);
      skip = true;
    }
  }
  // skip op 3 : some aievec::ups for float ops
  else if (auto upsOp = dyn_cast<aievec::UPSOp>(op)) {
    // Get the datatype of the source vector and result accumulator
    VectorType accType = upsOp.getResult().getType().cast<VectorType>();
    Type eltType = accType.getElementType();
    Value source = upsOp.getSource();
    // If the underlying element types are float, then we do not really need a
    // ups op if the source accumulator has only one use.
    if (!AIEML && eltType.isa<FloatType>() &&
        source.getDefiningOp()->hasOneUse()) {
      StringRef srcName = emitter.getOrCreateName(source);
      emitter.setName(upsOp->getResult(0), srcName);
      skip = true;
    }
  }

  // Ops whose strong liveness must be determined
  checkStrongLiveness &= isa<arith::ConstantOp>(op);

  // If we already know that this op must be skipped, or that don't need to
  // check strong liveness of the op, we are done
  if (skip || !checkStrongLiveness)
    return skip;

  // We need to check if this op is strongly live. i.e., its result is used in
  // an op that is not skipped. We iterate over all its immediate users, and
  // return false if any of them is not skipped in codegen.
  for (auto user : op->getUsers()) {
    if (!skippedOp(user, emitter, false))
      return false;
  }
  return true;
}

// Print the memref dims, if the memref has dynamic shape
static LogicalResult parseMemRefDynamicDims(CppEmitter &emitter,
                                            func::FuncOp func) {
  // Step1: Walk over all the operations that are memref dimOp
  func.walk([&](mlir::Operation *Op) {
    if (auto op = dyn_cast<memref::DimOp>(Op)) {
      // Extract the source memref, result, and index
      Value source = op.getSource();
      Value result = op.getResult();
      auto indexOp = dyn_cast<arith::ConstantOp>(op.getIndex().getDefiningOp());
      assert(indexOp && "Failed to get the index value of dimOp");
      // Get the constant index value
      llvm::APInt idxVal = indexOp.getValue().cast<IntegerAttr>().getValue();
      unsigned index = idxVal.getZExtValue();
      // Assign a printable name to the result
      StringRef name = emitter.getOrCreateName(result, "m");
      emitter.setMemRefDimParam(source, index, name.str());
    }
  });

  // Step2: Iterate over all the block arguments, and make sure that the memref
  // args have a parameter associated with the dynamic sized dimension
  for (BlockArgument arg : func.getArguments()) {
    MemRefType argType = arg.getType().dyn_cast<MemRefType>();
    if (!argType)
      continue;
    for (unsigned dim = 0; dim < argType.getRank(); ++dim) {
      if (argType.isDynamicDim(dim)) {
        // If the dynamic dim size is not already parametrized, assign it one
        if (!emitter.isMemRefDimParam(arg, dim)) {
          std::string name = emitter.getNewName("m");
          emitter.setMemRefDimParam(arg, dim, name);
        }
      }
    }
  }
  return success();
}

// Print the memref dims, if the memref has dynamic shape
static LogicalResult printMemRefDims(CppEmitter &emitter, BlockArgument arg) {
  raw_indented_ostream &os = emitter.ostream();
  MemRefType argType = arg.getType().dyn_cast<MemRefType>();
  if (argType) {
    for (unsigned dim = 0; dim < argType.getRank(); ++dim) {
      if (argType.isDynamicDim(dim)) {
        StringRef param = emitter.getMemRefDimParam(arg, dim);
        os << ", size_t " << param;
      }
    }
  }
  return success();
}

// Get the linearized access for the source memref
static LogicalResult createLinearizedAccess(CppEmitter &emitter, Value source,
                                            SmallVector<Value, 4> indices,
                                            std::string &access) {
  MemRefType memRefType = source.getType().dyn_cast<MemRefType>();
  assert(memRefType &&
         "cannot creating linearized expression for non-memref type");
  ArrayRef<int64_t> stride = memRefType.getShape();

  // The stride and indices size must match
  if (stride.size() != indices.size() ||
<<<<<<< HEAD
      stride.size() != (size_t)memRefType.getRank())
=======
      static_cast<int64_t>(stride.size()) != memRefType.getRank())
>>>>>>> acb57dad
    return failure();

  // A stride contains two parts:
  int64_t numPart = 1;   // for static shaped dims
  std::string paramPart; // for dynamic shaped dims

  SmallVector<std::string, 4> accessVec;
  for (int dim = memRefType.getRank() - 1; dim >= 0; --dim) {
    // All the indices in the access expression must already be emitted
    if (!emitter.hasValueInScope(indices[dim]))
      return failure();

    // Form the access string for this dimension
    std::string cur;
    if (!paramPart.empty())
      cur = paramPart + "*";
    if (numPart > 1)
      cur += std::to_string(numPart) + "*";
    cur += emitter.getOrCreateName(indices[dim]);
    accessVec.push_back(cur);

    // Now update the numPart and paramPart to form the stride for the next
    // dimension
    if (memRefType.isDynamicDim(dim)) {
      StringRef param = emitter.getMemRefDimParam(source, dim);
      paramPart = param.str() + (paramPart.empty() ? "" : "*" + paramPart);
    } else
      numPart *= stride[dim];
  }
  // All the strides are in accessVec. Compose them
  while (!accessVec.empty()) {
    access += (access.empty() ? "" : "+") + accessVec.back();
    accessVec.pop_back();
  }
  // If the access is empty, make '0' as default access
  if (access.empty())
    access = "0";

  return success();
}

// Return true if the array accessed by this value is readonly
static bool isReadOnly(Value read) {
  for (auto *user : read.getUsers()) {
    if (isa<vector::TransferWriteOp>(user))
      return false;
  }
  return true;
}

//===----------------------------------------------------------------------===//
// Print non-AIE dialect ops
//===----------------------------------------------------------------------===//

// Get the loop trip count of the for operator
static std::pair<bool, int64_t> getTripCount(scf::ForOp forOp) {
  // If the upper and lower bounds are constant values, return the difference.
  auto lb = forOp.getLowerBound().getDefiningOp<arith::ConstantOp>();
  auto ub = forOp.getUpperBound().getDefiningOp<arith::ConstantOp>();
  if (lb && ub) {
    llvm::APInt ubValue = ub.getValue().cast<IntegerAttr>().getValue();
    llvm::APInt lbValue = lb.getValue().cast<IntegerAttr>().getValue();
    return std::make_pair(true,
                          ubValue.getSExtValue() - lbValue.getSExtValue());
  }
  return std::make_pair(false, 0);
}

// Get the loop step size of the for operator
static std::pair<bool, int64_t> getStep(scf::ForOp forOp) {
  if (auto step = forOp.getStep().getDefiningOp<arith::ConstantOp>()) {
    llvm::APInt stepValue = step.getValue().cast<IntegerAttr>().getValue();
    return std::make_pair(true, stepValue.getSExtValue());
  }
  return std::make_pair(false, 0);
}

// Return the operator string of the SCF dialect binary operator
template <typename T> static StringRef getOperator(T binOp) {
  if (isa<arith::AddIOp, arith::AddFOp>(binOp))
    return " + ";
  if (isa<arith::MulIOp, arith::MulFOp>(binOp))
    return " * ";
  if (isa<arith::SubIOp, arith::SubFOp>(binOp))
    return " - ";
  if (isa<arith::DivFOp, arith::DivUIOp, arith::DivSIOp>(binOp))
    return " / ";
  llvm_unreachable("Cannot print the operation of binary operator");
}

// Print the SCF dialect binary operation
template <typename T>
static LogicalResult printOperation(CppEmitter &emitter, T binOp) {
  if (failed(emitter.emitAssignPrefix(*binOp)))
    return failure();
  raw_indented_ostream &os = emitter.ostream();
  auto lhs = binOp.getLhs();
  if (!emitter.hasValueInScope(lhs))
    return failure();
  os << emitter.getOrCreateName(lhs);
  os << getOperator(binOp);
  auto rhs = binOp.getRhs();
  if (!emitter.hasValueInScope(rhs))
    return failure();
  os << emitter.getOrCreateName(rhs);

  return success();
}

//===----------------------------------------------------------------------===//
// Print AIE dialect ops
//===----------------------------------------------------------------------===//

// Print the AIE dialect UPD op
static LogicalResult printOperation(CppEmitter &emitter, aievec::UPDOp updOp) {
  Value source = updOp.getSource();
  // If the source is not already emitted, error out
  if (!emitter.hasValueInScope(source))
    return failure();

  // Construct the access expression using memref shape and indices
  auto indices = updOp.getIndices();
  std::string access;
  if (failed(createLinearizedAccess(emitter, source, indices, access)))
    return failure();

  raw_indented_ostream &os = emitter.ostream();
  Value result = updOp.getResult();
  VectorType resultType = result.getType().cast<VectorType>();
  int32_t vecSizeInBits = getVectorSizeInBits(resultType);
  int32_t elementSizeInBits = getElementSizeInBits(resultType);

  // If the UPD op had an offset, add it to the access expr
  if (updOp.getOffset() != 0) {
    if (std::abs(updOp.getOffset()) % elementSizeInBits)
      return failure();
    int32_t updOffset = updOp.getOffset() / elementSizeInBits;
    access += updOffset > 0 ? " + " : " - ";
    access += std::to_string(std::abs(updOffset));
  }

  // If the vector size to be loaded is less than or equal to 256, we
  // can just do a direct memory copy. If the translation is for AIEML,
  // this number should be doubled
  if (vecSizeInBits <= (AIEML ? 1024 : 256)) {
    // Print the lhs
    if (failed(emitter.emitAssignPrefix(*updOp)))
      return failure();
    os << "*(";
    if (failed(emitter.emitType(updOp->getLoc(), resultType)))
      return failure();
    os << " *)";
    os << "(";
    os << emitter.getOrCreateName(source);
    if (!access.empty())
      os << " + " << access;
    os << ")";
  } else {
    Value vector = updOp.getVector();
    // If this is the first upd op (between idx=0 and idx=1), then generate
    // declaration
    if (!vector) {
      if (!emitter.shouldDeclareVariablesAtTop()) {
        if (failed(emitter.emitVariableDeclaration(updOp->getResult(0), true)))
          return failure();
      }
    } else {
      if (!emitter.hasValueInScope(vector))
        return failure();
      emitter.setName(updOp->getResult(0), emitter.getOrCreateName(vector));
    }

    // The granularity of upd is 128/256/512 for 256/512/1024 bit values
    int32_t granularity = vecSizeInBits == 256   ? 128
                          : vecSizeInBits == 512 ? 256
                                                 : 512;
    // Create a vector type with number of lanes halved of the result
    unsigned lanes = getVectorLaneSize(resultType);
    assert(lanes % 2 == 0 &&
           "The number of vector lanes of UPD result is not even");
    SmallVector<int64_t, 4> updShape = {lanes / 2};
    VectorType updType = VectorType::get(updShape, resultType.getElementType());

    if (!emitter.hasValueInScope(result))
      return failure();
    // If the source array of upd is read-only, load from restrict pointer
    bool readOnly = isReadOnly(source);
    std::string restrictPrefix =
        readOnly ? ("r_" + emitter.getOrCreateName(result).str() + "_") : "";
    // Create a restrict pointer
    if (readOnly && !vector) {
      if (failed(emitter.emitType(updOp->getLoc(), source.getType())))
        return failure();
      os << " " << restrictPrefix << emitter.getOrCreateName(source);
      os << " = ";
      os << emitter.getOrCreateName(source);
      os << ";\n";
    }
    os << emitter.getOrCreateName(result);
    os << " = ";
    os << (granularity == 128   ? "upd_v"
           : granularity == 256 ? "upd_w"
                                : "upd_x");
    os << "(";
    os << emitter.getOrCreateName(result);
    os << ", ";
    os << std::to_string(updOp.getIndex());
    os << ", ";
    os << "*(";
    if (failed(emitter.emitType(updOp->getLoc(), updType)))
      return failure();
    os << " *)";
    os << "(";
    os << restrictPrefix << emitter.getOrCreateName(source);
    if (!access.empty())
      os << " + " << access;
    os << ")";
    os << ")";
  }

  return success();
}

// Print the UPS intrinsic
static LogicalResult printOperation(CppEmitter &emitter, aievec::UPSOp upsOp) {
  Value source = upsOp.getSource();
  int32_t shift = upsOp.getShift();

  raw_indented_ostream &os = emitter.ostream();

  // Generate the initialization for the accumulator
  if (failed(emitter.emitAssignPrefix(*upsOp, /*isAcc=*/true)))
    return failure();

  // The source vector should have already been emitted
  if (!emitter.hasValueInScope(source))
    return failure();

  VectorType accType = upsOp.getResult().getType().cast<VectorType>();
  unsigned lanes = getVectorLaneSize(accType);
  Type eltType = accType.getElementType();

  // If the underlying element types are float, then we do not really need a
  // ups op. We can simply generate an assignment
  if (!AIEML && eltType.isa<FloatType>()) {
    os << emitter.getOrCreateName(source);
    return success();
  }

  // Determine if it is lups or ups based on accumulator type
  auto iType = eltType.dyn_cast<IntegerType>();
  auto fType = eltType.dyn_cast<FloatType>();
  if (iType) {
    if (iType.getWidth() == 80)
      os << "l";
  }

  if (iType && AIEML) {
    os << "ups_to_v" << lanes << "acc" << iType.getWidth();
  } else if (fType && AIEML) {
    os << "ups_to_v16accfloat";
  } else {
    os << "ups";
  }

  os << "(";
  os << emitter.getOrCreateName(source);
  if (!(fType && AIEML)) {
    os << ", ";
    os << std::to_string(shift);
  }
  os << ")";

  return success();
}

// Generate the cast intrinsic for AIE-ML
static LogicalResult printOperation(CppEmitter &emitter,
                                    aievec::CastOp castOp) {
  if (!AIEML) {
    return failure();
  }

  // The source should have already been emitted
  Value source = castOp.getSource();
  if (!emitter.hasValueInScope(source))
    return failure();

  bool isResAcc = castOp.getIsResAcc();

  // Generate the initialization for the vector
  if (failed(emitter.emitAssignPrefix(*castOp, /*isAcc=*/isResAcc)))
    return failure();

  // Get the datatype of the source and result vector
  VectorType resType = castOp->getResult(0).getType().cast<VectorType>();
  Type eltType = resType.getElementType();
  unsigned lanes = getVectorLaneSize(resType);

  raw_indented_ostream &os = emitter.ostream();

  unsigned width = 0;
  if (isResAcc) {
    if (eltType.isa<FloatType>()) {
      os << "v" << lanes << "accfloat";
    } else {
      width = getElementSizeInBits(resType);
      os << "v" << lanes << "acc" << width;
    }
  } else {
    if (eltType.isa<FloatType>()) {
      width = eltType.cast<FloatType>().getWidth();
      os << "v" << lanes;
      if (width == 16) {
        os << "bfloat16";
      } else {
        os << "float";
      }
    } else {
      width = getElementSizeInBits(resType);
      os << "v" << lanes << "int" << width;
    }
  }
  os << "(";
  os << emitter.getOrCreateName(source);
  os << ")";
  return success();
}

// Generate the unpack intrinsic for AIE-ML
static LogicalResult printOperation(CppEmitter &emitter,
                                    aievec::UnpackOp unpackOp) {

  // The source should have already been emitted
  Value source = unpackOp.getSource();
  if (!emitter.hasValueInScope(source))
    return failure();

  // Generate the initialization for the vector
  if (failed(emitter.emitAssignPrefix(*unpackOp, /*isAcc=*/false)))
    return failure();

  raw_indented_ostream &os = emitter.ostream();

  os << "unpack(";
  os << emitter.getOrCreateName(source);
  os << ")";
  return success();
}

// Generate the srs intrinsic
static LogicalResult printOperation(CppEmitter &emitter, aievec::SRSOp srsOp) {
  Value source = srsOp.getSource();
  Value shift = srsOp.getShift();

  // Get the datatype of the source accumulator and result vector
  VectorType accType = srsOp.getSource().getType().cast<VectorType>();
  VectorType resType = srsOp->getResult(0).getType().cast<VectorType>();
  Type eltType = accType.getElementType();
  unsigned lanes = getVectorLaneSize(resType);

  raw_indented_ostream &os = emitter.ostream();

  // Generate the initialization for the vector
  if (failed(emitter.emitAssignPrefix(*srsOp)))
    return failure();

  // The source accumulator should have already been emitted
  if (!emitter.hasValueInScope(source))
    return failure();

  // If the underlying element types are float, then we do not really need an
  // srs op. We can simply generate an assignment
  if (eltType.isa<FloatType>()) {
    if (AIEML) {
      unsigned width = getElementSizeInBits(resType);
      if (width == 32) {
        os << "srs";
      } else if (width == 16) {
        os << "to_v16bfloat16";
      }
      os << "(";
      os << emitter.getOrCreateName(source);
      os << ")";
    } else {
      os << emitter.getOrCreateName(source);
    }
    return success();
  }

  // Otheriwse, get the datatype width of the source accumulator and result
  // vector
  unsigned resultWidth = getElementSizeInBits(accType);
  unsigned resWidth = getElementSizeInBits(resType);
  unsigned srcWidth = 0;
  if (auto iType = eltType.dyn_cast<IntegerType>())
    srcWidth = iType.getWidth();

  // Based on the datatypes, generate srs version
  if ((srcWidth == 80 && resultWidth == 64) ||
      (srcWidth == 48 && resultWidth == 32))
    os << "l";
  else if (srcWidth == 48 && resultWidth == 8)
    os << "b";

  if (AIEML) {
    os << "srs_to_v" << std::to_string(lanes) << "int"
       << std::to_string(resWidth);
  } else {
    os << "srs";
  }

  os << "(";
  os << emitter.getOrCreateName(source);
  os << ", ";
  if (srsOp.getShift().getType().cast<IntegerType>().getWidth() != 32) {
    os << "(int32_t)";
  }
  os << emitter.getOrCreateName(shift);
  os << ")";
  return success();
}

// Generate the broadcast intrinsic
static LogicalResult printOperation(CppEmitter &emitter,
                                    aievec::BroadcastOp broadcastOp) {
  Value source = broadcastOp.getSource();
  int8_t idx = broadcastOp.getIdx();

  raw_indented_ostream &os = emitter.ostream();

  // Generate the initialization for the vector
  if (failed(emitter.emitAssignPrefix(*broadcastOp)))
    return failure();

  // The source vector should have already been emitted
  if (!emitter.hasValueInScope(source))
    return failure();

  os << "broadcast_elem";
  os << "(";
  os << emitter.getOrCreateName(source);
  os << ", ";
  os << std::to_string(idx);
  os << ")";
  return success();
}

// Generate the broadcast_scalar intrinsic
static LogicalResult
printOperation(CppEmitter &emitter,
               aievec::BroadcastScalarOp broadcastScalarOp) {
  auto source = broadcastScalarOp.getSource();
  VectorType resType =
      broadcastScalarOp.getResult().getType().cast<VectorType>();
  unsigned width = getElementSizeInBits(resType);
  unsigned lanes = getVectorLaneSize(resType);
  raw_indented_ostream &os = emitter.ostream();

  // Generate the initialization for the vector
  if (failed(emitter.emitAssignPrefix(*broadcastScalarOp)))
    return failure();

  Type eltType = resType.getElementType();
  os << "broadcast_to_v";
  if (eltType.isa<IntegerType>()) {
    os << lanes << "int";
    os << width;
  } else if (width == 16) {
    os << lanes << "bfloat16";
  } else {
    os << lanes << "float";
  }
  os << "(" << emitter.getOrCreateName(source) << ")";
  return success();
}

// Generate the ext intrinsic
static LogicalResult printOperation(CppEmitter &emitter, aievec::ExtOp extOp) {
  Value source = extOp.getSource();
  int8_t index = extOp.getIndex();

  raw_indented_ostream &os = emitter.ostream();

  // Generate the initialization for the result
  if (failed(emitter.emitAssignPrefix(*extOp)))
    return failure();

  if (!emitter.hasValueInScope(source))
    return failure();

  VectorType resType = extOp.getResult().getType().cast<VectorType>();
  Type eltType = resType.getElementType();
  unsigned lanes = getVectorLaneSize(resType);
  unsigned resWidth = getElementSizeInBits(resType);

  // Print the version of ext for aie-ml
  if (AIEML) {
    os << "extract_v" << std::to_string(lanes);
    if (eltType.isa<IntegerType>()) {
      os << "int" << std::to_string(resWidth);
    } else if (resWidth == 16) {
      os << "bfloat16";
    } else {
      os << "float";
    }
  } else {
    // Print the version of ext for aie1
    int32_t vecSizeInBits = getVectorSizeInBits(resType);
    assert(vecSizeInBits == 128 || vecSizeInBits == 256 ||
           vecSizeInBits == 512);
    os << (vecSizeInBits == 128   ? "ext_v"
           : vecSizeInBits == 256 ? "ext_w"
                                  : "ext_x");
  }
  os << "(";
  // The source accumulator should have already been emitted
  os << emitter.getOrCreateName(source);
  os << ", ";
  os << std::to_string(index);
  os << ")";

  return success();
}

// Generate the concat intrinsic
static LogicalResult printOperation(CppEmitter &emitter,
                                    aievec::ConcatOp concatOp) {
  SmallVector<Value> sources = concatOp.getSources();

  raw_indented_ostream &os = emitter.ostream();

  // Generate the initialization for the result
  if (failed(emitter.emitAssignPrefix(*concatOp)))
    return failure();

  os << "concat";
  os << "(";
  // Print the sources sources
  bool first = true;
  for (auto source : sources) {
    // source should have already been emitted
    if (!emitter.hasValueInScope(source))
      return failure();
    if (!first)
      os << ", ";
    os << emitter.getOrCreateName(source);
    first = false;
  }
  os << ")";
  return success();
}

// Generate the shift intrinsic
static LogicalResult printOperation(CppEmitter &emitter,
                                    aievec::ShiftOp shiftOp) {
  Value lhs = shiftOp.getLhs();
  Value rhs = shiftOp.getRhs();
  Value shift = shiftOp.getShift();
  bool isAcc = shiftOp.getIsAcc();

  raw_indented_ostream &os = emitter.ostream();

  // Generate the initialization for the result
  if (failed(emitter.emitAssignPrefix(*shiftOp, isAcc)))
    return failure();

  os << "shift_bytes";
  os << "(";
  // Print the lhs, rhs and shift
  if (!emitter.hasValueInScope(lhs) || !emitter.hasValueInScope(rhs))
    return failure();
  os << emitter.getOrCreateName(lhs);
  os << ", ";
  os << emitter.getOrCreateName(rhs);
  os << ", ";

  if (!emitter.hasValueInScope(shift))
    return failure();
  os << emitter.getOrCreateName(shift);
  os << ")";
  return success();
}

// Generate the shuffle intrinsic
static LogicalResult printOperation(CppEmitter &emitter,
                                    aievec::ShuffleOp shuffleOp) {
  Value source = shuffleOp.getSource();
  unsigned mode = shuffleOp.getMode();

  raw_indented_ostream &os = emitter.ostream();

  // Generate the initialization for the result
  if (failed(emitter.emitAssignPrefix(*shuffleOp)))
    return failure();

  os << "shuffle";
  os << "(";
  // Print the source and mode
  // source should have already been emitted
  if (!emitter.hasValueInScope(source))
    return failure();
  os << emitter.getOrCreateName(source);
  os << ", ";
  os << std::to_string(mode);
  os << ")";
  return success();
}

// Generate the select intrinsic
static LogicalResult printOperation(CppEmitter &emitter,
                                    aievec::SelectOp selectOp) {
  Value xbuff = selectOp.getXbuff();
  assert(xbuff && "xbuff empty in select op");

  raw_indented_ostream &os = emitter.ostream();

  // Generate the initialization for the result
  if (failed(emitter.emitAssignPrefix(*selectOp)))
    return failure();

  // Determine if we want to geneate select32, or select16, or select8
  VectorType xbuffType = selectOp.getXbuff().getType().cast<VectorType>();
  int32_t elementSizeInBits = getElementSizeInBits(xbuffType);
  assert(elementSizeInBits == 16 || elementSizeInBits == 32 ||
         elementSizeInBits == 64);
  // Print name
  os << (elementSizeInBits == 16   ? "select32"
         : elementSizeInBits == 32 ? "select16"
                                   : "select8");
  os << "(";
  // Print select bits
  assert(!selectOp.getSelect().empty());
  os << selectOp.getSelect();
  // xbuff should have already been emitted
  if (!emitter.hasValueInScope(xbuff))
    return failure();
  // Print xbuff
  os << ", ";
  os << emitter.getOrCreateName(xbuff);
  // Print attributes related to lower lane selection
  if (!selectOp.getXstart().empty())
    os << ", " << selectOp.getXstart();
  if (!selectOp.getXoffsets().empty())
    os << ", " << selectOp.getXoffsets();
  if (!selectOp.getXoffsetsHi().empty())
    os << ", " << selectOp.getXoffsetsHi();
  if (!selectOp.getXsquare().empty())
    os << ", " << selectOp.getXsquare();
  // If ybuff is not null, print it
  if (selectOp.getYbuff()) {
    Value ybuff = selectOp.getYbuff();
    // ybuff should have already been emitted
    if (!emitter.hasValueInScope(ybuff))
      return failure();
    // Print ybuff
    os << ", ";
    os << emitter.getOrCreateName(ybuff);
  }
  // Print attributes related to higher lane selection
  if (!selectOp.getYstart().empty())
    os << ", " << selectOp.getYstart();
  if (!selectOp.getYoffsets().empty())
    os << ", " << selectOp.getYoffsets();
  if (!selectOp.getYoffsetsHi().empty())
    os << ", " << selectOp.getYoffsetsHi();
  if (!selectOp.getYsquare().empty())
    os << ", " << selectOp.getYsquare();

  os << ")";
  return success();
}

// Generate the pack intrinsic
static LogicalResult printOperation(CppEmitter &emitter,
                                    aievec::PackOp packOp) {
  Value source = packOp.getSource();

  raw_indented_ostream &os = emitter.ostream();

  // Generate the initialization for the result
  if (failed(emitter.emitAssignPrefix(*packOp)))
    return failure();

  // Determine the flavor of result
  VectorType sourceType = packOp.getSource().getType().cast<VectorType>();
  Type scalarType = sourceType.getElementType();
  os << (scalarType.isUnsignedInteger() ? "upack" : "pack");
  os << "(";
  // source should have already been emitted
  if (!emitter.hasValueInScope(source))
    return failure();
  os << emitter.getOrCreateName(source);
  os << ")";
  return success();
}

// Print lhs or rhs operand of add/sub intrinsic
template <typename T>
static LogicalResult printAddOrSubOperand(CppEmitter &emitter, T op,
                                          unsigned opNum) {
  // We currently only support printing operands 0 and 1
  if (opNum > 1)
    return failure();

  // The operand should have already been emitted
  Value operand = opNum == 0 ? op.getLhs() : op.getRhs();
  if (!emitter.hasValueInScope(operand))
    return failure();

  raw_indented_ostream &os = emitter.ostream();

  StringRef start = op.getStart(opNum);
  StringRef offset = op.getOffset(opNum);
  StringRef offsetHi = op.getOffsetHi(opNum);
  StringRef square = op.getSquare(opNum);

  os << emitter.getOrCreateName(operand);
  if (!start.empty())
    os << ", " << start;
  if (!offset.empty())
    os << ", " << offset;
  if (!offsetHi.empty())
    os << ", " << offsetHi;
  if (!square.empty())
    os << ", " << square;

  return success();
}

// Print lhs or rhs operand of min/max intrinsic
template <typename T>
static LogicalResult printMinMaxOperand(CppEmitter &emitter, T op,
                                        unsigned opNum) {
  // We currently only support printing operands 0 and 1
  if (opNum > 1)
    return failure();

  // The operand should have already been emitted
  Value operand = opNum == 0 ? op.getLhs() : op.getRhs();
  if (!emitter.hasValueInScope(operand))
    return failure();

  raw_indented_ostream &os = emitter.ostream();

  os << emitter.getOrCreateName(operand);

  return success();
}

// Print lhs or rhs operand of add_elem/sub_elem intrinsic
template <typename T>
static LogicalResult printAddElemOrSubElemOperand(CppEmitter &emitter, T op,
                                                  unsigned opNum) {
  // We currently only support printing operands 0 and 1
  if (opNum > 1)
    return failure();

  // The operand should have already been emitted
  Value operand = opNum == 0 ? op.getLhs() : op.getRhs();
  if (!emitter.hasValueInScope(operand))
    return failure();

  raw_indented_ostream &os = emitter.ostream();

  os << emitter.getOrCreateName(operand);

  return success();
}

// Print lhs or rhs operand of mul/mac intrinsic
template <typename T>
static LogicalResult printFMAOrMulOperand(CppEmitter &emitter, T op,
                                          unsigned opNum) {
  // We currently only support printing operands 0 and 1
  if (opNum > 1)
    return failure();

  // The operand should have already been emitted
  Value operand = opNum == 0 ? op.getLhs() : op.getRhs();
  if (!emitter.hasValueInScope(operand))
    return failure();

  raw_indented_ostream &os = emitter.ostream();

  StringRef start = op.getStart(opNum);
  StringRef offset = op.getOffset(opNum);
  StringRef offsetHi = op.getOffsetHi(opNum);
  StringRef step = op.getStep(opNum);
  StringRef square = op.getSquare(opNum);

  os << emitter.getOrCreateName(operand);
  if (!start.empty())
    os << ", " << start;
  if (!offset.empty())
    os << ", " << offset;
  if (!offsetHi.empty())
    os << ", " << offsetHi;
  if (!step.empty())
    os << ", " << step;
  if (!square.empty())
    os << ", " << square;

  return success();
}

// Print lhs or rhs operand of mul_elem/mac_elem intrinsic
template <typename T>
static LogicalResult printFMAOrMulElemOperand(CppEmitter &emitter, T op,
                                              Type iType, int32_t size,
                                              unsigned opNum) {
  // We currently only support printing operands 0 and 1
  if (opNum > 1)
    return failure();

  // The operand should have already been emitted
  Value operand = opNum == 0 ? op.getLhs() : op.getRhs();
  if (!emitter.hasValueInScope(operand))
    return failure();

  raw_indented_ostream &os = emitter.ostream();

  os << emitter.getOrCreateName(operand);

  if (size == 32 && iType) {
    StringRef str = opNum == 0 ? "undef_v16int32()" : "broadcast_zero_s32()";
    os << ", " << str;
  }

  return success();
}

// Print lhs or rhs operand of mul_conv/mac_conv intrinsic
template <typename T>
static LogicalResult printFMAOrMulConvOperand(CppEmitter &emitter, T op,
                                              int32_t M, int32_t N,
                                              unsigned opNum) {
  // We currently only support printing operands 0 and 1
  if (opNum > 1)
    return failure();

  // The operand should have already been emitted
  Value operand = opNum == 0 ? op.getLhs() : op.getRhs();
  if (!emitter.hasValueInScope(operand))
    return failure();

  raw_indented_ostream &os = emitter.ostream();

  os << emitter.getOrCreateName(operand);

  return success();
}

// Generate the Mul op
static LogicalResult printOperation(CppEmitter &emitter, aievec::MulOp mulOp) {
  auto lhs = mulOp.getLhs();
  auto rhs = mulOp.getRhs();

  // The sources should have already been emitted
  if (!emitter.hasValueInScope(lhs) || !emitter.hasValueInScope(rhs))
    return failure();

  // Determine if the mul scheme is simple or complex
  bool simpleScheme = mulOp.getStart(0).empty();

  std::string opname;
  // Create opname based on the result type
  VectorType resType = mulOp.getResult().getType().cast<VectorType>();
  Type eltType = resType.getElementType();
  if (!simpleScheme) {
    if (auto iType = eltType.dyn_cast<IntegerType>()) {
      if (iType.getWidth() == 80)
        opname = "l";
    } else if (eltType.isa<FloatType>())
      opname = "fp";
  }
  opname += "mul";
  if (!simpleScheme && !eltType.isa<FloatType>())
    opname += std::to_string(getVectorLaneSize(resType));

  raw_indented_ostream &os = emitter.ostream();

  // Generate the initialization for the accumulator
  if (failed(emitter.emitAssignPrefix(*mulOp)))
    return failure();

  os << opname;
  os << "(";
  if (failed(printFMAOrMulOperand<aievec::MulOp>(emitter, mulOp, 0)))
    return failure();
  os << ", ";
  if (failed(printFMAOrMulOperand<aievec::MulOp>(emitter, mulOp, 1)))
    return failure();
  os << ")";

  return success();
}

// Generate the MulElem op
static LogicalResult printOperation(CppEmitter &emitter,
                                    aievec::MulElemOp mul_elemOp) {
  auto lhs = mul_elemOp.getLhs();
  auto rhs = mul_elemOp.getRhs();

  // The sources should have already been emitted
  if (!emitter.hasValueInScope(lhs) || !emitter.hasValueInScope(rhs))
    return failure();

  std::string opname;
  opname = "mul_elem";

  // Create opname based on the source type
  VectorType lhsType = mul_elemOp.getLhs().getType().cast<VectorType>();
  Type eltType = lhsType.getElementType();
  int32_t lsize = getElementSizeInBits(lhsType);
  auto iType = eltType.dyn_cast<IntegerType>();

  if (iType) {
    if (lsize == 32) {
      opname += "_16_2";
    } else if (lsize == 16) {
      opname += "_32";
    } else if (lsize == 8) {
      opname += "_32_2";
    }
  } else if (eltType.isa<FloatType>()) {
    if (lsize == 32) {
      opname += "_16";
    } else if (lsize == 16) {
      opname += "_16_2";
    }
  }

  raw_indented_ostream &os = emitter.ostream();

  // Generate the initialization for the accumulator
  if (failed(emitter.emitAssignPrefix(*mul_elemOp, true /*isAcc*/)))
    return failure();

  os << opname;
  os << "(";
  if (failed(printFMAOrMulElemOperand<aievec::MulElemOp>(emitter, mul_elemOp,
                                                         iType, lsize, 1)))
    return failure();
  os << ", ";
  if (failed(printFMAOrMulElemOperand<aievec::MulElemOp>(emitter, mul_elemOp,
                                                         iType, lsize, 0)))
    return failure();
  os << ")";

  return success();
}

// Generate the MulConv op
static LogicalResult printOperation(CppEmitter &emitter,
                                    aievec::MulConvOp mul_convOp) {
  auto lhs = mul_convOp.getLhs();
  auto rhs = mul_convOp.getRhs();

  // The sources should have already been emitted
  if (!emitter.hasValueInScope(lhs) || !emitter.hasValueInScope(rhs))
    return failure();

  std::string opname;
  opname = "mul_conv";

  // Create opname based on the source type
  VectorType lhsType = mul_convOp.getLhs().getType().cast<VectorType>();
  Type eltType = lhsType.getElementType();
  int32_t lsize = getElementSizeInBits(lhsType);
  auto iType = eltType.dyn_cast<IntegerType>();

  // Only support int16 and int8 cases
  if (!iType || !(lsize == 16 || lsize == 8)) {
    return failure();
  }

  int32_t M = mul_convOp.getM();
  int32_t N = mul_convOp.getN();
  opname += ("_" + std::to_string(M) + "x" + std::to_string(N));

  raw_indented_ostream &os = emitter.ostream();

  // Generate the initialization for the accumulator
  if (failed(emitter.emitAssignPrefix(*mul_convOp, true /*isAcc*/)))
    return failure();

  os << opname;
  os << "(";

  if (failed(printFMAOrMulConvOperand<aievec::MulConvOp>(emitter, mul_convOp, M,
                                                         N, 0)))
    return failure();
  os << ", ";
  if (failed(printFMAOrMulConvOperand<aievec::MulConvOp>(emitter, mul_convOp, M,
                                                         N, 1)))
    return failure();
  os << ")";

  return success();
}

// Generate the Add op
static LogicalResult printOperation(CppEmitter &emitter, aievec::AddOp addOp) {
  auto lhs = addOp.getLhs();
  auto rhs = addOp.getRhs();

  // The sources should have already been emitted
  if (!emitter.hasValueInScope(lhs) || !emitter.hasValueInScope(rhs))
    return failure();

  raw_indented_ostream &os = emitter.ostream();

  // Generate the initialization for the result
  if (failed(emitter.emitAssignPrefix(*addOp)))
    return failure();

  // Get the scalar type of result vector
  VectorType resultType = addOp.getResult().getType().cast<VectorType>();
  unsigned lanes = getVectorLaneSize(resultType);
  Type elementType = resultType.getElementType();
  bool floatType = elementType.isa<FloatType>();

  // Detemine if the add scheme is simple or complex
  bool simpleScheme = addOp.getStart(0).empty();

  if (simpleScheme) {
    // Handle float type operation
    if (floatType) {
      os << "fpadd";
      os << "(";
      os << emitter.getOrCreateName(lhs);
      os << ", ";
      os << emitter.getOrCreateName(rhs);
      os << ")";
    }
    // Otherwise we can simply print this as overloaded +
    else {
      os << emitter.getOrCreateName(lhs);
      os << " + ";
      os << emitter.getOrCreateName(rhs);
    }
    return success();
  }
  // Otherwise this is complex scheme
  os << (floatType ? "fpadd" : "add" + std::to_string(lanes));
  os << "(";
  if (failed(printAddOrSubOperand<aievec::AddOp>(emitter, addOp, 0)))
    return failure();
  os << ", ";
  if (failed(printAddOrSubOperand<aievec::AddOp>(emitter, addOp, 1)))
    return failure();
  os << ")";
  return success();
}

// Generate the Sub op
static LogicalResult printOperation(CppEmitter &emitter, aievec::SubOp subOp) {
  auto lhs = subOp.getLhs();
  auto rhs = subOp.getRhs();

  // The sources should have already been emitted
  if (!emitter.hasValueInScope(lhs) || !emitter.hasValueInScope(rhs))
    return failure();

  raw_indented_ostream &os = emitter.ostream();

  // Generate the initialization for the result
  if (failed(emitter.emitAssignPrefix(*subOp)))
    return failure();

  // Get the scalar type of result vector
  VectorType resultType = subOp.getResult().getType().cast<VectorType>();
  unsigned lanes = getVectorLaneSize(resultType);
  Type elementType = resultType.getElementType();
  bool floatType = elementType.isa<FloatType>();

  // Detemine if the sub scheme is simple or complex
  bool simpleScheme = subOp.getStart(0).empty();

  if (simpleScheme) {
    // Handle float type operation
    if (floatType) {
      os << "fpsub";
      os << "(";
      os << emitter.getOrCreateName(lhs);
      os << ", ";
      os << emitter.getOrCreateName(rhs);
      os << ")";
    }
    // Otherwise we can simply print this as overloaded -
    else {
      os << emitter.getOrCreateName(lhs);
      os << " - ";
      os << emitter.getOrCreateName(rhs);
    }
    return success();
  }
  // Otherwise this is complex scheme
  os << (floatType ? "fpsub" : "sub" + std::to_string(lanes));
  os << "(";
  if (failed(printAddOrSubOperand<aievec::SubOp>(emitter, subOp, 0)))
    return failure();
  os << ", ";
  if (failed(printAddOrSubOperand<aievec::SubOp>(emitter, subOp, 1)))
    return failure();
  os << ")";
  return success();
}

// Generate the Min op
static LogicalResult printOperation(CppEmitter &emitter, aievec::MinOp minOp) {
  auto lhs = minOp.getLhs();
  auto rhs = minOp.getRhs();

  // The sources should have already been emitted
  if (!emitter.hasValueInScope(lhs) || !emitter.hasValueInScope(rhs))
    return failure();

  raw_indented_ostream &os = emitter.ostream();

  // Generate the initialization for the result
  if (failed(emitter.emitAssignPrefix(*minOp)))
    return failure();

  os << "min(";
  if (failed(printMinMaxOperand<aievec::MinOp>(emitter, minOp, 0)))
    return failure();
  os << ", ";
  if (failed(printMinMaxOperand<aievec::MinOp>(emitter, minOp, 1)))
    return failure();
  os << ")";
  return success();
}

// Generate the Max op
static LogicalResult printOperation(CppEmitter &emitter, aievec::MaxOp maxOp) {
  auto lhs = maxOp.getLhs();
  auto rhs = maxOp.getRhs();

  // The sources should have already been emitted
  if (!emitter.hasValueInScope(lhs) || !emitter.hasValueInScope(rhs))
    return failure();

  raw_indented_ostream &os = emitter.ostream();

  // Generate the initialization for the result
  if (failed(emitter.emitAssignPrefix(*maxOp)))
    return failure();

  os << "max(";
  if (failed(printMinMaxOperand<aievec::MaxOp>(emitter, maxOp, 0)))
    return failure();
  os << ", ";
  if (failed(printMinMaxOperand<aievec::MaxOp>(emitter, maxOp, 1)))
    return failure();
  os << ")";
  return success();
}

// Generate the Neg op
static LogicalResult printOperation(CppEmitter &emitter, aievec::NegOp negOp) {
  auto src = negOp.getSource();

  // The source should have already been emitted
  if (!emitter.hasValueInScope(src))
    return failure();

  raw_indented_ostream &os = emitter.ostream();

  // Generate the initialization for the result
  if (failed(emitter.emitAssignPrefix(*negOp, true /*isAcc*/)))
    return failure();

  os << "neg(";
  os << emitter.getOrCreateName(src);
  os << ")";
  return success();
}

// Generate the Bneg op
static LogicalResult printOperation(CppEmitter &emitter,
                                    aievec::BnegOp bnegOp) {
  auto src = bnegOp.getSource();

  // The source should have already been emitted
  if (!emitter.hasValueInScope(src))
    return failure();

  raw_indented_ostream &os = emitter.ostream();

  // Generate the initialization for the result
  if (failed(emitter.emitAssignPrefix(*bnegOp)))
    return failure();

  os << "bneg(";
  os << emitter.getOrCreateName(src);
  os << ")";
  return success();
}

// Generate the Bxor op
static LogicalResult printOperation(CppEmitter &emitter, aievec::BxorOp xorOp) {
  auto lhs = xorOp.getLhs();
  auto rhs = xorOp.getRhs();

  // The source should have already been emitted
  if (!emitter.hasValueInScope(lhs) || !emitter.hasValueInScope(rhs))
    return failure();

  raw_indented_ostream &os = emitter.ostream();

  // Generate the initialization for the result
  if (failed(emitter.emitAssignPrefix(*xorOp)))
    return failure();

  os << "bxor(";
  os << emitter.getOrCreateName(lhs);
  os << ", ";
  os << emitter.getOrCreateName(rhs);
  os << ")";
  return success();
}

// Generate the Band op
static LogicalResult printOperation(CppEmitter &emitter, aievec::BandOp andOp) {
  auto lhs = andOp.getLhs();
  auto rhs = andOp.getRhs();

  // The source should have already been emitted
  if (!emitter.hasValueInScope(lhs) || !emitter.hasValueInScope(rhs))
    return failure();

  raw_indented_ostream &os = emitter.ostream();

  // Generate the initialization for the result
  if (failed(emitter.emitAssignPrefix(*andOp)))
    return failure();

  os << "band(";
  os << emitter.getOrCreateName(lhs);
  os << ", ";
  os << emitter.getOrCreateName(rhs);
  os << ")";
  return success();
}

// Generate the Bor op
static LogicalResult printOperation(CppEmitter &emitter, aievec::BorOp orOp) {
  auto lhs = orOp.getLhs();
  auto rhs = orOp.getRhs();

  // The source should have already been emitted
  if (!emitter.hasValueInScope(lhs) || !emitter.hasValueInScope(rhs))
    return failure();

  raw_indented_ostream &os = emitter.ostream();

  // Generate the initialization for the result
  if (failed(emitter.emitAssignPrefix(*orOp)))
    return failure();

  os << "bor(";
  os << emitter.getOrCreateName(lhs);
  os << ", ";
  os << emitter.getOrCreateName(rhs);
  os << ")";
  return success();
}

// Generate the AddElem op
static LogicalResult printOperation(CppEmitter &emitter,
                                    aievec::AddElemOp add_elemOp) {
  auto lhs = add_elemOp.getLhs();
  auto rhs = add_elemOp.getRhs();

  // The sources should have already been emitted
  if (!emitter.hasValueInScope(lhs) || !emitter.hasValueInScope(rhs))
    return failure();

  raw_indented_ostream &os = emitter.ostream();

  // Generate the initialization for the result
  // FIXME: move the logic to the op creation and add isAcc to the op attribute
  bool isAcc = false;
  VectorType resType = cast<VectorType>(add_elemOp.getResult().getType());
  auto resElemType = resType.getElementType();
  unsigned resBitWidth = resElemType.getIntOrFloatBitWidth();
  unsigned resLaneSize = getVectorLaneSize(resType);
  if (isa<FloatType>(resElemType) || (resBitWidth * resLaneSize == 1024))
    isAcc = true;

  if (failed(emitter.emitAssignPrefix(*add_elemOp, /*isAcc=*/isAcc)))
    return failure();

  os << "add(";
  if (failed(printAddElemOrSubElemOperand<aievec::AddElemOp>(emitter,
                                                             add_elemOp, 0)))
    return failure();
  os << ", ";
  if (failed(printAddElemOrSubElemOperand<aievec::AddElemOp>(emitter,
                                                             add_elemOp, 1)))
    return failure();
  os << ")";
  return success();
}

// Generate the SubElem op
static LogicalResult printOperation(CppEmitter &emitter,
                                    aievec::SubElemOp sub_elemOp) {
  auto lhs = sub_elemOp.getLhs();
  auto rhs = sub_elemOp.getRhs();

  // The sources should have already been emitted
  if (!emitter.hasValueInScope(lhs) || !emitter.hasValueInScope(rhs))
    return failure();

  raw_indented_ostream &os = emitter.ostream();

  // Generate the initialization for the result
  // FIXME: move the logic to the op creation and add isAcc to the op attribute
  bool isAcc = false;
  VectorType resType = cast<VectorType>(sub_elemOp.getResult().getType());
  auto resElemType = resType.getElementType();
  unsigned resBitWidth = resElemType.getIntOrFloatBitWidth();
  unsigned resLaneSize = getVectorLaneSize(resType);
  if (isa<FloatType>(resElemType) || (resBitWidth * resLaneSize == 1024))
    isAcc = true;

  if (failed(emitter.emitAssignPrefix(*sub_elemOp, /*isAcc=*/isAcc)))
    return failure();

  os << "sub(";
  if (failed(printAddElemOrSubElemOperand<aievec::SubElemOp>(emitter,
                                                             sub_elemOp, 0)))
    return failure();
  os << ", ";
  if (failed(printAddElemOrSubElemOperand<aievec::SubElemOp>(emitter,
                                                             sub_elemOp, 1)))
    return failure();
  os << ")";
  return success();
}

// Generate the FMA op
static LogicalResult printOperation(CppEmitter &emitter, aievec::FMAOp fmaOp) {
  auto acc = fmaOp.getAcc();
  auto lhs = fmaOp.getLhs();
  auto rhs = fmaOp.getRhs();

  // The sources should have already been emitted
  if (!emitter.hasValueInScope(acc) || !emitter.hasValueInScope(lhs) ||
      !emitter.hasValueInScope(rhs))
    return failure();

  // Detemine if the mul scheme is simple or complex
  bool simpleScheme = fmaOp.getStart(0).empty();

  std::string opname;
  // Create opname based on the result type
  VectorType resType = fmaOp.getResult().getType().cast<VectorType>();
  Type eltType = resType.getElementType();
  if (!simpleScheme) {
    if (auto iType = eltType.dyn_cast<IntegerType>()) {
      if (iType.getWidth() == 80)
        opname = "l";
    } else if (eltType.isa<FloatType>())
      opname = "fp";
  }
  opname += fmaOp.getFmsub() ? "msc" : "mac";
  if (!simpleScheme && !eltType.isa<FloatType>())
    opname += std::to_string(getVectorLaneSize(resType));

  raw_indented_ostream &os = emitter.ostream();

  StringRef accName = emitter.getOrCreateName(acc);
  os << accName;
  os << " = ";
  os << opname;
  os << "(";
  os << accName;
  os << ", ";
  if (failed(printFMAOrMulOperand<aievec::FMAOp>(emitter, fmaOp, 0)))
    return failure();
  os << ", ";
  if (failed(printFMAOrMulOperand<aievec::FMAOp>(emitter, fmaOp, 1)))
    return failure();
  os << ")";

  // Finally, set the name of the result to the accumulator's name
  emitter.setName(fmaOp->getResult(0), accName);

  return success();
}

// Generate the FMAElem op
static LogicalResult printOperation(CppEmitter &emitter,
                                    aievec::FMAElemOp fma_elemOp) {
  auto acc = fma_elemOp.getAcc();
  auto lhs = fma_elemOp.getLhs();
  auto rhs = fma_elemOp.getRhs();

  // The sources should have already been emitted
  if (!emitter.hasValueInScope(acc) || !emitter.hasValueInScope(lhs) ||
      !emitter.hasValueInScope(rhs))
    return failure();

  std::string opname;
  opname = fma_elemOp.getFmsub() ? "msc_elem" : "mac_elem";
  // Create opname based on the lhs and rhs type
  VectorType lhsType = fma_elemOp.getLhs().getType().cast<VectorType>();
  Type eltType = lhsType.getElementType();
  int32_t lsize = getElementSizeInBits(lhsType);
  auto iType = eltType.dyn_cast<IntegerType>();

  if (iType) {
    if (lsize == 32) {
      opname += "_16_2";
    } else if (lsize == 16) {
      opname += "_32";
    } else if (lsize == 8) {
      opname += "_32_2";
    }
  } else if (eltType.isa<FloatType>()) {
    if (lsize == 32) {
      opname += "_16";
    } else if (lsize == 16) {
      opname += "_16_2";
    }
  }

  raw_indented_ostream &os = emitter.ostream();

  StringRef accName = emitter.getOrCreateName(acc);
  os << accName;
  os << " = ";
  os << opname;
  os << "(";
  if (failed(printFMAOrMulElemOperand<aievec::FMAElemOp>(emitter, fma_elemOp,
                                                         iType, lsize, 1)))
    return failure();
  os << ", ";
  if (failed(printFMAOrMulElemOperand<aievec::FMAElemOp>(emitter, fma_elemOp,
                                                         iType, lsize, 0)))
    return failure();
  os << ", ";
  os << accName;
  os << ")";

  // Finally, set the name of the result to the accumulator's name
  emitter.setName(fma_elemOp->getResult(0), accName);

  return success();
}

// Generate the FMAConv op
static LogicalResult printOperation(CppEmitter &emitter,
                                    aievec::FMAConvOp fma_convOp) {
  auto acc = fma_convOp.getAcc();
  auto lhs = fma_convOp.getLhs();
  auto rhs = fma_convOp.getRhs();

  // The sources should have already been emitted
  if (!emitter.hasValueInScope(acc) || !emitter.hasValueInScope(lhs) ||
      !emitter.hasValueInScope(rhs))
    return failure();

  std::string opname;
  opname = fma_convOp.getFmsub() ? "msc_conv" : "mac_conv";
  // Create opname based on the lhs and rhs type
  VectorType lhsType = fma_convOp.getLhs().getType().cast<VectorType>();
  Type eltType = lhsType.getElementType();
  int32_t lsize = getElementSizeInBits(lhsType);
  auto iType = eltType.dyn_cast<IntegerType>();

  // Only support int16 and int8 cases
  if (!iType || !(lsize == 16 || lsize == 8)) {
    return failure();
  }

  int32_t M = fma_convOp.getM();
  int32_t N = fma_convOp.getN();
  opname += ("_" + std::to_string(M) + "x" + std::to_string(N));

  raw_indented_ostream &os = emitter.ostream();

  StringRef accName = emitter.getOrCreateName(acc);
  os << accName;
  os << " = ";
  os << opname;
  os << "(";
  if (failed(printFMAOrMulConvOperand<aievec::FMAConvOp>(emitter, fma_convOp, M,
                                                         N, 0)))
    return failure();
  os << ", ";
  if (failed(printFMAOrMulConvOperand<aievec::FMAConvOp>(emitter, fma_convOp, M,
                                                         N, 1)))
    return failure();
  os << ", ";
  os << accName;
  os << ")";

  // Finally, set the name of the result to the accumulator's name
  emitter.setName(fma_convOp->getResult(0), accName);

  return success();
}

// Generate the comparison intrinsics(eq, ne, lt, le, gt, ge) for AIE-ML
static LogicalResult printOperation(CppEmitter &emitter, aievec::CmpOp cmpOp) {
  if (!AIEML) {
    return failure();
  }

  // The lhs and rhs should have already been emitted
  Value lhs = cmpOp.getLhs();
  Value rhs = cmpOp.getRhs();

  if (!emitter.hasValueInScope(lhs) || !emitter.hasValueInScope(rhs))
    return failure();

  // Generate the initialization for the vector
  if (failed(emitter.emitAssignPrefix(*cmpOp)))
    return failure();

  raw_indented_ostream &os = emitter.ostream();

  StringRef pred = cmpOp.getPred();
  if (pred == "eq") {
    os << "eq";
  } else if (pred == "ne") {
    os << "ne";
  } else if (pred == "slt" || pred == "ult") {
    os << "lt";
  } else if (pred == "sle" || pred == "ule") {
    os << "le";
  } else if (pred == "sgt" || pred == "ugt") {
    os << "gt";
  } else if (pred == "sge" || pred == "uge") {
    os << "ge";
  } else {
    return failure();
  }

  os << "(";
  VectorType vType = lhs.getType().cast<VectorType>();
  Type eltType = vType.getElementType();

  if (eltType.isa<IntegerType>() &&
      (pred == "ult" || pred == "ule" || pred == "ugt" || pred == "uge")) {
    unsigned lanes = getVectorLaneSize(vType);
    unsigned width = getElementSizeInBits(vType);
    os << "v" << std::to_string(lanes) << "uint" << std::to_string(width);
    os << "(";
    os << emitter.getOrCreateName(lhs);
    os << "), ";
    os << "v" << std::to_string(lanes) << "uint" << std::to_string(width);
    os << "(";
    os << emitter.getOrCreateName(rhs);
    os << ")";
  } else {
    os << emitter.getOrCreateName(lhs);
    os << ", ";
    os << emitter.getOrCreateName(rhs);
  }
  os << ")";
  return success();
}

// Generate the sel intrinsic for AIE-ML
static LogicalResult printOperation(CppEmitter &emitter, aievec::SelOp selOp) {
  if (!AIEML) {
    return failure();
  }

  // The lhs, rhs and sel should have already been emitted
  Value lhs = selOp.getLhs();
  Value rhs = selOp.getRhs();
  Value sel = selOp.getSel();

  if (!emitter.hasValueInScope(lhs) || !emitter.hasValueInScope(rhs) ||
      !emitter.hasValueInScope(sel))
    return failure();

  // Generate the initialization for the vector
  if (failed(emitter.emitAssignPrefix(*selOp)))
    return failure();

  raw_indented_ostream &os = emitter.ostream();

  os << "sel(";
  os << emitter.getOrCreateName(rhs);
  os << ", ";
  os << emitter.getOrCreateName(lhs);
  os << ", ";
  os << emitter.getOrCreateName(sel);
  os << ")";
  return success();
}

// Generate the extract elem intrinsic
static LogicalResult printOperation(CppEmitter &emitter,
                                    aievec::ExtElemOp extElemOp) {
  Value source = extElemOp.getSource();
  Value index = extElemOp.getIndex();

  raw_indented_ostream &os = emitter.ostream();

  // Generate the initialization for the result
  if (failed(emitter.emitAssignPrefix(*extElemOp)))
    return failure();

  // source should have already been emitted
  if (!emitter.hasValueInScope(source))
    return failure();

  os << "extract_elem";
  os << "(";
  // Print the source and index
  os << emitter.getOrCreateName(source);
  os << ", ";
  os << emitter.getOrCreateName(index);
  os << ")";
  return success();
}

// Generate the transfer write op
static LogicalResult printOperation(CppEmitter &emitter,
                                    vector::TransferWriteOp writeOp) {
  Value source = writeOp.getSource();
  Value vector = writeOp.getVector();

  // If the aray, or the vector being outputted is not already emitted,
  // error out
  if (!emitter.hasValueInScope(source) || !emitter.hasValueInScope(vector))
    return failure();

  // Construct the access expression using memref shape and indices
  std::string access;
  auto indices = writeOp.getIndices();
  if (failed(createLinearizedAccess(emitter, source, indices, access)))
    return failure();

  raw_indented_ostream &os = emitter.ostream();

  os << "*(";
  if (failed(emitter.emitType(writeOp->getLoc(), vector.getType())))
    return failure();
  os << " *)";
  os << "(";
  os << emitter.getOrCreateName(source);
  if (!access.empty())
    os << " + " << access;
  os << ")";
  os << " = ";
  os << emitter.getOrCreateName(vector);
  return success();
}

// Generate the memref store op
static LogicalResult printOperation(CppEmitter &emitter,
                                    memref::StoreOp storeOp) {
  Value value = storeOp.getValue();
  Value memref = storeOp.getMemref();

  // If the value, or the memref being outputted is not already emitted,
  // error out
  if (!emitter.hasValueInScope(value) || !emitter.hasValueInScope(memref))
    return failure();

  raw_indented_ostream &os = emitter.ostream();

  os << "*(";
  if (failed(emitter.emitType(
          storeOp->getLoc(),
          cast<MemRefType>(memref.getType()).getElementType())))
    return failure();
  os << " *)";
  os << emitter.getOrCreateName(memref);
  os << " = ";
  os << emitter.getOrCreateName(value);
  return success();
}

// Print an operation by forwarding the value to the next op
template <typename OpTy>
static LogicalResult printValueForwardOperation(CppEmitter &emitter, OpTy op) {
  Value source = op.getSrc();

  // If the memref being outputted is not already emitted,
  // error out
  if (!emitter.hasValueInScope(source))
    return failure();

  if (failed(emitter.emitAssignPrefix(*op)))
    return failure();

  raw_indented_ostream &os = emitter.ostream();

  os << emitter.getOrCreateName(source);

  return success();
}

// Print an expand shape by forwarding the value to the next op
static LogicalResult printOperation(CppEmitter &emitter,
                                    memref::ExpandShapeOp expandShapeOp) {
  return printValueForwardOperation<memref::ExpandShapeOp>(emitter,
                                                           expandShapeOp);
}

// Print a collapse shape by forwarding the value to the next op
static LogicalResult printOperation(CppEmitter &emitter,
                                    memref::CollapseShapeOp collapseShapeOp) {
  return printValueForwardOperation<memref::CollapseShapeOp>(emitter,
                                                             collapseShapeOp);
}

static LogicalResult printConstantOp(CppEmitter &emitter, Operation *operation,
                                     Attribute value) {
  OpResult result = operation->getResult(0);

  // Only emit an assignment as the variable was already declared when printing
  // the FuncOp.
  if (emitter.shouldDeclareVariablesAtTop()) {
    // Skip the assignment if the emitc.constant has no value.
    if (auto oAttr = value.dyn_cast<emitc::OpaqueAttr>()) {
      if (oAttr.getValue().empty())
        return success();
    }

    if (failed(emitter.emitVariableAssignment(result)))
      return failure();
    return emitter.emitAttribute(operation->getLoc(), value);
  }

  // Emit a variable declaration for an emitc.constant op without value.
  if (auto oAttr = value.dyn_cast<emitc::OpaqueAttr>()) {
    if (oAttr.getValue().empty())
      // The semicolon gets printed by the emitOperation function.
      return emitter.emitVariableDeclaration(result,
                                             /*trailingSemicolon=*/false);
  }

  // Emit a variable declaration.
  if (failed(emitter.emitAssignPrefix(*operation)))
    return failure();
  return emitter.emitAttribute(operation->getLoc(), value);
}

static LogicalResult printOperation(CppEmitter &emitter,
                                    emitc::ConstantOp constantOp) {
  Operation *operation = constantOp.getOperation();
  Attribute value = constantOp.getValue();

  return printConstantOp(emitter, operation, value);
}

static LogicalResult printOperation(CppEmitter &emitter,
                                    arith::ConstantOp constantOp) {
  Operation *operation = constantOp.getOperation();
  Attribute value = constantOp.getValue();

  return printConstantOp(emitter, operation, value);
}

static LogicalResult printOperation(CppEmitter &emitter,
                                    cf::BranchOp branchOp) {
  raw_ostream &os = emitter.ostream();
  Block &successor = *branchOp.getSuccessor();

  for (auto pair :
       llvm::zip(branchOp.getOperands(), successor.getArguments())) {
    Value &operand = std::get<0>(pair);
    BlockArgument &argument = std::get<1>(pair);
    os << emitter.getOrCreateName(argument) << " = "
       << emitter.getOrCreateName(operand) << ";\n";
  }

  os << "goto ";
  if (!(emitter.hasBlockLabel(successor)))
    return branchOp.emitOpError("unable to find label for successor block");
  os << emitter.getOrCreateName(successor);
  return success();
}

static LogicalResult printOperation(CppEmitter &emitter,
                                    cf::CondBranchOp condBranchOp) {
  raw_indented_ostream &os = emitter.ostream();
  Block &trueSuccessor = *condBranchOp.getTrueDest();
  Block &falseSuccessor = *condBranchOp.getFalseDest();

  os << "if (" << emitter.getOrCreateName(condBranchOp.getCondition())
     << ") {\n";

  os.indent();

  // If condition is true.
  for (auto pair : llvm::zip(condBranchOp.getTrueOperands(),
                             trueSuccessor.getArguments())) {
    Value &operand = std::get<0>(pair);
    BlockArgument &argument = std::get<1>(pair);
    os << emitter.getOrCreateName(argument) << " = "
       << emitter.getOrCreateName(operand) << ";\n";
  }

  os << "goto ";
  if (!(emitter.hasBlockLabel(trueSuccessor))) {
    return condBranchOp.emitOpError("unable to find label for successor block");
  }
  os << emitter.getOrCreateName(trueSuccessor) << ";\n";
  os.unindent() << "} else {\n";
  os.indent();
  // If condition is false.
  for (auto pair : llvm::zip(condBranchOp.getFalseOperands(),
                             falseSuccessor.getArguments())) {
    Value &operand = std::get<0>(pair);
    BlockArgument &argument = std::get<1>(pair);
    os << emitter.getOrCreateName(argument) << " = "
       << emitter.getOrCreateName(operand) << ";\n";
  }

  os << "goto ";
  if (!(emitter.hasBlockLabel(falseSuccessor))) {
    return condBranchOp.emitOpError()
           << "unable to find label for successor block";
  }
  os << emitter.getOrCreateName(falseSuccessor) << ";\n";
  os.unindent() << "}";
  return success();
}

static LogicalResult printOperation(CppEmitter &emitter, func::CallOp callOp) {
  if (failed(emitter.emitAssignPrefix(*callOp.getOperation())))
    return failure();

  raw_ostream &os = emitter.ostream();
  os << callOp.getCallee() << "(";
  if (failed(emitter.emitOperands(*callOp.getOperation())))
    return failure();
  os << ")";
  return success();
}

static LogicalResult printOperation(CppEmitter &emitter, emitc::CallOp callOp) {
  raw_ostream &os = emitter.ostream();
  Operation &op = *callOp.getOperation();
  if (callOp.getCallee() == "getTanhBf16" ||
      callOp.getCallee() == "getSqrtBf16" ||
      callOp.getCallee() == "getRsqrtBf16" ||
      callOp.getCallee() == "getErfBf16" || callOp.getCallee() == "getAbs" ||
      callOp.getCallee() == "getSigmoidBf16" ||
      callOp.getCallee() == "getCeilBf16" ||
      callOp.getCallee() == "getFloorBf16") {
    if (failed(emitter.emitAssignPrefix(op, /*isAcc*/ false)))
      return failure();
  } else {
    if (failed(emitter.emitAssignPrefix(op, /*isAcc*/ true)))
      return failure();
  }
  os << callOp.getCallee();

  auto emitArgs = [&](Attribute attr) -> LogicalResult {
    if (auto t = attr.dyn_cast<IntegerAttr>()) {
      // Index attributes are treated specially as operand index.
      if (t.getType().isIndex()) {
        int64_t idx = t.getInt();
        if ((idx < 0) || (idx >= op.getNumOperands()))
          return op.emitOpError("invalid operand index");
        if (!emitter.hasValueInScope(op.getOperand(idx)))
          return op.emitOpError("operand ")
                 << idx << "'s value not defined in scope";
        os << emitter.getOrCreateName(op.getOperand(idx));
        return success();
      }
    }
    if (failed(emitter.emitAttribute(op.getLoc(), attr)))
      return failure();

    return success();
  };

  if (callOp.getTemplateArgs()) {
    os << "<";
    if (failed(
            interleaveCommaWithError(*callOp.getTemplateArgs(), os, emitArgs)))
      return failure();
    os << ">";
  }

  os << "(";

  LogicalResult emittedArgs =
      callOp.getArgs()
          ? interleaveCommaWithError(*callOp.getArgs(), os, emitArgs)
          : emitter.emitOperands(op);
  if (failed(emittedArgs))
    return failure();
  os << ")";
  return success();
}

static LogicalResult printOperation(CppEmitter &emitter,
                                    emitc::ApplyOp applyOp) {
  raw_ostream &os = emitter.ostream();
  Operation &op = *applyOp.getOperation();

  if (failed(emitter.emitAssignPrefix(op)))
    return failure();
  os << applyOp.getApplicableOperator();
  os << emitter.getOrCreateName(applyOp.getOperand());

  return success();
}

static LogicalResult printOperation(CppEmitter &emitter,
                                    emitc::IncludeOp includeOp) {
  raw_ostream &os = emitter.ostream();

  os << "#include ";
  if (includeOp.getIsStandardInclude())
    os << "<" << includeOp.getInclude() << ">";
  else
    os << "\"" << includeOp.getInclude() << "\"";

  return success();
}

static LogicalResult printOperation(CppEmitter &emitter, scf::ForOp forOp) {

  raw_indented_ostream &os = emitter.ostream();

  OperandRange operands = forOp.getInitArgs();
  Block::BlockArgListType iterArgs = forOp.getRegionIterArgs();
  Operation::result_range results = forOp.getResults();

  if (!emitter.shouldDeclareVariablesAtTop()) {
    for (OpResult result : results) {
      if (failed(emitter.emitVariableDeclaration(result,
                                                 /*trailingSemicolon=*/true)))
        return failure();
    }
  }

  for (auto pair : llvm::zip(iterArgs, operands)) {
    if (failed(emitter.emitType(forOp.getLoc(), std::get<0>(pair).getType())))
      return failure();
    os << " " << emitter.getOrCreateName(std::get<0>(pair)) << " = ";
    os << emitter.getOrCreateName(std::get<1>(pair)) << ";";
    os << "\n";
  }

  os << "for (";
  if (failed(
          emitter.emitType(forOp.getLoc(), forOp.getInductionVar().getType())))
    return failure();
  os << " ";
  os << emitter.getOrCreateName(forOp.getInductionVar());
  os << " = ";
  os << emitter.getOrCreateName(forOp.getLowerBound());
  os << "; ";
  os << emitter.getOrCreateName(forOp.getInductionVar());
  os << " < ";
  os << emitter.getOrCreateName(forOp.getUpperBound());
  os << "; ";
  os << emitter.getOrCreateName(forOp.getInductionVar());
  os << " += ";
  os << emitter.getOrCreateName(forOp.getStep());
  os << ")\n";
  os << "chess_prepare_for_pipelining\n";
  // Try to find the upper bound and step of the for operator.
  // If the bounds are found, print them
  auto tc = getTripCount(forOp);
  if (tc.first) {
    auto step = getStep(forOp);
    int64_t lb =
        step.first && step.second > 0 ? floorDiv(tc.second, step.second) : 1;
    int64_t ub =
        step.first && step.second > 0 ? ceilDiv(tc.second, step.second) : 0;
    os << "chess_loop_range(";
    os << std::to_string(lb);
    os << ", ";
    if (step.first && step.second > 0)
      os << std::to_string(ub);
    os << ")\n";
  }
  os << "{\n";
  os.indent();

  Region &forRegion = forOp.getRegion();
  auto regionOps = forRegion.getOps();

  // We skip the trailing yield op because this updates the result variables
  // of the for op in the generated code. Instead we update the iterArgs at
  // the end of a loop iteration and set the result variables after the for
  // loop.
  for (auto it = regionOps.begin(); std::next(it) != regionOps.end(); ++it) {
    bool trailingSemicolon = !isa<scf::IfOp, scf::ForOp, cf::CondBranchOp>(*it);
    if (failed(emitter.emitOperation(*it, trailingSemicolon)))
      return failure();
  }

  Operation *yieldOp = forRegion.getBlocks().front().getTerminator();
  // Copy yield operands into iterArgs at the end of a loop iteration.
  for (auto pair : llvm::zip(iterArgs, yieldOp->getOperands())) {
    BlockArgument iterArg = std::get<0>(pair);
    Value operand = std::get<1>(pair);
    os << emitter.getOrCreateName(iterArg) << " = "
       << emitter.getOrCreateName(operand) << ";\n";
  }

  os.unindent() << "}";

  // Copy iterArgs into results after the for loop.
  for (auto pair : llvm::zip(results, iterArgs)) {
    OpResult result = std::get<0>(pair);
    BlockArgument iterArg = std::get<1>(pair);
    os << "\n"
       << emitter.getOrCreateName(result) << " = "
       << emitter.getOrCreateName(iterArg) << ";";
  }

  return success();
}

static LogicalResult printOperation(CppEmitter &emitter, scf::IfOp ifOp) {
  raw_indented_ostream &os = emitter.ostream();

  if (!emitter.shouldDeclareVariablesAtTop()) {
    for (OpResult result : ifOp.getResults()) {
      if (failed(emitter.emitVariableDeclaration(result,
                                                 /*trailingSemicolon=*/true)))
        return failure();
    }
  }

  os << "if (";
  if (failed(emitter.emitOperands(*ifOp.getOperation())))
    return failure();
  os << ") {\n";
  os.indent();

  Region &thenRegion = ifOp.getThenRegion();
  for (Operation &op : thenRegion.getOps()) {
    // Note: This prints a superfluous semicolon if the terminating yield op has
    // zero results.
    if (failed(emitter.emitOperation(op, /*trailingSemicolon=*/true)))
      return failure();
  }

  os.unindent() << "}";

  Region &elseRegion = ifOp.getElseRegion();
  if (!elseRegion.empty()) {
    os << " else {\n";
    os.indent();

    for (Operation &op : elseRegion.getOps()) {
      // Note: This prints a superfluous semicolon if the terminating yield op
      // has zero results.
      if (failed(emitter.emitOperation(op, /*trailingSemicolon=*/true)))
        return failure();
    }

    os.unindent() << "}";
  }

  return success();
}

static LogicalResult printOperation(CppEmitter &emitter, scf::YieldOp yieldOp) {
  raw_ostream &os = emitter.ostream();
  Operation &parentOp = *yieldOp.getOperation()->getParentOp();

  if (yieldOp.getNumOperands() != parentOp.getNumResults()) {
    return yieldOp.emitError("number of operands does not to match the number "
                             "of the parent op's results");
  }

  if (failed(interleaveWithError(
          llvm::zip(parentOp.getResults(), yieldOp.getOperands()),
          [&](auto pair) -> LogicalResult {
            auto result = std::get<0>(pair);
            auto operand = std::get<1>(pair);
            os << emitter.getOrCreateName(result) << " = ";

            if (!emitter.hasValueInScope(operand))
              return yieldOp.emitError("operand value not in scope");
            os << emitter.getOrCreateName(operand);
            return success();
          },
          [&]() { os << ";\n"; })))
    return failure();

  return success();
}

static LogicalResult printOperation(CppEmitter &emitter,
                                    func::ReturnOp returnOp) {
  raw_ostream &os = emitter.ostream();
  os << "return";
  switch (returnOp.getNumOperands()) {
  case 0:
    return success();
  case 1:
    os << " " << emitter.getOrCreateName(returnOp.getOperand(0));
    return success(emitter.hasValueInScope(returnOp.getOperand(0)));
  default:
    os << " std::make_tuple(";
    if (failed(emitter.emitOperandsAndAttributes(*returnOp.getOperation())))
      return failure();
    os << ")";
    return success();
  }
}

static LogicalResult printOperation(CppEmitter &emitter, ModuleOp moduleOp) {
  CppEmitter::Scope scope(emitter);

  for (Operation &op : moduleOp) {
    if (failed(emitter.emitOperation(op, /*trailingSemicolon=*/false)))
      return failure();
  }
  return success();
}

static LogicalResult printOperation(CppEmitter &emitter,
                                    func::FuncOp functionOp) {
  // We need to declare variables at top if the function has multiple blocks.
  if (!emitter.shouldDeclareVariablesAtTop() &&
      functionOp.getBlocks().size() > 1) {
    return functionOp.emitOpError(
        "with multiple blocks needs variables declared at top");
  }
  CppEmitter::Scope scope(emitter);

  // Find any memref dim op in the function, and parse the dimension of each
  // dynamic shaped memref
  if (failed(parseMemRefDynamicDims(emitter, functionOp)))
    return failure();

  raw_indented_ostream &os = emitter.ostream();
  if (failed(emitter.emitTypes(functionOp.getLoc(),
                               functionOp.getFunctionType().getResults())))
    return failure();
  os << " " << functionOp.getName();

  os << "(";
  if (functionOp.isDeclaration()) {
    if (failed(interleaveCommaWithError(
            functionOp.getArgumentTypes(), os, [&](Type type) -> LogicalResult {
              if (failed(emitter.emitType(functionOp.getLoc(), type)))
                return failure();
              // If it is a memref argument, we need to check if it has dynamic
              // shape. If so, the dimensions have to be printed out
              MemRefType argType = dyn_cast<MemRefType>(type);
              if (argType)
                for (unsigned dim = 0; dim < argType.getRank(); ++dim)
                  if (argType.isDynamicDim(dim))
                    os << ", size_t";
              return success();
            })))
      return failure();
    os << ");\n";
    return success();
  }

  if (failed(interleaveCommaWithError(
          functionOp.getArguments(), os,
          [&](BlockArgument arg) -> LogicalResult {
            if (failed(emitter.emitType(functionOp.getLoc(), arg.getType())))
              return failure();
            os << " " << emitter.getOrCreateName(arg);
            // If it is a memref argument, we need to check if it has dynamic
            // shape. If so, the dimensions have to be printed out
            if (failed(printMemRefDims(emitter, arg)))
              return failure();
            return success();
          })))
    return failure();

  os << ") {\n";
  os.indent();
  if (emitter.shouldDeclareVariablesAtTop()) {
    // Declare all variables that hold op results including those from nested
    // regions.
    WalkResult result =
        functionOp.walk<WalkOrder::PreOrder>([&](Operation *op) -> WalkResult {
          for (OpResult result : op->getResults()) {
            if (failed(emitter.emitVariableDeclaration(
                    result, /*trailingSemicolon=*/true))) {
              return WalkResult(
                  op->emitError("unable to declare result variable for op"));
            }
          }
          return WalkResult::advance();
        });
    if (result.wasInterrupted())
      return failure();
  }

  Region::BlockListType &blocks = functionOp.getBlocks();
  // Create label names for basic blocks.
  for (Block &block : blocks) {
    emitter.getOrCreateName(block);
  }

  // Declare variables for basic block arguments.
  for (auto it = std::next(blocks.begin()); it != blocks.end(); ++it) {
    Block &block = *it;
    for (BlockArgument &arg : block.getArguments()) {
      if (emitter.hasValueInScope(arg))
        return functionOp.emitOpError(" block argument #")
               << arg.getArgNumber() << " is out of scope";
      if (failed(
              emitter.emitType(block.getParentOp()->getLoc(), arg.getType()))) {
        return failure();
      }
      os << " " << emitter.getOrCreateName(arg) << ";\n";
    }
  }

  for (Block &block : blocks) {
    // Only print a label if there is more than one block.
    if (blocks.size() > 1) {
      if (failed(emitter.emitLabel(block)))
        return failure();
    }
    for (Operation &op : block.getOperations()) {
      // When generating code for an scf.if or std.cond_br op no semicolon needs
      // to be printed after the closing brace.
      // When generating code for an scf.for op, printing a trailing semicolon
      // is handled within the printOperation function.
      bool trailingSemicolon =
          !isa<scf::IfOp, scf::ForOp, cf::CondBranchOp>(op);

      if (failed(emitter.emitOperation(
              op, /*trailingSemicolon=*/trailingSemicolon)))
        return failure();
    }
  }
  os.unindent() << "}\n";
  return success();
}

CppEmitter::CppEmitter(raw_ostream &os, bool declareVariablesAtTop)
    : os(os), declareVariablesAtTop(declareVariablesAtTop) {
  valueInScopeCount.push(0);
  labelInScopeCount.push(0);
}

/// Return the existing or a new name for a Value.
StringRef CppEmitter::getOrCreateName(Value val, std::string prefix) {
  if (!valueMapper.count(val))
    valueMapper.insert(val,
                       formatv("{0}{1}", prefix, ++valueInScopeCount.top()));
  return *valueMapper.begin(val);
}

/// Set the name of a value to an existing name
void CppEmitter::setName(Value val, StringRef name) {
  valueMapper.insert(val, name.str());
}

/// Get a new name that is not associated with any value
std::string CppEmitter::getNewName(std::string prefix) {
  std::string ret = formatv("{0}{1}", prefix, ++valueInScopeCount.top());
  return ret;
}

/// Given a dynamic shaped memref, set its size at position 'index' to
// parameter 'result'
void CppEmitter::setMemRefDimParam(Value memref, unsigned index,
                                   std::string parameter) {
  auto p = std::make_pair(memref, index);
  assert(!paramIndexMapper.count(p) && "memref dimension already set");
  paramIndexMapper[p] = parameter;
}

/// Return the memref parameteric dimension size at given index
StringRef CppEmitter::getMemRefDimParam(Value memref, unsigned index) {
  auto p = std::make_pair(memref, index);
  assert(paramIndexMapper.count(p) && "memref dimension not found");
  return paramIndexMapper[p];
}

/// Return true if the specified dim of memref has a parameter
/// associated with it
bool CppEmitter::isMemRefDimParam(Value memref, unsigned index) {
  assert([&] {
    MemRefType type = memref.getType().dyn_cast<MemRefType>();
    if (!(type && type.isDynamicDim(index))) {
      printf("the dimension size at index is not dynamic\n");
      return false;
    }
    return true;
  }());

  auto p = std::make_pair(memref, index);
  return paramIndexMapper.count(p);
}

/// Return the existing or a new label for a Block.
StringRef CppEmitter::getOrCreateName(Block &block, std::string prefix) {
  if (!blockMapper.count(&block))
    blockMapper.insert(&block,
                       formatv("{0}{1}", prefix, ++labelInScopeCount.top()));
  return *blockMapper.begin(&block);
}

bool CppEmitter::shouldMapToUnsigned(IntegerType::SignednessSemantics val) {
  switch (val) {
  case IntegerType::Signless:
    return false;
  case IntegerType::Signed:
    return false;
  case IntegerType::Unsigned:
    return true;
  }
  llvm_unreachable("Unexpected IntegerType::SignednessSemantics");
}

bool CppEmitter::hasValueInScope(Value val) { return valueMapper.count(val); }

bool CppEmitter::hasBlockLabel(Block &block) {
  return blockMapper.count(&block);
}

// Check whether the int type dense value has a splat value and get the int
// value as a string.
template <typename ElTy>
static std::string getSplatValueOfIntDense(DenseIntElementsAttr dense) {
  ElTy splatVal = dense.getSplatValue<ElTy>();
  return std::to_string(splatVal);
}

// Get the first float value of a dense type value as a string.
static std::string getSplatValueOfFloatDense(DenseFPElementsAttr dense,
                                             bool isBFloat = false) {
  APFloat apFloat = dense.getSplatValue<APFloat>();
  float splatVal = apFloat.convertToFloat();
  std::string firstValue = std::to_string(splatVal);

  if (apFloat.isPosInfinity()) {
    if (isBFloat) {
      // TODO: Clean this up; emitting largest finite value in lieu of infinity;
      // system headers do not provide a simple way to initialize a bfloat16 to
      // infinity.
      firstValue = std::to_string(0x1.FEp+127f);
    } else {
      firstValue = std::to_string(std::numeric_limits<float>::max());
    }
  } else if (apFloat.isNegInfinity()) {
    if (isBFloat) {
      firstValue = std::to_string(-0x1.FEp+127f);
    } else {
      firstValue = std::to_string(std::numeric_limits<float>::lowest());
    }
  } else if (!apFloat.isNonZero()) {
    firstValue = "0";
  }

  return firstValue;
}

LogicalResult CppEmitter::emitAttribute(Location loc, Attribute attr) {
  auto printInt = [&](const APInt &val, bool isUnsigned) {
    if (val.getBitWidth() == 1) {
      if (val.getBoolValue())
        os << "true";
      else
        os << "false";
    } else {
      SmallString<128> strValue;
      val.toString(strValue, 10, !isUnsigned, false);
      os << strValue;
    }
  };

  auto printFloat = [&](const APFloat &val) {
    if (val.isFinite()) {
      SmallString<128> strValue;
      // Use default values of toString except don't truncate zeros.
      val.toString(strValue, 0, 0, false);
      switch (llvm::APFloatBase::SemanticsToEnum(val.getSemantics())) {
      case llvm::APFloatBase::S_IEEEsingle:
        os << "(float)";
        break;
      case llvm::APFloatBase::S_IEEEdouble:
        os << "(double)";
        break;
      default:
        break;
      };
      os << strValue;
    } else if (val.isNaN()) {
      os << "NAN";
    } else if (val.isInfinity()) {
      if (val.isNegative())
        os << "-";
      os << "INFINITY";
    }
  };

  // Print floating point attributes.
  if (auto fAttr = attr.dyn_cast<FloatAttr>()) {
    printFloat(fAttr.getValue());
    return success();
  }
  if (auto dense = attr.dyn_cast<DenseFPElementsAttr>()) {
    if (AIEML && dense.isSplat()) {
      if (auto vType = dense.getType().dyn_cast<VectorType>()) {
        if (auto fType = vType.getElementType().dyn_cast<FloatType>()) {
          unsigned width = fType.getWidth();
          std::string splatValue = "";
          if (width == 32) {
            splatValue = getSplatValueOfFloatDense(dense);
          } else if (width == 16) {
            splatValue = getSplatValueOfFloatDense(dense, /*isBFloat*/ true);
          }
          if (width == 32 || (width == 16 && getVectorLaneSize(vType) == 32)) {
            if (splatValue == "0") {
              os << "broadcast_zero_";
              if (failed(emitType(loc, fType)))
                return failure();
              os << "()";
            } else {
              os << "broadcast_to_";
              if (failed(emitType(loc, vType)))
                return failure();
              os << "((";
              if (failed(emitType(loc, fType)))
                return failure();
              os << ")";
              os << splatValue;
              os << ")";
            }
          } else if (width == 16 && getVectorLaneSize(vType) == 16) {
            os << "extract_v16bfloat16(";
            if (splatValue == "0") {
              os << "broadcast_zero_bfloat16()";
            } else {
              os << "broadcast_to_v32bfloat16";
              os << "((";
              if (failed(emitType(loc, fType)))
                return failure();
              os << ")";
              os << splatValue;
              os << ")";
            }
            os << ", 0)";
          }
        }
      }
      // TODO: Deal with multiple dense value case for AIEML.
    } else {
      os << '{';
      interleaveComma(dense, os, [&](const APFloat &val) { printFloat(val); });
      os << '}';
    }
    return success();
  }

  // Print integer attributes.
  if (auto iAttr = attr.dyn_cast<IntegerAttr>()) {
    if (auto iType = iAttr.getType().dyn_cast<IntegerType>()) {
      printInt(iAttr.getValue(), shouldMapToUnsigned(iType.getSignedness()));
      return success();
    }
    if (auto iType = iAttr.getType().dyn_cast<IndexType>()) {
      printInt(iAttr.getValue(), false);
      return success();
    }
  }
  if (auto dense = attr.dyn_cast<DenseIntElementsAttr>()) {
    if (auto tType = dense.getType().dyn_cast<TensorType>()) {
      if (auto iType = tType.getElementType().dyn_cast<IntegerType>()) {
        os << '{';
        interleaveComma(dense, os, [&](const APInt &val) {
          printInt(val, shouldMapToUnsigned(iType.getSignedness()));
        });
        os << '}';
        return success();
      }
      if (auto iType = tType.getElementType().dyn_cast<IndexType>()) {
        os << '{';
        interleaveComma(dense, os,
                        [&](const APInt &val) { printInt(val, false); });
        os << '}';
        return success();
      }
    }
    if (auto vType = dense.getType().dyn_cast<VectorType>()) {
      if (auto iType = vType.getElementType().dyn_cast<IntegerType>()) {
        unsigned width = iType.getWidth();
        if (llvm::all_of(dense, [](const APInt &val) { return val == 0; })) {
          if (AIEML) {
            if (width * getVectorLaneSize(vType) == 1024) {
              os << "concat(broadcast_zero_s" << width << "(), broadcast_zero_s"
                 << width << "())";
              return success();
            }
            os << "broadcast_zero_s";
            os << width;
          } else {
            os << "null_";
            if (failed(emitType(loc, vType)))
              return failure();
          }
          os << "()";
          return success();
        }

        if (AIEML && dense.isSplat()) {
          std::string splatValue = "";
          if (width == 32) {
            splatValue = getSplatValueOfIntDense<int32_t>(dense);
          } else if (width == 16) {
            splatValue = getSplatValueOfIntDense<int16_t>(dense);
          } else if (width == 8) {
            splatValue = getSplatValueOfIntDense<int8_t>(dense);
          }
          os << "broadcast_to_";
          if (failed(emitType(loc, vType)))
            return failure();
          os << "((";
          if (failed(emitType(loc, iType)))
            return failure();
          os << ")";
          os << splatValue;
          os << ")";
          // TODO: Handle multiple dense value case in AIEML.
        } else {
          os << '{';
          interleaveComma(dense, os, [&](const APInt &val) {
            printInt(val, shouldMapToUnsigned(iType.getSignedness()));
          });
          os << '}';
        }
        return success();
      }
      if (auto iType = vType.getElementType().dyn_cast<IndexType>()) {
        os << '{';
        interleaveComma(dense, os,
                        [&](const APInt &val) { printInt(val, false); });
        os << '}';
        return success();
      }
    }
  }

  // Print opaque attributes.
  if (auto oAttr = attr.dyn_cast<emitc::OpaqueAttr>()) {
    os << oAttr.getValue();
    return success();
  }

  // Print symbolic reference attributes.
  if (auto sAttr = attr.dyn_cast<SymbolRefAttr>()) {
    if (sAttr.getNestedReferences().size() > 1)
      return emitError(loc, "attribute has more than 1 nested reference");
    os << sAttr.getRootReference().getValue();
    return success();
  }

  // Print type attributes.
  if (auto type = attr.dyn_cast<TypeAttr>())
    return emitType(loc, type.getValue());

  return emitError(loc, "cannot emit attribute of type ") << attr;
}

LogicalResult CppEmitter::emitOperands(Operation &op) {
  auto emitOperandName = [&](Value result) -> LogicalResult {
    if (!hasValueInScope(result))
      return op.emitOpError() << "operand value not in scope";
    os << getOrCreateName(result);
    return success();
  };
  return interleaveCommaWithError(op.getOperands(), os, emitOperandName);
}

LogicalResult
CppEmitter::emitOperandsAndAttributes(Operation &op,
                                      ArrayRef<StringRef> exclude) {
  if (failed(emitOperands(op)))
    return failure();
  // Insert comma in between operands and non-filtered attributes if needed.
  if (op.getNumOperands() > 0) {
    for (NamedAttribute attr : op.getAttrs()) {
      if (!llvm::is_contained(exclude, attr.getName().strref())) {
        os << ", ";
        break;
      }
    }
  }
  // Emit attributes.
  auto emitNamedAttribute = [&](NamedAttribute attr) -> LogicalResult {
    if (llvm::is_contained(exclude, attr.getName().strref()))
      return success();
    os << "/* " << attr.getName().getValue() << " */";
    if (failed(emitAttribute(op.getLoc(), attr.getValue())))
      return failure();
    return success();
  };
  return interleaveCommaWithError(op.getAttrs(), os, emitNamedAttribute);
}

LogicalResult CppEmitter::emitVariableAssignment(OpResult result) {
  if (!hasValueInScope(result)) {
    return result.getDefiningOp()->emitOpError(
        "result variable for the operation has not been declared");
  }
  os << getOrCreateName(result) << " = ";
  return success();
}

LogicalResult CppEmitter::emitVariableDeclaration(OpResult result,
                                                  bool trailingSemicolon,
                                                  bool isAcc) {
  if (hasValueInScope(result)) {
    return result.getDefiningOp()->emitError(
        "result variable for the operation already declared");
  }
  if (failed(
          emitType(result.getOwner()->getLoc(), result.getType(), true, isAcc)))
    return failure();
  os << " " << getOrCreateName(result);
  if (trailingSemicolon)
    os << ";\n";
  return success();
}

LogicalResult CppEmitter::emitAssignPrefix(Operation &op, bool isAcc) {
  switch (op.getNumResults()) {
  case 0:
    break;
  case 1: {
    OpResult result = op.getResult(0);
    if (shouldDeclareVariablesAtTop()) {
      if (failed(emitVariableAssignment(result)))
        return failure();
    } else {
      if (failed(emitVariableDeclaration(result, /*trailingSemicolon=*/false,
                                         isAcc)))
        return failure();
      os << " = ";
    }
    break;
  }
  default:
    if (!shouldDeclareVariablesAtTop()) {
      for (OpResult result : op.getResults()) {
        if (failed(emitVariableDeclaration(result, /*trailingSemicolon=*/true)))
          return failure();
      }
    }
    os << "std::tie(";
    interleaveComma(op.getResults(), os,
                    [&](Value result) { os << getOrCreateName(result); });
    os << ") = ";
  }
  return success();
}

LogicalResult CppEmitter::emitLabel(Block &block) {
  if (!hasBlockLabel(block))
    return block.getParentOp()->emitError("label for block not found");
  // FIXME: Add feature in `raw_indented_ostream` to ignore indent for block
  // label instead of using `getOStream`.
  os.getOStream() << getOrCreateName(block) << ":\n";
  return success();
}

LogicalResult CppEmitter::emitOperation(Operation &op, bool trailingSemicolon) {
  // Some operations in AIE become nops. Check if this operation must be skipped
  // from codegen
  if (skippedOp(&op, *this))
    return success();

  LogicalResult status =
      llvm::TypeSwitch<Operation *, LogicalResult>(&op)
          // EmitC ops.
          .Case<emitc::ApplyOp, emitc::CallOp, emitc::ConstantOp>(
              [&](auto op) { return printOperation(*this, op); })
          .Case<emitc::IncludeOp>([&](auto op) {
            StringRef name = op.getInclude();
            if (!includeNames.count(name)) {
              includeNames.insert(name);
              return printOperation(*this, op);
            }
            return success();
          })
          // SCF ops.
          .Case<scf::ForOp, scf::IfOp, scf::YieldOp>(
              [&](auto op) { return printOperation(*this, op); })
          // Standard ops.
          .Case<cf::BranchOp, func::CallOp, cf::CondBranchOp, func::FuncOp,
                ModuleOp, func::ReturnOp>(
              [&](auto op) { return printOperation(*this, op); })
          // Arith ops.
          .Case<arith::ConstantOp>(
              [&](auto op) { return printOperation(*this, op); })
          // Extra ops added for AIE
          //  Arith ops.
          .Case<arith::AddIOp>(
              [&](auto op) { return printOperation<arith::AddIOp>(*this, op); })
          // Vector ops.
          .Case<vector::TransferWriteOp>(
              [&](auto op) { return printOperation(*this, op); })
          // Memref ops.
          .Case<memref::StoreOp, memref::ExpandShapeOp,
                memref::CollapseShapeOp>(
              [&](auto op) { return printOperation(*this, op); })
          .Case<
              aievec::AddOp, aievec::AddElemOp, aievec::ConcatOp, aievec::ExtOp,
              aievec::FMAOp, aievec::MulOp, aievec::PackOp, aievec::SelectOp,
              aievec::SRSOp, aievec::SubOp, aievec::SubElemOp, aievec::UPDOp,
              aievec::UPSOp, aievec::FMAElemOp, aievec::MulElemOp,
              aievec::BroadcastOp, aievec::BroadcastScalarOp, aievec::MulConvOp,
              aievec::FMAConvOp, aievec::ShiftOp, aievec::ShuffleOp,
              aievec::CastOp, aievec::MinOp, aievec::MaxOp, aievec::NegOp,
              aievec::CmpOp, aievec::SelOp, aievec::ExtElemOp, aievec::BxorOp,
              aievec::BnegOp, aievec::BandOp, aievec::BorOp, aievec::UnpackOp>(
              [&](auto op) { return printOperation(*this, op); })
          .Default([&](Operation *) {
            return op.emitOpError("unable to find printer for op");
          });

  if (failed(status))
    return failure();
  os << (trailingSemicolon ? ";\n" : "\n");
  return success();
}

LogicalResult CppEmitter::emitType(Location loc, Type type, bool stdintType,
                                   bool isAcc) {
  if (auto iType = type.dyn_cast<IntegerType>()) {
    switch (iType.getWidth()) {
    case 1:
      return (os << "bool"), success();
    case 8:
    case 16:
    case 32:
    case 64:
      if (shouldMapToUnsigned(iType.getSignedness()))
        return (os << "uint" << iType.getWidth() << (stdintType ? "_t" : "")),
               success();
      else
        return (os << "int" << iType.getWidth() << (stdintType ? "_t" : "")),
               success();
    case 48:
    case 80:
      return (os << "acc" << iType.getWidth()), success();
    default:
      return emitError(loc, "cannot emit integer type ") << type;
    }
  }
  if (auto fType = type.dyn_cast<FloatType>()) {
    switch (fType.getWidth()) {
    case 16:
      return (os << "bfloat16"), success();
    case 32:
      return (os << "float"), success();
    case 64:
      return (os << "double"), success();
    default:
      return emitError(loc, "cannot emit float type ") << type;
    }
  }
  if (auto iType = type.dyn_cast<IndexType>())
    return (os << "size_t"), success();

  if (auto tType = type.dyn_cast<TensorType>()) {
    if (!tType.hasRank())
      return emitError(loc, "cannot emit unranked tensor type");
    if (!tType.hasStaticShape())
      return emitError(loc, "cannot emit tensor type with non static shape");
    os << "Tensor<";
    if (failed(emitType(loc, tType.getElementType())))
      return failure();
    auto shape = tType.getShape();
    for (auto dimSize : shape) {
      os << ", ";
      os << dimSize;
    }
    os << ">";
    return success();
  }
  if (auto tType = type.dyn_cast<TupleType>())
    return emitTupleType(loc, tType.getTypes());
  if (auto oType = type.dyn_cast<emitc::OpaqueType>()) {
    os << oType.getValue();
    return success();
  }
  // Types added for AIE
  // MemRefType: printed as 'eltType'*
  if (auto tType = type.dyn_cast<MemRefType>()) {
    if (failed(emitType(loc, tType.getElementType())))
      return failure();
    os << " * restrict";
    return success();
  }
  // VectorType: printed as v'lane''eltType'
  if (auto tType = type.dyn_cast<VectorType>()) {
    Type eltType = tType.getElementType();
    if (tType.getRank() != 1)
      return failure();

    unsigned dimSize = tType.getDimSize(tType.getRank() - 1);
    os << "v" << std::to_string(dimSize);

    if (AIEML && isAcc) {
      if (eltType.isa<IntegerType>()) {
        // AIE-ML has `ups_to_v16acc32`, `ups_to_v16acc64`, `ups_to_v32acc32`
        // intrinsics
        unsigned width = eltType.cast<IntegerType>().getWidth();
        if ((dimSize == 16 && width == 64) || (dimSize == 32 && width == 32) ||
            (dimSize == 16 && width == 32)) {
          return (os << "acc" << width), success();
        } else {
          return failure();
        }
      } else if (eltType.isa<FloatType>()) {
        // AIE-ML only has a `ups_to_v16accfloat` intrinsic
        return (os << "accfloat"), success();
      }
    }

    if (failed(emitType(loc, eltType, false)))
      return failure();
    return success();
  }
  return emitError(loc, "cannot emit type ") << type;
}

LogicalResult CppEmitter::emitTypes(Location loc, ArrayRef<Type> types) {
  switch (types.size()) {
  case 0:
    os << "void";
    return success();
  case 1:
    return emitType(loc, types.front());
  default:
    return emitTupleType(loc, types);
  }
}

LogicalResult CppEmitter::emitTupleType(Location loc, ArrayRef<Type> types) {
  os << "std::tuple<";
  if (failed(interleaveCommaWithError(
          types, os, [&](Type type) { return emitType(loc, type); })))
    return failure();
  os << ">";
  return success();
}

LogicalResult aievec::translateAIEVecToCpp(Operation *op, raw_ostream &os) {
  CppEmitter emitter(os, false);
  return emitter.emitOperation(*op, /*trailingSemicolon=*/false);
}<|MERGE_RESOLUTION|>--- conflicted
+++ resolved
@@ -352,11 +352,7 @@
 
   // The stride and indices size must match
   if (stride.size() != indices.size() ||
-<<<<<<< HEAD
-      stride.size() != (size_t)memRefType.getRank())
-=======
       static_cast<int64_t>(stride.size()) != memRefType.getRank())
->>>>>>> acb57dad
     return failure();
 
   // A stride contains two parts:
