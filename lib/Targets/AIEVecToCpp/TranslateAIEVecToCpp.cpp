--- conflicted
+++ resolved
@@ -1223,11 +1223,7 @@
   raw_indented_ostream &os = emitter.ostream();
 
   // Generate the initialization for the accumulator
-<<<<<<< HEAD
-  if (failed(emitter.emitAssignPrefix(*mul_convOp)))
-=======
   if (failed(emitter.emitAssignPrefix(*mul_convOp, true /*isAcc*/)))
->>>>>>> 82979c48
     return failure();
 
   os << opname;
@@ -2366,12 +2362,8 @@
                 aievec::MulOp, aievec::PackOp, aievec::SelectOp, aievec::SRSOp,
                 aievec::SubOp, aievec::UPDOp, aievec::UPSOp, aievec::FMAElemOp,
                 aievec::MulElemOp, aievec::BroadcastOp, aievec::MulConvOp,
-<<<<<<< HEAD
-                aievec::FMAConvOp, aievec::ShiftOp, aievec::ShuffleOp>(
-=======
                 aievec::FMAConvOp, aievec::ShiftOp, aievec::ShuffleOp,
                 aievec::CastOp>(
->>>>>>> 82979c48
               [&](auto op) { return printOperation(*this, op); })
           .Default([&](Operation *) {
             return op.emitOpError("unable to find printer for op");
