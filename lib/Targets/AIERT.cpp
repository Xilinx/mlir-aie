--- conflicted
+++ resolved
@@ -159,17 +159,11 @@
     int increaseValue = 0;
     auto lockRow = lock.rowIndex();
     auto lockCol = lock.colIndex();
-<<<<<<< HEAD
-    bool isWestLock = targetModel.isWest(tileLoc.Col, tileLoc.Row, lockCol, lockRow);
-    bool isEastLock = targetModel.isEast(tileLoc.Col, tileLoc.Row, lockCol, lockRow);
+    bool isWestLock =
+        targetModel.isWest(tileLoc.Col, tileLoc.Row, lockCol, lockRow);
+    bool isEastLock =
+        targetModel.isEast(tileLoc.Col, tileLoc.Row, lockCol, lockRow);
     if (isWestLock) {
-=======
-    bool westLock =
-        targetModel.isEast(lockCol, lockRow, tileLoc.Col, tileLoc.Row);
-    bool eastLock =
-        targetModel.isWest(lockCol, lockRow, tileLoc.Col, tileLoc.Row);
-    if (westLock) {
->>>>>>> 27f0a575
       increaseValue = MEM_TILE_LOCK_ID_INCR_WEST;
     } else if (isEastLock) {
       increaseValue = MEM_TILE_LOCK_ID_INCR_EAST;
@@ -235,17 +229,11 @@
       // one
       auto bufferRow = bufferOp.getTileOp().getRow();
       auto bufferCol = bufferOp.getTileOp().getCol();
-<<<<<<< HEAD
-      bool isWestBuff = targetModel.isWest(tileLoc.Col, tileLoc.Row, bufferCol, bufferRow);
-      bool isEastBuff = targetModel.isEast(tileLoc.Col, tileLoc.Row, bufferCol, bufferRow);
+      bool isWestBuff =
+          targetModel.isWest(tileLoc.Col, tileLoc.Row, bufferCol, bufferRow);
+      bool isEastBuff =
+          targetModel.isEast(tileLoc.Col, tileLoc.Row, bufferCol, bufferRow);
       if (isWestBuff) {
-=======
-      bool westBuff =
-          targetModel.isEast(bufferCol, bufferRow, tileLoc.Col, tileLoc.Row);
-      bool eastBuff =
-          targetModel.isWest(bufferCol, bufferRow, tileLoc.Col, tileLoc.Row);
-      if (westBuff) {
->>>>>>> 27f0a575
         baseAddr += BASE_ADDR_A_INCR_WEST;
       } else if (isEastBuff) {
         baseAddr += BASE_ADDR_A_INCR_EAST;
