--- conflicted
+++ resolved
@@ -276,11 +276,7 @@
           }
           return (p % 2) == 0;
         };
-<<<<<<< HEAD
         uint32_t addr = op.getAddress() & 0xFFFFF;
-=======
-        uint32_t addr = op.getAddress();
->>>>>>> 0baa6298
         uint32_t beats = size - 1;
         uint32_t opc = op.getOpcode();
         uint32_t id = op.getStreamId();
