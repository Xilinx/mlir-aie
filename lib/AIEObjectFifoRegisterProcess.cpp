--- conflicted
+++ resolved
@@ -143,39 +143,27 @@
 
       if (consumersPerFifo.find(objFifo) == consumersPerFifo.end()) {
         std::queue<Value> consumers;
-        for (auto consumerTile : objFifo.consumerTiles()) {
+        for (auto consumerTile : objFifo.getConsumerTiles()) {
           consumers.push(consumerTile);
         }
         consumersPerFifo[objFifo] = consumers;
       }
 
       // identify tile on which to generate the pattern
-<<<<<<< HEAD
       Value tile;
-      if (registerOp.port() == ObjectFifoPort::Produce) {
-        tile = objFifo.producerTile();
-      } else if (registerOp.port() == ObjectFifoPort::Consume) {
+      if (registerOp.getPort() == ObjectFifoPort::Produce) {
+        tile = objFifo.getProducerTile();
+      } else if (registerOp.getPort() == ObjectFifoPort::Consume) {
         assert(!consumersPerFifo[objFifo].empty() &&
                "No more available consumer tiles for process.");
         tile = consumersPerFifo[objFifo].front();
         consumersPerFifo[objFifo].pop();
-=======
-      TileOp tile;
-      if (registerOp.getPort() == ObjectFifoPort::Produce) {
-        tile = objFifo.getProducerTileOp();
-      } else if (registerOp.getPort() == ObjectFifoPort::Consume) {
-        tile = objFifo.getConsumerTileOp();
->>>>>>> 8f4bcd98
       }
 
       // retrieve core associated to above tile or create new one
       CoreOp *core = nullptr;
       for (auto coreOp : m.getOps<CoreOp>()) {
-<<<<<<< HEAD
-        if (coreOp.tile() == tile) {
-=======
-        if ((coreOp.getTile().getDefiningOp<TileOp>()) == tile) {
->>>>>>> 8f4bcd98
+        if (coreOp.getTile() == tile) {
           core = &coreOp;
           break;
         }
