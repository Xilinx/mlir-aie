--- conflicted
+++ resolved
@@ -348,14 +348,6 @@
     # Assume that aie-opt, etc. binaries are relative to this script.
     aie_path = os.path.join(thispath, '..')
     peano_path = os.path.join(opts.peano_install_dir, 'bin')
-<<<<<<< HEAD
-    global llvmlink
-    if(os.path.exists(opts.peano_install_dir)):
-      llvmlink = os.path.join(thispath, peano_path, 'llvm-link')
-    else:
-      llvmlink = 'llvm-link'
-=======
->>>>>>> 82979c48
 
     if('VITIS' not in os.environ):
       # Try to find vitis in the path
