#
# This file is licensed under the Apache License v2.0 with LLVM Exceptions.
# See https://llvm.org/LICENSE.txt for license information.
# SPDX-License-Identifier: Apache-2.0 WITH LLVM-exception
#
# (c) Copyright 2021 Xilinx Inc.

"""
aiecc - AIE compiler driver for MLIR tools
"""

import itertools
import os
import platform
import sys
import time
from subprocess import PIPE, run, call
import tempfile
import shutil
import timeit
import asyncio

import aiecc.cl_arguments

from rich.progress import *


<<<<<<< HEAD
def run_flow(opts, tmpdirname):
    thispath = os.path.dirname(os.path.realpath(__file__))
    me_basic_o = os.path.join(thispath, '..','..','runtime_lib', 'me_basic.o')
    libc = os.path.join(thispath, '..','..','runtime_lib', 'libc.a')
    libm = os.path.join(thispath, '..','..','runtime_lib', 'libm.a')
    chess_intrinsic_wrapper_cpp = os.path.join(thispath, '..','..','runtime_lib', 'chess_intrinsic_wrapper.cpp')

    file_with_addresses = os.path.join(tmpdirname, 'input_with_addresses.mlir')
    do_call(['aie-opt', '--lower-affine', '--aie-register-objectFifos', '--aie-objectFifo-stateful-transform', '--aie-lower-broadcast-packet', '--aie-create-packet-flows', '--aie-assign-buffer-addresses', '-convert-scf-to-cf', opts.filename, '-o', file_with_addresses])
    t = do_run(['aie-translate', '--aie-generate-corelist', file_with_addresses])
    cores = eval(t.stdout)

    if(opts.xchesscc == True):
      chess_intrinsic_wrapper = os.path.join(tmpdirname, 'chess_intrinsic_wrapper.ll')
      do_call(['xchesscc_wrapper', '-c', '-d', '-f', '+f', '+P', '4', chess_intrinsic_wrapper_cpp, '-o', chess_intrinsic_wrapper])      
      do_call(['sed', '-i', 's/^target.*//', chess_intrinsic_wrapper])     

      do_call(['sed', '-i', 's/noalias_sidechannel[^,]*,//', chess_intrinsic_wrapper])
      do_call(['sed', '-i', 's/nocallback[^,]*,//', chess_intrinsic_wrapper])

    def corefile(dirname, core, ext):
        (corecol, corerow, _) = core
        return os.path.join(dirname, 'core_%d_%d.%s' % (corecol, corerow, ext))

    def tmpcorefile(core, ext):
        return corefile(tmpdirname, core, ext)

    # Extract included files from the given Chess linker script.
    # We rely on gnu linker scripts to stuff object files into a compile.  However, the Chess compiler doesn't 
    # do this, so we have to explicitly specify included files on the link line.
    def extract_input_files(file_core_bcf):
        t = do_run(['awk', '/_include _file/ {print($3)}', file_core_bcf])
        return ' '.join(t.stdout.split())

    def process_core(core):
        (corecol, corerow, elf_file) = core
        file_core = tmpcorefile(core, "mlir")
        do_call(['aie-opt', '--aie-localize-locks',
                            '--aie-standard-lowering=tilecol=%d tilerow=%d' % core[0:2],
                            file_with_addresses, '-o', file_core])
        file_opt_core = tmpcorefile(core, "opt.mlir")
        do_call(['aie-opt', '--aie-normalize-address-spaces',
                            '--canonicalize',
                            '--cse',
                            '--convert-vector-to-llvm',
                            '--convert-memref-to-llvm',
                            '--convert-func-to-llvm=use-bare-ptr-memref-call-conv',
                            '--convert-cf-to-llvm',
                            '--canonicalize', '--cse', file_core, '-o', file_opt_core])
        file_core_bcf = tmpcorefile(core, "bcf")
        do_call(['aie-translate', file_with_addresses, '--aie-generate-bcf', '--tilecol=%d' % corecol, '--tilerow=%d' % corerow, '-o', file_core_bcf])
        file_core_ldscript = tmpcorefile(core, "ld.script")
        do_call(['aie-translate', file_with_addresses, '--aie-generate-ldscript', '--tilecol=%d' % corecol, '--tilerow=%d' % corerow, '-o', file_core_ldscript])
        file_core_llvmir = tmpcorefile(core, "ll")
        do_call(['aie-translate', '--mlir-to-llvmir', '--opaque-pointers=0', file_opt_core, '-o', file_core_llvmir])
        file_core_elf = elf_file if elf_file else corefile(".", core, "elf")
        file_core_obj = tmpcorefile(core, "o")
        if not opts.compile:
          return
        if(opts.xchesscc):
          file_core_llvmir_chesshack = tmpcorefile(core, "chesshack.ll")
          do_call(['cp', file_core_llvmir, file_core_llvmir_chesshack])
          do_call(['sed', '-i', 's/noundef//', file_core_llvmir_chesshack])
          do_call(['sed', '-i', 's/noalias_sidechannel[^,],//', file_core_llvmir_chesshack])
          file_core_llvmir_chesslinked = tmpcorefile(core, "chesslinked.ll")
          do_call(['llvm-link', file_core_llvmir_chesshack, chess_intrinsic_wrapper, '-S', '-o', file_core_llvmir_chesslinked])
          do_call(['sed', '-i', 's/noundef//', file_core_llvmir_chesslinked])
          # Formal function argument names not used in older LLVM
          do_call(['sed', '-i', '-E', '/define .*@/ s/%[0-9]*//g', file_core_llvmir_chesslinked])
          do_call(['sed', '-i', '-E', 's/mustprogress//g', file_core_llvmir_chesslinked])
          do_call(['sed', '-i', '-E', 's/poison/undef/g', file_core_llvmir_chesslinked])
          do_call(['sed', '-i', '-E', 's/nocallback//g', file_core_llvmir_chesslinked])
          if not opts.link:
            return
          if(opts.xbridge):
            link_with_obj = extract_input_files(file_core_bcf)
            do_call(['xchesscc_wrapper', '-d', '-f', '+P', '4', file_core_llvmir_chesslinked, link_with_obj, '+l', file_core_bcf, '-o', file_core_elf])
          else:
            do_call(['xchesscc_wrapper', '-c', '-d', '-f', '+P', '4', file_core_llvmir_chesslinked, '-o', file_core_obj])
            do_call(['clang', '-O2', '--target=aie', file_core_obj, me_basic_o, libm,
            '-Wl,-T,'+file_core_ldscript, '-o', file_core_elf])
        else:
          file_core_llvmir_stripped = tmpcorefile(core, "stripped.ll")
          do_call(['opt', '--passes=default<O2>,strip', '-S', file_core_llvmir, '-o', file_core_llvmir_stripped])
          do_call(['llc', file_core_llvmir_stripped, '-O2', '--march=aie', '--filetype=obj', '-o', file_core_obj])
          if not opts.link:
            return
          if(opts.xbridge):
            link_with_obj = extract_input_files(file_core_bcf)
            do_call(['xchesscc_wrapper', '-d', '-f', file_core_obj, link_with_obj, '+l', file_core_bcf, '-o', file_core_elf])
          else:
            do_call(['clang', '-O2', '--target=aie', file_core_obj, me_basic_o, libm,
            '-Wl,-T,'+file_core_ldscript, '-o', file_core_elf])



    def process_arm_cgen():
      # Generate the included host interface
      file_physical = os.path.join(tmpdirname, 'input_physical.mlir')
      do_call(['aie-opt', '--aie-create-pathfinder-flows', '--aie-lower-broadcast-packet', '--aie-create-packet-flows', file_with_addresses, '-o', file_physical]);
      file_inc_cpp = os.path.join(tmpdirname, 'aie_inc.cpp')
      if(opts.xaie == 1):
          do_call(['aie-translate', '--aie-generate-xaie', '--xaie-target=v1', file_physical, '-o', file_inc_cpp])
=======
class flow_runner:
  def __init__(self, opts, tmpdirname):
      self.opts = opts
      self.tmpdirname = tmpdirname
      self.runtimes = dict()
      self.progress_bar = None
      self.maxtasks = 5
      self.stopall = False

  async def do_call(self, task, command):
      if(self.stopall):
        return

      commandstr = " ".join(command)
      if(task):
        self.progress_bar.update(task, advance=0, command=commandstr[0:30])
      start = time.time()
      if(self.opts.verbose):
          print(commandstr)
      if(self.opts.execute):
        proc = await asyncio.create_subprocess_exec(*command)
        await proc.wait()
        ret = proc.returncode
      else:
        ret = 0
      end = time.time()
      if(self.opts.verbose):
          print("Done %.3f-%.3f=%.3f %s" % (start, end, end-start, commandstr))
      self.runtimes[commandstr] = end-start
      if(task):
        self.progress_bar.update(task, advance=1, command="")
        self.maxtasks = max(self.progress_bar._tasks[task].completed, self.maxtasks)
        self.progress_bar._tasks[task].total = self.maxtasks

      if(ret != 0):
          self.progress_bar._tasks[task].description = "[red] Error"
          print("Error encountered while running: " + commandstr)
          sys.exit(1)

  def do_run(self, command):
      if(self.opts.verbose):
          print(" ".join(command))
      ret = run(command, stdout=PIPE, stderr=PIPE, universal_newlines=True)
      return ret

  def corefile(self, dirname, core, ext):
      (corecol, corerow, _) = core
      return os.path.join(dirname, 'core_%d_%d.%s' % (corecol, corerow, ext))

  def tmpcorefile(self, core, ext):
      return self.corefile(self.tmpdirname, core, ext)

  # Extract included files from the given Chess linker script.
  # We rely on gnu linker scripts to stuff object files into a compile.  However, the Chess compiler doesn't 
  # do this, so we have to explicitly specify included files on the link line.
  def extract_input_files(self, file_core_bcf):
      t = self.do_run(['awk', '/_include _file/ {print($3)}', file_core_bcf])
      return ' '.join(t.stdout.split())

  async def process_core(self, core):
    async with self.limit:
      if(self.stopall):
        return

      thispath = os.path.dirname(os.path.realpath(__file__))
      me_basic_o = os.path.join(thispath, '..','..','runtime_lib', 'me_basic.o')
      libc = os.path.join(thispath, '..','..','runtime_lib', 'libc.a')
      libm = os.path.join(thispath, '..','..','runtime_lib', 'libm.a')
      chess_intrinsic_wrapper_cpp = os.path.join(thispath, '..','..','runtime_lib', 'chess_intrinsic_wrapper.cpp')

      if(opts.progress):
        task = self.progress_bar.add_task("[yellow] Core (%d, %d)" % core[0:2], total=self.maxtasks, command="starting")
      else:
        task = None

      (corecol, corerow, elf_file) = core
      file_core = self.tmpcorefile(core, "mlir")
      await self.do_call(task, ['aie-opt', '--aie-localize-locks',
                          '--aie-standard-lowering=tilecol=%d tilerow=%d' % core[0:2],
                          self.file_with_addresses, '-o', file_core])

      file_opt_core = self.tmpcorefile(core, "opt.mlir")
      await self.do_call(task, ['aie-opt', '--aie-normalize-address-spaces',
                          '--canonicalize',
                          '--cse',
                          '--convert-vector-to-llvm',
                          '--convert-memref-to-llvm',
                          '--convert-func-to-llvm=use-bare-ptr-memref-call-conv',
                          '--convert-cf-to-llvm',
                          '--canonicalize', '--cse', file_core, '-o', file_opt_core])
      if(self.opts.xbridge):
        file_core_bcf = self.tmpcorefile(core, "bcf")
        await self.do_call(task, ['aie-translate', self.file_with_addresses, '--aie-generate-bcf', '--tilecol=%d' % corecol, '--tilerow=%d' % corerow, '-o', file_core_bcf])
>>>>>>> ad2cbf53
      else:
        file_core_ldscript = self.tmpcorefile(core, "ld.script")
        await self.do_call(task, ['aie-translate', self.file_with_addresses, '--aie-generate-ldscript', '--tilecol=%d' % corecol, '--tilerow=%d' % corerow, '-o', file_core_ldscript])
      file_core_llvmir = self.tmpcorefile(core, "ll")
      await self.do_call(task, ['aie-translate', '--mlir-to-llvmir', '--opaque-pointers=0', file_opt_core, '-o', file_core_llvmir])
      file_core_elf = elf_file if elf_file else self.corefile(".", core, "elf")
      file_core_obj = self.tmpcorefile(core, "o")

      if(opts.compile and opts.xchesscc):
        file_core_llvmir_chesshack = self.tmpcorefile(core, "chesshack.ll")
        await self.do_call(task, ['cp', file_core_llvmir, file_core_llvmir_chesshack])
        await self.do_call(task, ['sed', '-i', 's/noundef//', file_core_llvmir_chesshack])
        await self.do_call(task, ['sed', '-i', 's/noalias_sidechannel[^,],//', file_core_llvmir_chesshack])
        file_core_llvmir_chesslinked = self.tmpcorefile(core, "chesslinked.ll")
        await self.do_call(task, ['llvm-link', file_core_llvmir_chesshack, self.chess_intrinsic_wrapper, '-S', '-o', file_core_llvmir_chesslinked])
        await self.do_call(task, ['sed', '-i', 's/noundef//', file_core_llvmir_chesslinked])
        # Formal function argument names not used in older LLVM
        await self.do_call(task, ['sed', '-i', '-E', '/define .*@/ s/%[0-9]*//g', file_core_llvmir_chesslinked])
        await self.do_call(task, ['sed', '-i', '-E', 's/mustprogress//g', file_core_llvmir_chesslinked])
        await self.do_call(task, ['sed', '-i', '-E', 's/poison/undef/g', file_core_llvmir_chesslinked])
        await self.do_call(task, ['sed', '-i', '-E', 's/nocallback//g', file_core_llvmir_chesslinked])
        if(self.opts.link and self.opts.xbridge):
          link_with_obj = self.extract_input_files(file_core_bcf)
          await self.do_call(task, ['xchesscc_wrapper', '-d', '-f', '+P', '4', file_core_llvmir_chesslinked, link_with_obj, '+l', file_core_bcf, '-o', file_core_elf])
        elif(self.opts.link):
          await self.do_call(task, ['xchesscc_wrapper', '-c', '-d', '-f', '+P', '4', file_core_llvmir_chesslinked, '-o', file_core_obj])
          await self.do_call(task, ['clang', '-O2', '--target=aie', file_core_obj, me_basic_o, libm,
                       '-Wl,-T,'+file_core_ldscript, '-o', file_core_elf])
      elif(opts.compile):
        file_core_llvmir_stripped = self.tmpcorefile(core, "stripped.ll")
        await self.do_call(task, ['opt', '--passes=default<O2>,strip', '-S', file_core_llvmir, '-o', file_core_llvmir_stripped])
        await self.do_call(task, ['llc', file_core_llvmir_stripped, '-O2', '--march=aie', '--function-sections', '--filetype=obj', '-o', file_core_obj])
        if(opts.link and opts.xbridge):
          link_with_obj = self.extract_input_files(file_core_bcf)
          await self.do_call(task, ['xchesscc_wrapper', '-d', '-f', file_core_obj, link_with_obj, '+l', file_core_bcf, '-o', file_core_elf])
        elif(opts.link):
          await self.do_call(task, ['clang', '-O2', '--target=aie', file_core_obj, me_basic_o, libm,
                            '-Wl,-T,'+file_core_ldscript, '-Wl,--gc-sections', '-o', file_core_elf])

      self.progress_bar.update(self.progress_bar.task_completed,advance=1)
      if(task):
        self.progress_bar.update(task,advance=0,visible=False)

  async def process_arm_cgen(self):
    async with self.limit:
      if(self.stopall):
        return

      if(opts.progress):
        task = self.progress_bar.add_task("[yellow] ARM Core ", total=10, command="starting")
      else:
        task = None

      # Generate the included host interface
      file_physical = os.path.join(self.tmpdirname, 'input_physical.mlir')
      await self.do_call(task, ['aie-opt', '--aie-create-pathfinder-flows', '--aie-lower-broadcast-packet', '--aie-create-packet-flows', '--aie-lower-multicast', self.file_with_addresses, '-o', file_physical]);
      file_inc_cpp = os.path.join(self.tmpdirname, 'aie_inc.cpp')
      if(opts.xaie == 1):
          await self.do_call(task, ['aie-translate', '--aie-generate-xaie', '--xaie-target=v1', file_physical, '-o', file_inc_cpp])
      else:
          await self.do_call(task, ['aie-translate', '--aie-generate-xaie', '--xaie-target=v2', file_physical, '-o', file_inc_cpp])

      cmd = ['clang','-std=c++11']
      if(opts.host_target):
        cmd += ['--target=%s' % opts.host_target]
      if(self.opts.sysroot):
        cmd += ['--sysroot=%s' % opts.sysroot]
        # In order to find the toolchain in the sysroot, we need to have
        # a 'target' that includes 'linux' and for the 'lib/gcc/$target/$version'
        # directory to have a corresponding 'include/gcc/$target/$version'.
        # In some of our sysroots, it seems that we find a lib/gcc, but it
        # doesn't have a corresponding include/gcc directory.  Instead
        # force using '/usr/lib,include/gcc'
        if(opts.host_target == 'aarch64-linux-gnu'):
          cmd += ['--gcc-toolchain=%s/usr' % opts.sysroot]
      if(opts.xaie == 2):
        cmd += ['-DLIBXAIENGINEV2']
        cmd += ['-I%s/opt/xaienginev2/include' % opts.sysroot]
        cmd += ['-L%s/opt/xaienginev2/lib' % opts.sysroot]
      else:
        cmd += ['-I%s/opt/xaiengine/include' % opts.sysroot]
        cmd += ['-L%s/opt/xaiengine/lib' % opts.sysroot]
      cmd += ['-I%s' % self.tmpdirname]
      if(opts.xaie == 1):
        cmd += ['-fuse-ld=lld','-lm','-rdynamic','-lxaiengine','-lmetal','-lopen_amp','-ldl']
      else:
        cmd += ['-fuse-ld=lld','-lm','-rdynamic','-lxaiengine','-ldl']


      if(len(opts.arm_args) > 0):
        await self.do_call(task, cmd + opts.arm_args)

      self.progress_bar.update(self.progress_bar.task_completed,advance=1)
      if(task):
        self.progress_bar.update(task,advance=0,visible=False)

  async def run_flow(self):
      nworkers = int(opts.nthreads)
      if(nworkers == 0):
        nworkers = os.cpu_count()

      self.limit = asyncio.Semaphore(nworkers)

      self.file_with_addresses = os.path.join(self.tmpdirname, 'input_with_addresses.mlir')
      await self.do_call(None, ['aie-opt', '--lower-affine', '--aie-register-objectFifos', '--aie-objectFifo-stateful-transform', '--aie-lower-broadcast-packet', '--aie-create-packet-flows', '--aie-lower-multicast', '--aie-assign-buffer-addresses', '-convert-scf-to-cf', opts.filename, '-o', self.file_with_addresses])
      t = self.do_run(['aie-translate', '--aie-generate-corelist', self.file_with_addresses])
      cores = eval(t.stdout)

      if(opts.xchesscc == True):
        thispath = os.path.dirname(os.path.realpath(__file__))
        chess_intrinsic_wrapper_cpp = os.path.join(thispath, '..','..','runtime_lib', 'chess_intrinsic_wrapper.cpp')

        self.chess_intrinsic_wrapper = os.path.join(self.tmpdirname, 'chess_intrinsic_wrapper.ll')
        await self.do_call(None, ['xchesscc_wrapper', '-c', '-d', '-f', '+f', '+P', '4', chess_intrinsic_wrapper_cpp, '-o', self.chess_intrinsic_wrapper])
        await self.do_call(None, ['sed', '-i', 's/^target.*//', self.chess_intrinsic_wrapper])

        await self.do_call(None, ['sed', '-i', 's/noalias_sidechannel[^,]*,//', self.chess_intrinsic_wrapper])
        await self.do_call(None, ['sed', '-i', 's/nocallback[^,]*,//', self.chess_intrinsic_wrapper])

      with Progress(
        *Progress.get_default_columns(),
        TimeElapsedColumn(),
        MofNCompleteColumn(),
        TextColumn("{task.fields[command]}")) as progress:
        progress.task_completed = progress.add_task("[green] AIE Compilation:", total=len(cores)+1, command="%d Workers" % nworkers)

        self.progress_bar = progress
        processes = [self.process_arm_cgen()]
        for core in cores:
          processes.append(self.process_core(core))
        await asyncio.gather(*processes)

  def dumpprofile(self):
      sortedruntimes = sorted(self.runtimes.items(), key=lambda item: item[1], reverse=True)
      for i in range(50):
        if(i < len(sortedruntimes)):
          print("%.4f sec: %s" % (sortedruntimes[i][1], sortedruntimes[i][0]))


def main(builtin_params={}):
    thispath = os.path.dirname(os.path.realpath(__file__))

    # Assume that aie-opt, etc. binaries are relative to this script.
    aie_path = os.path.join(thispath, '..')
    peano_path = os.path.join(thispath, '..', '..', 'peano', 'bin')

    if('VITIS' not in os.environ):
      # Try to find vitis in the path
      vpp_path = shutil.which("v++")
      if(vpp_path):
        vitis_bin_path = os.path.dirname(os.path.realpath(vpp_path))
        vitis_path = os.path.dirname(vitis_bin_path)
        os.environ['VITIS'] = vitis_path
        print("Found Vitis at " + vitis_path)
        os.environ['PATH'] = os.pathsep.join([os.environ['PATH'], vitis_bin_path])
 
    if('VITIS' in os.environ):
      vitis_path = os.environ['VITIS']
      vitis_bin_path = os.path.join(vitis_path, "bin")
      # Find the aietools directory, needed by xchesscc_wrapper
      
      aietools_path = os.path.join(vitis_path, "aietools")
      if(not os.path.exists(aietools_path)):
        aietools_path = os.path.join(vitis_path, "cardano")
      os.environ['AIETOOLS'] = aietools_path

      aietools_bin_path = os.path.join(aietools_path, "bin")
      os.environ['PATH'] = os.pathsep.join([
        os.environ['PATH'],
        aietools_bin_path,
        vitis_bin_path])

    # This path should be generated from cmake
    os.environ['PATH'] = os.pathsep.join([aie_path, os.environ['PATH']])
    os.environ['PATH'] = os.pathsep.join([peano_path, os.environ['PATH']])
    
    global opts
    opts = aiecc.cl_arguments.parse_args()
    is_windows = platform.system() == 'Windows'

    if(opts.verbose):
        sys.stderr.write('\ncompiling %s\n' % opts.filename)

    if(opts.tmpdir):
      tmpdirname = opts.tmpdir
      try:
        os.mkdir(tmpdirname)
      except FileExistsError:
        pass
      if(opts.verbose):
        print('created temporary directory', tmpdirname)

      runner = flow_runner(opts, tmpdirname)
      asyncio.run(runner.run_flow())
    else:
      with tempfile.TemporaryDirectory() as tmpdirname:
        runner = flow_runner(opts, tmpdirname)
        asyncio.run(runner.run_flow())

    if(opts.profiling):
      runner.dumpprofile()<|MERGE_RESOLUTION|>--- conflicted
+++ resolved
@@ -25,111 +25,6 @@
 from rich.progress import *
 
 
-<<<<<<< HEAD
-def run_flow(opts, tmpdirname):
-    thispath = os.path.dirname(os.path.realpath(__file__))
-    me_basic_o = os.path.join(thispath, '..','..','runtime_lib', 'me_basic.o')
-    libc = os.path.join(thispath, '..','..','runtime_lib', 'libc.a')
-    libm = os.path.join(thispath, '..','..','runtime_lib', 'libm.a')
-    chess_intrinsic_wrapper_cpp = os.path.join(thispath, '..','..','runtime_lib', 'chess_intrinsic_wrapper.cpp')
-
-    file_with_addresses = os.path.join(tmpdirname, 'input_with_addresses.mlir')
-    do_call(['aie-opt', '--lower-affine', '--aie-register-objectFifos', '--aie-objectFifo-stateful-transform', '--aie-lower-broadcast-packet', '--aie-create-packet-flows', '--aie-assign-buffer-addresses', '-convert-scf-to-cf', opts.filename, '-o', file_with_addresses])
-    t = do_run(['aie-translate', '--aie-generate-corelist', file_with_addresses])
-    cores = eval(t.stdout)
-
-    if(opts.xchesscc == True):
-      chess_intrinsic_wrapper = os.path.join(tmpdirname, 'chess_intrinsic_wrapper.ll')
-      do_call(['xchesscc_wrapper', '-c', '-d', '-f', '+f', '+P', '4', chess_intrinsic_wrapper_cpp, '-o', chess_intrinsic_wrapper])      
-      do_call(['sed', '-i', 's/^target.*//', chess_intrinsic_wrapper])     
-
-      do_call(['sed', '-i', 's/noalias_sidechannel[^,]*,//', chess_intrinsic_wrapper])
-      do_call(['sed', '-i', 's/nocallback[^,]*,//', chess_intrinsic_wrapper])
-
-    def corefile(dirname, core, ext):
-        (corecol, corerow, _) = core
-        return os.path.join(dirname, 'core_%d_%d.%s' % (corecol, corerow, ext))
-
-    def tmpcorefile(core, ext):
-        return corefile(tmpdirname, core, ext)
-
-    # Extract included files from the given Chess linker script.
-    # We rely on gnu linker scripts to stuff object files into a compile.  However, the Chess compiler doesn't 
-    # do this, so we have to explicitly specify included files on the link line.
-    def extract_input_files(file_core_bcf):
-        t = do_run(['awk', '/_include _file/ {print($3)}', file_core_bcf])
-        return ' '.join(t.stdout.split())
-
-    def process_core(core):
-        (corecol, corerow, elf_file) = core
-        file_core = tmpcorefile(core, "mlir")
-        do_call(['aie-opt', '--aie-localize-locks',
-                            '--aie-standard-lowering=tilecol=%d tilerow=%d' % core[0:2],
-                            file_with_addresses, '-o', file_core])
-        file_opt_core = tmpcorefile(core, "opt.mlir")
-        do_call(['aie-opt', '--aie-normalize-address-spaces',
-                            '--canonicalize',
-                            '--cse',
-                            '--convert-vector-to-llvm',
-                            '--convert-memref-to-llvm',
-                            '--convert-func-to-llvm=use-bare-ptr-memref-call-conv',
-                            '--convert-cf-to-llvm',
-                            '--canonicalize', '--cse', file_core, '-o', file_opt_core])
-        file_core_bcf = tmpcorefile(core, "bcf")
-        do_call(['aie-translate', file_with_addresses, '--aie-generate-bcf', '--tilecol=%d' % corecol, '--tilerow=%d' % corerow, '-o', file_core_bcf])
-        file_core_ldscript = tmpcorefile(core, "ld.script")
-        do_call(['aie-translate', file_with_addresses, '--aie-generate-ldscript', '--tilecol=%d' % corecol, '--tilerow=%d' % corerow, '-o', file_core_ldscript])
-        file_core_llvmir = tmpcorefile(core, "ll")
-        do_call(['aie-translate', '--mlir-to-llvmir', '--opaque-pointers=0', file_opt_core, '-o', file_core_llvmir])
-        file_core_elf = elf_file if elf_file else corefile(".", core, "elf")
-        file_core_obj = tmpcorefile(core, "o")
-        if not opts.compile:
-          return
-        if(opts.xchesscc):
-          file_core_llvmir_chesshack = tmpcorefile(core, "chesshack.ll")
-          do_call(['cp', file_core_llvmir, file_core_llvmir_chesshack])
-          do_call(['sed', '-i', 's/noundef//', file_core_llvmir_chesshack])
-          do_call(['sed', '-i', 's/noalias_sidechannel[^,],//', file_core_llvmir_chesshack])
-          file_core_llvmir_chesslinked = tmpcorefile(core, "chesslinked.ll")
-          do_call(['llvm-link', file_core_llvmir_chesshack, chess_intrinsic_wrapper, '-S', '-o', file_core_llvmir_chesslinked])
-          do_call(['sed', '-i', 's/noundef//', file_core_llvmir_chesslinked])
-          # Formal function argument names not used in older LLVM
-          do_call(['sed', '-i', '-E', '/define .*@/ s/%[0-9]*//g', file_core_llvmir_chesslinked])
-          do_call(['sed', '-i', '-E', 's/mustprogress//g', file_core_llvmir_chesslinked])
-          do_call(['sed', '-i', '-E', 's/poison/undef/g', file_core_llvmir_chesslinked])
-          do_call(['sed', '-i', '-E', 's/nocallback//g', file_core_llvmir_chesslinked])
-          if not opts.link:
-            return
-          if(opts.xbridge):
-            link_with_obj = extract_input_files(file_core_bcf)
-            do_call(['xchesscc_wrapper', '-d', '-f', '+P', '4', file_core_llvmir_chesslinked, link_with_obj, '+l', file_core_bcf, '-o', file_core_elf])
-          else:
-            do_call(['xchesscc_wrapper', '-c', '-d', '-f', '+P', '4', file_core_llvmir_chesslinked, '-o', file_core_obj])
-            do_call(['clang', '-O2', '--target=aie', file_core_obj, me_basic_o, libm,
-            '-Wl,-T,'+file_core_ldscript, '-o', file_core_elf])
-        else:
-          file_core_llvmir_stripped = tmpcorefile(core, "stripped.ll")
-          do_call(['opt', '--passes=default<O2>,strip', '-S', file_core_llvmir, '-o', file_core_llvmir_stripped])
-          do_call(['llc', file_core_llvmir_stripped, '-O2', '--march=aie', '--filetype=obj', '-o', file_core_obj])
-          if not opts.link:
-            return
-          if(opts.xbridge):
-            link_with_obj = extract_input_files(file_core_bcf)
-            do_call(['xchesscc_wrapper', '-d', '-f', file_core_obj, link_with_obj, '+l', file_core_bcf, '-o', file_core_elf])
-          else:
-            do_call(['clang', '-O2', '--target=aie', file_core_obj, me_basic_o, libm,
-            '-Wl,-T,'+file_core_ldscript, '-o', file_core_elf])
-
-
-
-    def process_arm_cgen():
-      # Generate the included host interface
-      file_physical = os.path.join(tmpdirname, 'input_physical.mlir')
-      do_call(['aie-opt', '--aie-create-pathfinder-flows', '--aie-lower-broadcast-packet', '--aie-create-packet-flows', file_with_addresses, '-o', file_physical]);
-      file_inc_cpp = os.path.join(tmpdirname, 'aie_inc.cpp')
-      if(opts.xaie == 1):
-          do_call(['aie-translate', '--aie-generate-xaie', '--xaie-target=v1', file_physical, '-o', file_inc_cpp])
-=======
 class flow_runner:
   def __init__(self, opts, tmpdirname):
       self.opts = opts
@@ -223,7 +118,6 @@
       if(self.opts.xbridge):
         file_core_bcf = self.tmpcorefile(core, "bcf")
         await self.do_call(task, ['aie-translate', self.file_with_addresses, '--aie-generate-bcf', '--tilecol=%d' % corecol, '--tilerow=%d' % corerow, '-o', file_core_bcf])
->>>>>>> ad2cbf53
       else:
         file_core_ldscript = self.tmpcorefile(core, "ld.script")
         await self.do_call(task, ['aie-translate', self.file_with_addresses, '--aie-generate-ldscript', '--tilecol=%d' % corecol, '--tilerow=%d' % corerow, '-o', file_core_ldscript])
