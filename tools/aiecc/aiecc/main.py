#
# This file is licensed under the Apache License v2.0 with LLVM Exceptions.
# See https://llvm.org/LICENSE.txt for license information.
# SPDX-License-Identifier: Apache-2.0 WITH LLVM-exception
#
# (c) Copyright 2021 Xilinx Inc.

"""
aiecc - AIE compiler driver for MLIR tools
"""

import itertools
import os
import platform
import sys
import time
from subprocess import PIPE, run, call
from multiprocessing.pool import ThreadPool
import tempfile
import shutil

import aiecc.cl_arguments

def do_call(command):
    global opts
    if(opts.verbose):
        print(" ".join(command))
    ret = call(command)
    if(ret != 0):
        print("Error encountered while running: " + " ".join(command))
        sys.exit(1)

def do_run(command):
    global opts
    if(opts.verbose):
        print(" ".join(command))
    ret = run(command, stdout=PIPE, stderr=PIPE, universal_newlines=True)
    return ret

def run_flow(opts, tmpdirname):
    thispath = os.path.dirname(os.path.realpath(__file__))
    me_basic_o = os.path.join(thispath, '..','..','runtime_lib', 'me_basic.o')
    libc = os.path.join(thispath, '..','..','runtime_lib', 'libc.a')
    libm = os.path.join(thispath, '..','..','runtime_lib', 'libm.a')
    chess_intrinsic_wrapper_cpp = os.path.join(thispath, '..','..','runtime_lib', 'chess_intrinsic_wrapper.cpp')

    file_with_addresses = os.path.join(tmpdirname, 'input_with_addresses.mlir')
    do_call(['aie-opt', '--lower-affine', '--aie-register-objectFifos', '--aie-unroll-objectFifos', '--aie-objectFifo-stateful-transform', '--aie-assign-buffer-addresses', '-convert-scf-to-cf', opts.filename, '-o', file_with_addresses])
    t = do_run(['aie-translate', '--aie-generate-corelist', file_with_addresses])
    cores = eval(t.stdout)

    if(opts.xchesscc == True):
      chess_intrinsic_wrapper = os.path.join(tmpdirname, 'chess_intrinsic_wrapper.ll')
      do_call(['xchesscc_wrapper', '-c', '-d', '-f', '+f', '+P', '4', chess_intrinsic_wrapper_cpp, '-o', chess_intrinsic_wrapper])      
      do_call(['sed', '-i', 's/^target.*//', chess_intrinsic_wrapper])     

      do_call(['sed', '-i', 's/noalias_sidechannel[^,]*,//', chess_intrinsic_wrapper])
      do_call(['sed', '-i', 's/nocallback[^,]*,//', chess_intrinsic_wrapper])

    def corefile(dirname, core, ext):
        (corecol, corerow, _) = core
        return os.path.join(dirname, 'core_%d_%d.%s' % (corecol, corerow, ext))

    def tmpcorefile(core, ext):
        return corefile(tmpdirname, core, ext)

    # Extract included files from the given Chess linker script.
    # We rely on gnu linker scripts to stuff object files into a compile.  However, the Chess compiler doesn't 
    # do this, so we have to explicitly specify included files on the link line.
    def extract_input_files(file_core_bcf):
        t = do_run(['awk', '/_include _file/ {print($3)}', file_core_bcf])
        return ' '.join(t.stdout.split())

    def process_core(core):
        (corecol, corerow, elf_file) = core
        file_core = tmpcorefile(core, "mlir")
        do_call(['aie-opt', '--aie-localize-locks',
                            '--aie-standard-lowering=tilecol=%d tilerow=%d' % core[0:2],
                            file_with_addresses, '-o', file_core])
        file_opt_core = tmpcorefile(core, "opt.mlir")
        do_call(['aie-opt', '--aie-normalize-address-spaces',
                            '--canonicalize',
                            '--cse',
                            '--convert-vector-to-llvm',
                            '--convert-memref-to-llvm',
                            '--convert-func-to-llvm=use-bare-ptr-memref-call-conv',
                            '--convert-cf-to-llvm',
                            '--canonicalize', '--cse', file_core, '-o', file_opt_core])
        file_core_bcf = tmpcorefile(core, "bcf")
        do_call(['aie-translate', file_with_addresses, '--aie-generate-bcf', '--tilecol=%d' % corecol, '--tilerow=%d' % corerow, '-o', file_core_bcf])
        file_core_ldscript = tmpcorefile(core, "ld.script")
        do_call(['aie-translate', file_with_addresses, '--aie-generate-ldscript', '--tilecol=%d' % corecol, '--tilerow=%d' % corerow, '-o', file_core_ldscript])
        file_core_llvmir = tmpcorefile(core, "ll")
        do_call(['aie-translate', '--mlir-to-llvmir', '--opaque-pointers=0', file_opt_core, '-o', file_core_llvmir])
        file_core_elf = elf_file if elf_file else corefile(".", core, "elf")
        file_core_obj = tmpcorefile(core, "o")
        if not opts.compile:
          return
        if(opts.xchesscc):
          file_core_llvmir_chesshack = tmpcorefile(core, "chesshack.ll")
          do_call(['cp', file_core_llvmir, file_core_llvmir_chesshack])
          do_call(['sed', '-i', 's/noundef//', file_core_llvmir_chesshack])
          do_call(['sed', '-i', 's/noalias_sidechannel[^,],//', file_core_llvmir_chesshack])
          file_core_llvmir_chesslinked = tmpcorefile(core, "chesslinked.ll")
          do_call(['llvm-link', file_core_llvmir_chesshack, chess_intrinsic_wrapper, '-S', '-o', file_core_llvmir_chesslinked])
          do_call(['sed', '-i', 's/noundef//', file_core_llvmir_chesslinked])
          # Formal function argument names not used in older LLVM
          do_call(['sed', '-i', '-E', '/define .*@/ s/%[0-9]*//g', file_core_llvmir_chesslinked])
          do_call(['sed', '-i', '-E', 's/mustprogress//g', file_core_llvmir_chesslinked])
          do_call(['sed', '-i', '-E', 's/poison/undef/g', file_core_llvmir_chesslinked])
          do_call(['sed', '-i', '-E', 's/nocallback//g', file_core_llvmir_chesslinked])
          if not opts.link:
            return
          if(opts.xbridge):
            link_with_obj = extract_input_files(file_core_bcf)
            do_call(['xchesscc_wrapper', '-d', '-f', '+P', '4', file_core_llvmir_chesslinked, link_with_obj, '+l', file_core_bcf, '-o', file_core_elf])
          else:
            do_call(['xchesscc_wrapper', '-c', '-d', '-f', '+P', '4', file_core_llvmir_chesslinked, '-o', file_core_obj])
            do_call(['clang', '-O2', '--target=aie', file_core_obj, me_basic_o, libm,
            '-Wl,-T,'+file_core_ldscript, '-o', file_core_elf])
        else:
          file_core_llvmir_stripped = tmpcorefile(core, "stripped.ll")
          do_call(['opt', '--passes=default<O2>,strip', '-S', file_core_llvmir, '-o', file_core_llvmir_stripped])
          do_call(['llc', file_core_llvmir_stripped, '-O2', '--march=aie', '--filetype=obj', '-o', file_core_obj])
          if not opts.link:
            return
          if(opts.xbridge):
            link_with_obj = extract_input_files(file_core_bcf)
            do_call(['xchesscc_wrapper', '-d', '-f', file_core_obj, link_with_obj, '+l', file_core_bcf, '-o', file_core_elf])
          else:
            do_call(['clang', '-O2', '--target=aie', file_core_obj, me_basic_o, libm,
            '-Wl,-T,'+file_core_ldscript, '-o', file_core_elf])



    def process_arm_cgen():
      # Generate the included host interface
      file_physical = os.path.join(tmpdirname, 'input_physical.mlir')
      if(opts.pathfinder):
<<<<<<< HEAD
        do_call(['aie-opt', '--aie-create-pathfinder-flows', '--aie-create-broadcast-packet', '--aie-create-packet-flows', file_with_addresses, '-o', file_physical]);
      else:
        do_call(['aie-opt', '--aie-create-flows', '--aie-create-broadcast-packet', '--aie-create-packet-flows', file_with_addresses, '-o', file_physical]);
=======
        do_call(['aie-opt', '--aie-create-pathfinder-flows', '--aie-create-packet-flows', file_with_addresses, '-o', file_physical]);
      else:
        do_call(['aie-opt', '--aie-create-flows', '--aie-create-packet-flows', file_with_addresses, '-o', file_physical]);
>>>>>>> 2507cd56
      file_inc_cpp = os.path.join(tmpdirname, 'aie_inc.cpp')
      if(opts.xaie == 2):
          do_call(['aie-translate', '--aie-generate-xaie', '--xaie-target=v2', file_physical, '-o', file_inc_cpp])
      else:
          do_call(['aie-translate', '--aie-generate-xaie', '--xaie-target=v1', file_physical, '-o', file_inc_cpp])


      # Lastly, compile the generated host interface with any ARM code.
      if not opts.compile_host:
        return

      cmd = ['clang','--target=aarch64-linux-gnu', '-std=c++11']
      if(opts.sysroot):
        cmd += ['--sysroot=%s' % opts.sysroot]
        if(opts.xaie == 2):
            cmd += ['-DLIBXAIENGINEV2']
            cmd += ['-I%s/usr/include/c++/10.2.0' % opts.sysroot]
            cmd += ['-I%s/usr/include/c++/10.2.0/aarch64-xilinx-linux' % opts.sysroot]
            cmd += ['-I%s/usr/include/c++/10.2.0/backward' % opts.sysroot]
            cmd += ['-L%s/usr/lib/aarch64-xilinx-linux/10.2.0' % opts.sysroot]
      cmd += ['-I%s/opt/xaiengine/include' % opts.sysroot]
      cmd += ['-L%s/opt/xaiengine/lib' % opts.sysroot]
      cmd += ['-I%s' % tmpdirname]
      if(opts.xaie == 2):
        cmd += ['-fuse-ld=lld','-lm','-rdynamic','-lxaiengine','-ldl']
      else:
        cmd += ['-fuse-ld=lld','-lm','-rdynamic','-lxaiengine','-lmetal','-lopen_amp','-ldl']
    

      if(len(opts.arm_args) > 0):
        do_call(cmd + opts.arm_args)


    nthreads = int(opts.nthreads)
    if (nthreads == 0 or nthreads > 1):
      if(nthreads == 0):
        nthreads = None
      with ThreadPool(nthreads) as thdpool:
          # prefer to dispatch and process_arm_cgen() first, it typically takes longer than process_core()
          thdpool.apply_async(process_arm_cgen)
          thdpool.map(process_core, (cores))
          thdpool.close()
          thdpool.join()
    else:
      for core in cores:
        process_core(core)
      process_arm_cgen()


def main(builtin_params={}):
    thispath = os.path.dirname(os.path.realpath(__file__))

    # Assume that aie-opt, etc. binaries are relative to this script.
    aie_path = os.path.join(thispath, '..')
    peano_path = os.path.join(thispath, '..', '..', 'peano', 'bin')

    if('VITIS' not in os.environ):
      # Try to find vitis in the path
      vpp_path = shutil.which("v++")
      if(vpp_path):
        vitis_bin_path = os.path.dirname(os.path.realpath(vpp_path))
        vitis_path = os.path.dirname(vitis_bin_path)
        os.environ['VITIS'] = vitis_path
        print("Found Vitis at " + vitis_path)
        os.environ['PATH'] = os.pathsep.join([os.environ['PATH'], vitis_bin_path])
 
    if('VITIS' in os.environ):
      vitis_path = os.environ['VITIS']
      vitis_bin_path = os.path.join(vitis_path, "bin")
      # Find the aietools directory, needed by xchesscc_wrapper
      
      aietools_path = os.path.join(vitis_path, "aietools")
      if(not os.path.exists(aietools_path)):
        aietools_path = os.path.join(vitis_path, "cardano")
      os.environ['AIETOOLS'] = aietools_path

      aietools_bin_path = os.path.join(aietools_path, "bin")
      os.environ['PATH'] = os.pathsep.join([
        os.environ['PATH'],
        aietools_bin_path,
        vitis_bin_path])

    # This path should be generated from cmake
    os.environ['PATH'] = os.pathsep.join([aie_path, os.environ['PATH']])
    os.environ['PATH'] = os.pathsep.join([peano_path, os.environ['PATH']])
    
    global opts
    opts = aiecc.cl_arguments.parse_args()
    is_windows = platform.system() == 'Windows'

    if(opts.verbose):
        sys.stderr.write('\ncompiling %s\n' % opts.filename)

    if(opts.tmpdir):
      tmpdirname = opts.tmpdir
      try:
        os.mkdir(tmpdirname)
      except FileExistsError:
        pass
      if(opts.verbose):
        print('created temporary directory', tmpdirname)

      run_flow(opts, tmpdirname)
    else:
      with tempfile.TemporaryDirectory() as tmpdirname:
        run_flow(opts, tmpdirname)<|MERGE_RESOLUTION|>--- conflicted
+++ resolved
@@ -137,15 +137,9 @@
       # Generate the included host interface
       file_physical = os.path.join(tmpdirname, 'input_physical.mlir')
       if(opts.pathfinder):
-<<<<<<< HEAD
         do_call(['aie-opt', '--aie-create-pathfinder-flows', '--aie-create-broadcast-packet', '--aie-create-packet-flows', file_with_addresses, '-o', file_physical]);
       else:
         do_call(['aie-opt', '--aie-create-flows', '--aie-create-broadcast-packet', '--aie-create-packet-flows', file_with_addresses, '-o', file_physical]);
-=======
-        do_call(['aie-opt', '--aie-create-pathfinder-flows', '--aie-create-packet-flows', file_with_addresses, '-o', file_physical]);
-      else:
-        do_call(['aie-opt', '--aie-create-flows', '--aie-create-packet-flows', file_with_addresses, '-o', file_physical]);
->>>>>>> 2507cd56
       file_inc_cpp = os.path.join(tmpdirname, 'aie_inc.cpp')
       if(opts.xaie == 2):
           do_call(['aie-translate', '--aie-generate-xaie', '--xaie-target=v2', file_physical, '-o', file_inc_cpp])
