--- conflicted
+++ resolved
@@ -120,26 +120,28 @@
             do_call(['clang', '-O2', '--target=aie', file_core_obj, me_basic_o, libm,
             '-Wl,-T,'+file_core_ldscript, '-o', file_core_elf])
 
-<<<<<<< HEAD
 
     def process_arm_cgen():
-        # Generate the included host interface
-        file_physical = os.path.join(tmpdirname, 'input_physical.mlir')
+      # Generate the included host interface
+      file_physical = os.path.join(tmpdirname, 'input_physical.mlir')
+      if(opts.pathfinder):
+        do_call(['aie-opt', '--aie-create-pathfinder-flows', file_with_addresses, '-o', file_physical]);
+      else:
         do_call(['aie-opt', '--aie-create-flows', file_with_addresses, '-o', file_physical]);
-        file_inc_cpp = os.path.join(tmpdirname, 'aie_inc.cpp')
-        do_call(['aie-translate', '--aie-generate-xaie', file_physical, '-o', file_inc_cpp])
-
-        # Lastly, compile the generated host interface with any ARM code.
-        cmd = ['clang','--target=aarch64-linux-gnu', '-std=c++11']
-        if(opts.sysroot):
-          cmd += ['--sysroot=%s' % opts.sysroot]
-        cmd += ['-I%s/opt/xaiengine/include' % opts.sysroot]
-        cmd += ['-L%s/opt/xaiengine/lib' % opts.sysroot]
-        cmd += ['-I%s' % tmpdirname]
-        cmd += ['-fuse-ld=lld','-rdynamic','-lxaiengine','-lmetal','-lopen_amp','-ldl']
-
-        if(len(opts.arm_args) > 0):
-          do_call(cmd + opts.arm_args)
+      file_inc_cpp = os.path.join(tmpdirname, 'aie_inc.cpp')
+      do_call(['aie-translate', '--aie-generate-xaie', file_physical, '-o', file_inc_cpp])
+
+      # Lastly, compile the generated host interface with any ARM code.
+      cmd = ['clang','--target=aarch64-linux-gnu', '-std=c++11']
+      if(opts.sysroot):
+        cmd += ['--sysroot=%s' % opts.sysroot]
+      cmd += ['-I%s/opt/xaiengine/include' % opts.sysroot]
+      cmd += ['-L%s/opt/xaiengine/lib' % opts.sysroot]
+      cmd += ['-I%s' % tmpdirname]
+      cmd += ['-fuse-ld=lld','-rdynamic','-lxaiengine','-lmetal','-lopen_amp','-ldl']
+
+      if(len(opts.arm_args) > 0):
+        do_call(cmd + opts.arm_args)
 
 
     if (opts.nthreads == True):
@@ -153,33 +155,7 @@
         process_core(core)
       process_arm_cgen()
 
-=======
-    # Compile each core in parallel
-    # Parallel(n_jobs=8, require='sharedmem')(delayed(process_core)(core) for core in cores)
-    for core in cores:
-      process_core(core)
-
-    # Generate the included host interface
-    file_physical = os.path.join(tmpdirname, 'input_physical.mlir')
-    if(opts.pathfinder):
-      do_call(['aie-opt', '--aie-create-pathfinder-flows', file_with_addresses, '-o', file_physical]);
-    else:
-      do_call(['aie-opt', '--aie-create-flows', file_with_addresses, '-o', file_physical]);
-    file_inc_cpp = os.path.join(tmpdirname, 'aie_inc.cpp')
-    do_call(['aie-translate', '--aie-generate-xaie', file_physical, '-o', file_inc_cpp])
-
-    # Lastly, compile the generated host interface with any ARM code.
-    cmd = ['clang','--target=aarch64-linux-gnu', '-std=c++11']
-    if(opts.sysroot):
-      cmd += ['--sysroot=%s' % opts.sysroot]
-    cmd += ['-I%s/opt/xaiengine/include' % opts.sysroot]
-    cmd += ['-L%s/opt/xaiengine/lib' % opts.sysroot]
-    cmd += ['-I%s' % tmpdirname]
-    cmd += ['-fuse-ld=lld','-rdynamic','-lxaiengine','-lmetal','-lopen_amp','-ldl']
-
-    if(len(opts.arm_args) > 0):
-      do_call(cmd + opts.arm_args)
->>>>>>> db26be78
+
 
 def main(builtin_params={}):
     thispath = os.path.dirname(os.path.realpath(__file__))
