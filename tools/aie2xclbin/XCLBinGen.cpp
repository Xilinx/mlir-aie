--- conflicted
+++ resolved
@@ -387,15 +387,7 @@
   PassManager passManager(context, ModuleOp::getOperationName());
   applyConfigToPassManager(TK, passManager);
   passManager.addNestedPass<AIE::DeviceOp>(AIE::createAIEPathfinderPass());
-<<<<<<< HEAD
-=======
-  passManager.addNestedPass<AIE::DeviceOp>(
-      AIEX::createAIEBroadcastPacketPass());
-  passManager.addNestedPass<AIE::DeviceOp>(
-      AIE::createAIERoutePacketFlowsPass());
-  passManager.addNestedPass<AIE::DeviceOp>(AIEX::createAIELowerMulticastPass());
-
->>>>>>> 54efffaa
+
   if (failed(passManager.run(copy)))
     return moduleOp.emitOpError(
         "failed to run passes to prepare of XCLBin generation");
