--- conflicted
+++ resolved
@@ -107,31 +107,6 @@
 // };
 
 namespace detail {
-<<<<<<< HEAD
-struct AIEArrayTypeStorage;
-}
-
-/// This class defines the AIE array type.
-class AIEArrayType : public mlir::Type::TypeBase<AIEArrayType, mlir::Type,
-                                                 detail::AIEArrayTypeStorage> {
-public:
-  /// Inherit some necessary constructors from 'TypeBase'.
-  using Base::Base;
-
-  /// Create an instance of an `ArrayType` with the given element type.
-  static AIEArrayType get(mlir::Type elementType);
-
-  /// This method is used to verify the construction invariants.
-  static LogicalResult verify(function_ref<InFlightDiagnostic()> emitError,
-                              mlir::Type elementType);
-
-  /// Returns the element type of this ArrayType.
-  mlir::Type getElementType();
-};
-
-namespace detail {
-=======
->>>>>>> da747254
 struct AIEObjectFifoTypeStorage;
 }
 
