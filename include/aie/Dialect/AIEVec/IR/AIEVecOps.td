--- conflicted
+++ resolved
@@ -578,14 +578,6 @@
     operation of (M x N)matrix with (N x 1)kernel.
     `$result = mac_convMxN($lhs, $rhs, $acc)`
   }];
-<<<<<<< HEAD
-  let builders = [
-    OpBuilder<(ins "Value":$lhs, "Value":$rhs, "Value":$acc,
-               "int32_t":$M, "int32_t":$N, "bool":$fmsub),
-    [{build($_builder, $_state, lhs, rhs, acc, M, N, fmsub);}]>
-  ];
-=======
->>>>>>> 82979c48
 
    let extraClassDeclaration = [{
      // Get the attributes name
