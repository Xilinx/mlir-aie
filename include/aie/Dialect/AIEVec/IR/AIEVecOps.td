//===- AIEVecOps.td - AIE vector op definitions -----------*- tablegen -*-====//
//
// This file is licensed under the Apache License v2.0 with LLVM Exceptions.
// See https://llvm.org/LICENSE.txt for license information.
// SPDX-License-Identifier: Apache-2.0 WITH LLVM-exception
//
// (c) Copyright 2023-2024 Advanced Micro Devices, Inc. or its affiliates
//
//===----------------------------------------------------------------------===//
// Defines AIE vector operations.
//===----------------------------------------------------------------------===//

#ifndef AIEVEC_OPS
#define AIEVEC_OPS

include "aie/Dialect/AIE/IR/AIEAttrs.td"
include "aie/Dialect/AIEVec/IR/AIEVecAttributes.td"
include "aie/Dialect/AIEVec/IR/AIEVecTypes.td"
include "aie/Dialect/AIEVec/IR/AIEVecTypeConstraints.td"

include "mlir/Interfaces/InferTypeOpInterface.td"
include "mlir/Interfaces/SideEffectInterfaces.td"

// Base class for AIE dialect ops.
class AIEVec_Op<string mnemonic, list<Trait> traits = []> :
    Op<AIEVec_Dialect, mnemonic, traits> {
  // For every AIE vector op, there needs to be a:
  //   * void ${C++ class of Op}::print(OpAsmPrinter &p)
  //   * LogicalResult ${C++ class of Op}::verify()
  //   * ParseResult ${C++ class of Op}::parse(OpAsmParser &parser,
  //                                         OperationState &result)
  // functions.
  let hasCustomAssemblyFormat = 1;
  let hasVerifier = 1;
}

def AIEVec_AddOp:
  AIEVec_Op<"add", [
    Pure
  ]>,
  Arguments<(ins AnyVector:$lhs, AnyVector:$rhs,
               DefaultValuedStrAttr<StrAttr, "">:$xstart,
               DefaultValuedStrAttr<StrAttr, "">:$xoffsets,
               DefaultValuedStrAttr<StrAttr, "">:$xoffsets_hi,
               DefaultValuedStrAttr<StrAttr, "">:$xsquare,
               DefaultValuedStrAttr<StrAttr, "">:$zstart,
               DefaultValuedStrAttr<StrAttr, "">:$zoffsets,
               DefaultValuedStrAttr<StrAttr, "">:$zoffsets_hi,
               DefaultValuedStrAttr<StrAttr, "">:$zsquare)>,
  Results<(outs AnyVector:$result)> {
  let summary = "AIE vector add";
  let description = [{
    AMD-specific advanced add operation that adds two 1-D vectors 
    with lane selection. The vector sizes are at least 256 bits.
    `$result = `$lhs + $rhs`.
  }];
  let extraClassDeclaration = [{
    // Get the attributes
    llvm::StringRef getStart(int idx) { assert(idx==0 || idx==1);
                            return idx==0 ? getXstart() : getZstart(); }
    llvm::StringRef getOffset(int idx) { assert(idx==0 || idx==1);
                            return idx==0 ? getXoffsets() : getZoffsets(); }
    llvm::StringRef getOffsetHi(int idx) { assert(idx==0 || idx==1);
                            return idx==0 ? getXoffsetsHi() : getZoffsetsHi(); }
    llvm::StringRef getSquare(int idx) { assert(idx==0 || idx==1);
                            return idx==0 ? getXsquare() : getZsquare(); }
    // Get the attribute names
    llvm::StringRef getStartAttrName(int idx) { assert(idx==0 || idx==1);
                            return idx==0 ? "xstart" : "zstart"; }
    llvm::StringRef getOffsetAttrName(int idx) { assert(idx==0 || idx==1);
                            return idx==0 ? "xoffsets" : "zoffsets"; }
    llvm::StringRef getOffsetHiAttrName(int idx) { assert(idx==0 || idx==1);
                            return idx==0 ? "xoffsets_hi" : "zoffsets_hi"; }
    llvm::StringRef getSquareAttrName(int idx) { assert(idx==0 || idx==1);
                            return idx==0 ? "xsquare" : "zsquare"; }
  }];
}

def AIEVec_AddElemOp:
  AIEVec_Op<"add_elem", [
    Pure,
    AllTypesMatch<["lhs", "rhs", "result"]>
  ]>,
  Arguments<(ins AnyVector:$lhs, AnyVector:$rhs)>,
  Results<(outs AnyVector:$result)> {
  let summary = "AIE vector add elem";
  let description = [{
    AMD-specific AIE2 intrinsic that allows you to perform addition operation
    on all types of vectors.`$result = `$lhs + $rhs`.
  }];
  let assemblyFormat = "$lhs `,` $rhs attr-dict `:` type($result)";
  let hasVerifier = 0;
}

def AIEVec_SubOp:
  AIEVec_Op<"sub", [
    Pure
  ]>,
  Arguments<(ins AnyVector:$lhs, AnyVector:$rhs,
               DefaultValuedStrAttr<StrAttr, "">:$xstart,
               DefaultValuedStrAttr<StrAttr, "">:$xoffsets,
               DefaultValuedStrAttr<StrAttr, "">:$xoffsets_hi,
               DefaultValuedStrAttr<StrAttr, "">:$xsquare,
               DefaultValuedStrAttr<StrAttr, "">:$zstart,
               DefaultValuedStrAttr<StrAttr, "">:$zoffsets,
               DefaultValuedStrAttr<StrAttr, "">:$zoffsets_hi,
               DefaultValuedStrAttr<StrAttr, "">:$zsquare)>,
  Results<(outs AnyVector:$result)> {
  let summary = "AIE vector subtract";
  let description = [{
    AMD-specific advanced sub operation that subtracts two 1-D vectors
    with lane selection. The vector sizes are at least 256 bits.
    `$result = `$lhs - $rhs`.
  }];
  let extraClassDeclaration = [{
    // Get the attributes
    llvm::StringRef getStart(int idx) { assert(idx==0 || idx==1);
                            return idx==0 ? getXstart() : getZstart(); }
    llvm::StringRef getOffset(int idx) { assert(idx==0 || idx==1);
                            return idx==0 ? getXoffsets() : getZoffsets(); }
    llvm::StringRef getOffsetHi(int idx) { assert(idx==0 || idx==1);
                            return idx==0 ? getXoffsetsHi() : getZoffsetsHi(); }
    llvm::StringRef getSquare(int idx) { assert(idx==0 || idx==1);
                            return idx==0 ? getXsquare() : getZsquare(); }
    // Get the attribute names
    llvm::StringRef getStartAttrName(int idx) { assert(idx==0 || idx==1);
                            return idx==0 ? "xstart" : "zstart"; }
    llvm::StringRef getOffsetAttrName(int idx) { assert(idx==0 || idx==1);
                            return idx==0 ? "xoffsets" : "zoffsets"; }
    llvm::StringRef getOffsetHiAttrName(int idx) { assert(idx==0 || idx==1);
                            return idx==0 ? "xoffsets_hi" : "zoffsets_hi"; }
    llvm::StringRef getSquareAttrName(int idx) { assert(idx==0 || idx==1);
                            return idx==0 ? "xsquare" : "zsquare"; }
  }];
}

def AIEVec_SubElemOp:
  AIEVec_Op<"sub_elem", [
    Pure,
    AllTypesMatch<["lhs", "rhs", "result"]>
  ]>,
  Arguments<(ins AnyVector:$lhs, AnyVector:$rhs)>,
  Results<(outs AnyVector:$result)> {
  let summary = "AIE vector sub elem";
  let description = [{
    AMD-specific AIE2 intrinsic that allows you to perform substraction operation
    on all types of vectors.`$result = `$lhs - $rhs`.
  }];
  let assemblyFormat = "$lhs `,` $rhs attr-dict `:` type($result)";
  let hasVerifier = 0;
}

def AIEVec_FMAOp :
  AIEVec_Op<"mac", [
    Pure
  ]>,
  Arguments<(ins AnyVector:$lhs, AnyVector:$rhs, AnyVector:$acc,
               DefaultValuedStrAttr<StrAttr, "">:$xstart,
               DefaultValuedStrAttr<StrAttr, "">:$xoffsets,
               DefaultValuedStrAttr<StrAttr, "">:$xoffsets_hi,
               DefaultValuedStrAttr<StrAttr, "">:$xstep,
               DefaultValuedStrAttr<StrAttr, "">:$xsquare,
               DefaultValuedStrAttr<StrAttr, "">:$zstart,
               DefaultValuedStrAttr<StrAttr, "">:$zoffsets,
               DefaultValuedStrAttr<StrAttr, "">:$zoffsets_hi,
               DefaultValuedStrAttr<StrAttr, "">:$zstep,
               DefaultValuedStrAttr<StrAttr, "">:$zsquare,
               DefaultValuedAttr<BoolAttr, "false">:$fmsub)>,
  Results<(outs AnyVector:$result)> {
  let summary = "AIE vector fused multiply-add";
  let description = [{
    AMD-specific multiply-add operation. It multiplies two 1-D vectors,
    and adds the result to an accumulator. The vector sizes are at least
    256 bits, and the left operand vector is at least twice the size of
    right operand vector. For integers, the lhs and rhs are 8/16/32 bits;
    the result and acc are 48-bit or 80-bit accumulator.
    `$result = `$lhs * $rhs + $acc`.
    Note: the same operator can be used as fmsub operator by setting the
    'fmsub' bool to true.
  }];
  let builders = [
    OpBuilder<(ins "mlir::Value":$lhs, "mlir::Value":$rhs, "mlir::Value":$acc,
            "llvm::StringRef":$xstart,
            "llvm::StringRef":$xoffsets, "llvm::StringRef":$xoffsets_hi,
            "llvm::StringRef":$xstep, "llvm::StringRef":$xsquare,
            "llvm::StringRef":$zstart,
            "llvm::StringRef":$zoffsets, "llvm::StringRef":$zoffsets_hi,
            "llvm::StringRef":$zstep, "llvm::StringRef":$zsquare,
            "bool":$fmsub),
    [{build($_builder, $_state, acc.getType(), lhs, rhs, acc,
            xstart, xoffsets, xoffsets_hi,
            xstep, xsquare,
            zstart, zoffsets, zoffsets_hi,
            zstep, zsquare,
            fmsub);}]>
  ];
  let extraClassDeclaration = [{
    // Get the attributes
    llvm::StringRef getStart(int idx) { assert(idx==0 || idx==1);
                        return idx==0 ? getXstart() : getZstart(); }
    llvm::StringRef getOffset(int idx) { assert(idx==0 || idx==1);
                        return idx==0 ? getXoffsets() : getZoffsets(); }
    llvm::StringRef getOffsetHi(int idx) { assert(idx==0 || idx==1);
                        return idx==0 ? getXoffsetsHi() : getZoffsetsHi(); }
    llvm::StringRef getStep(int idx) { assert(idx==0 || idx==1);
                        return idx==0 ? getXstep() : getZstep(); }
    llvm::StringRef getSquare(int idx) { assert(idx==0 || idx==1);
                        return idx==0 ? getXsquare() : getZsquare(); }
    // Get the attribute names
    llvm::StringRef getStartAttrName(int idx) { assert(idx==0 || idx==1);
                        return idx==0 ? "xstart" : "zstart"; }
    llvm::StringRef getOffsetAttrName(int idx) { assert(idx==0 || idx==1);
                        return idx==0 ? "xoffsets" : "zoffsets"; }
    llvm::StringRef getOffsetHiAttrName(int idx) { assert(idx==0 || idx==1);
                        return idx==0 ? "xoffsets_hi" : "zoffsets_hi"; }
    llvm::StringRef getStepAttrName(int idx) { assert(idx==0 || idx==1);
                        return idx==0 ? "xstep" : "zstep"; }
    llvm::StringRef getSquareAttrName(int idx) { assert(idx==0 || idx==1);
                        return idx==0 ? "xsquare" : "zsquare"; }
    llvm::StringRef getSubAttrName() { return "fmsub"; }
  }];
}

def AIEVec_FMAElemOp :
  AIEVec_Op<"mac_elem", [
    Pure
  ]>,
  Arguments<(ins AnyVector:$lhs, AnyVector:$rhs, AnyVector:$acc,
               DefaultValuedAttr<BoolAttr, "false">:$fmsub)>,
  Results<(outs AnyVector:$result)> {
  let summary = "AIE2 element-wise vector fused multiply-add";
  let description = [{
    AMD-specific multiply-add operation. It multiplies two 1-D vectors in the same channel,
    and adds the result to an accumulator.
    `$result = `$lhs * $rhs + $acc`.
    Note: the same operator can be used as fmsub operator by setting the
    'fmsub' bool to true.
  }];
  let builders = [
    OpBuilder<(ins "mlir::Value":$lhs, "mlir::Value":$rhs, "mlir::Value":$acc,
            "bool":$fmsub),
    [{build($_builder, $_state, acc.getType(), lhs, rhs, acc,
            fmsub);}]>
  ];
  let extraClassDeclaration = [{
    // Get the attribute names
    llvm::StringRef getSubAttrName() { return "fmsub"; }
  }];
}

def AIEVec_MulOp:
  AIEVec_Op<"mul", [
    Pure
  ]>,
  Arguments<(ins AnyVector:$lhs, AnyVector:$rhs,
               DefaultValuedStrAttr<StrAttr, "">:$xstart,
               DefaultValuedStrAttr<StrAttr, "">:$xoffsets,
               DefaultValuedStrAttr<StrAttr, "">:$xoffsets_hi,
               DefaultValuedStrAttr<StrAttr, "">:$xstep,
               DefaultValuedStrAttr<StrAttr, "">:$xsquare,
               DefaultValuedStrAttr<StrAttr, "">:$zstart,
               DefaultValuedStrAttr<StrAttr, "">:$zoffsets,
               DefaultValuedStrAttr<StrAttr, "">:$zoffsets_hi,
               DefaultValuedStrAttr<StrAttr, "">:$zstep,
               DefaultValuedStrAttr<StrAttr, "">:$zsquare)>,
  Results<(outs AnyVector:$result)> {
  let summary = "AIE vector multiply";
  let description = [{
    AMD-specific multiply operation that multiplies two 1-D vectors.
    The vector sizes are at least 256 bits, and the left operand vector 
    is at least twice the size of right operand vector. For integers, the
    lhs and rhs are 8/16/32 bits, and result is a 48-bit or 80-bit accumulator.
    `$result = `$lhs * $rhs`.
  }];
  let builders = [
    OpBuilder<(ins "mlir::Value":$lhs, "mlir::Value":$rhs, "mlir::Type":$accType,
            "llvm::StringRef":$xstart,
            "llvm::StringRef":$xoffsets, "llvm::StringRef":$xoffsets_hi,
            "llvm::StringRef":$xstep, "llvm::StringRef":$xsquare,
            "llvm::StringRef":$zstart,
            "llvm::StringRef":$zoffsets, "llvm::StringRef":$zoffsets_hi,
            "llvm::StringRef":$zstep, "llvm::StringRef":$zsquare),
    [{build($_builder, $_state, accType, lhs, rhs, 
            xstart, xoffsets, xoffsets_hi,
            xstep, xsquare,
            zstart, zoffsets, zoffsets_hi,
            zstep, zsquare);}]>
  ];
  let extraClassDeclaration = [{
    // Get the attributes
    llvm::StringRef getStart(int idx) { assert(idx==0 || idx==1);
                            return idx==0 ? getXstart() : getZstart(); }
    llvm::StringRef getOffset(int idx) { assert(idx==0 || idx==1);
                            return idx==0 ? getXoffsets() : getZoffsets(); }
    llvm::StringRef getOffsetHi(int idx) { assert(idx==0 || idx==1);
                            return idx==0 ? getXoffsetsHi() : getZoffsetsHi(); }
    llvm::StringRef getStep(int idx) { assert(idx==0 || idx==1);
                            return idx==0 ? getXstep() : getZstep(); }
    llvm::StringRef getSquare(int idx) { assert(idx==0 || idx==1);
                            return idx==0 ? getXsquare() : getZsquare(); }
    // Get the attribute names
    llvm::StringRef getStartAttrName(int idx) { assert(idx==0 || idx==1);
                            return idx==0 ? "xstart" : "zstart"; }
    llvm::StringRef getOffsetAttrName(int idx) { assert(idx==0 || idx==1);
                            return idx==0 ? "xoffsets" : "zoffsets"; }
    llvm::StringRef getOffsetHiAttrName(int idx) { assert(idx==0 || idx==1);
                            return idx==0 ? "xoffsets_hi" : "zoffsets_hi"; }
    llvm::StringRef getStepAttrName(int idx) { assert(idx==0 || idx==1);
                            return idx==0 ? "xstep" : "zstep"; }
    llvm::StringRef getSquareAttrName(int idx) { assert(idx==0 || idx==1);
                            return idx==0 ? "xsquare" : "zsquare"; }
  }];
}

def AIEVec_MulElemOp:
<<<<<<< HEAD
  AIEVec_Op<"mul_elem", [	 
    Pure,
    SameTypeOperands,
    SameOperandsShape,
    SameOperandsAndResultShape,
    isOperandResultTypePairValidForAIE2MulElem<"lhs", "rhs", "result">
  ]>,	  
  Arguments<(ins
    VectorOfLengthAndType<[16, 32], [I8, I16, I32, BF16, F32]>:$lhs, 
    VectorOfLengthAndType<[16, 32], [I8, I16, I32, BF16, F32]>:$rhs)>,
  Results<(outs
    VectorOfLengthAndType<[16, 32], [I32, I64, F32]>:$result)> {
  let summary = "AIE-ML vector element-wise multiply";
=======
  AIEVec_Op<"mul_elem", [
    Pure
  ]>,
  Arguments<(ins AnyVector:$lhs, AnyVector:$rhs)>,
  Results<(outs AnyVector:$result)> {
  let summary = "AIE2 vector element-wise multiply";
>>>>>>> 162f48e0
  let description = [{
    AMD-specific multiply operation that multiplies two 1-D vectors in the same channel.
    The vector sizes are at least 512 bits.
    `$result = `$lhs * $rhs`.
    Currently, the following are the supported type combinations:
        lhs                | rhs                | Accumulator
      :------------------:|:------------------:|:-----------------:
        `vector<32xi8>`    | `vector<32xi8>`    | `vector<32xi32>`
        `vector<32xi16>`   | `vector<32xi16>`   | `vector<32xi32>`
        `vector<16xi32>`   | `vector<16xi32>`   | `vector<16xi64>`
        `vector<16xbf16>`  | `vector<16xbf16>`  | `vector<16xf32>`
        `vector<16xf32>`   | `vector<16xf32>`   | `vector<16xf32>`'
  }];
} 

def AIEVec_BroadcastOp:
  AIEVec_Op<"broadcast", [
    Pure
  ]>,
  Arguments<(ins AnyVector:$source,
          DefaultValuedAttr<ConfinedAttr<AIEI8Attr, [IntNonNegative]>, "0">:$idx)>,
  Results<(outs AnyVector:$result)> {
  let summary = "AIE2 broadcast";
  let description = [{
    AMD-specific broadcast intrinsic. Extract element index from vector and broadcasts its
    value to all lanes of the vector.
    `$result = broadcast($source, $idx)`
  }];
  let builders = [
    OpBuilder<(ins "mlir::Value":$source, "int32_t":$idx),
    [{build($_builder, $_state, source.getType(), source, idx);}]>
  ];
}

def AIEVec_BroadcastScalarOp:
  AIEVec_Op<"broadcast_scalar", [
    Pure
  ]>,
  Arguments<(ins AnyTypeOf<[BF16, F32, I32, I16, I8]>:$source)>,
  Results<(outs AnyVector:$result)> {
  let summary = "AIE2 broadcast scalar";
  let description = [{
    AMD-specific broadcast scalar intrinsic. Broadcasts input value to all vector lanes.
    `$result = broadcast_scalar($source)`
  }];
  let builders = [
    OpBuilder<(ins "mlir::Value":$source),
    [{build($_builder, $_state, source.getType(), source);}]>
  ];
}

def AIEVec_UPSOp:
  AIEVec_Op<"ups", [
    Pure
  ]>,
  Arguments<(ins AnyVector:$source,
          DefaultValuedAttr<ConfinedAttr<AIEI8Attr, [IntNonNegative]>, "0">:$shift)>,
  Results<(outs AnyVector:$result)> {
  let summary = "AIE ups";
  let description = [{
    AMD-specific upshift intrinsic. Moves data from AIE vector data type
    to accumulator data type. The adjustment in precision is controlled by
    the shift parameter.
    `$result = ups($source, $shift)`
  }];
  let builders = [
    OpBuilder<(ins "mlir::Value":$source, "int8_t":$shift),
    [{build($_builder, $_state, source.getType(), source, shift);}]>
  ];
  let hasFolder = 1;
}

def AIEVec_CastOp:
  AIEVec_Op<"cast", [
    Pure
  ]>, 
  Arguments<(ins AnyVector:$source, DefaultValuedAttr<BoolAttr, "false">:$isResAcc)>,
  Results<(outs AnyVector:$result)> {
  let summary = "AIE cast";
  let description = [{
    AIE2 cast intrinsic. Cast values from source data type to result data types.
    `$result = cast($source, isResAcc)`
  }];
  let builders = [
    OpBuilder<(ins "mlir::Value":$source, "bool":$isResAcc),
    [{build($_builder, $_state, source.getType(), source, isResAcc);}]>
  ];
  let hasFolder = 1;
}

def AIEVec_SRSOp:
  AIEVec_Op<"srs", [
    Pure
  ]>,
  Arguments<(ins AnyVector:$source, AnyInteger:$shift)>,
  Results<(outs AnyVector:$result)> {
  let summary = "AIE srs";
  let description = [{
    AMD-specific shift-round-saturate intrinsic. Moves values from
    accumulator data type to AIE vector data types. The adjustment in
    precision is controlled by the shift parameter.
    `$result = srs($source, $shift)`
  }];
  let hasFolder = 1;
}

def AIEVec_UPDOp:
  AIEVec_Op<"upd", [
    Pure,
    AttrSizedOperandSegments
  ]>,
  Arguments<(ins AnyShaped:$source,
                 Variadic<Index>:$indices,
                 DefaultValuedAttr<AIEI32Attr, "0">:$offset,
                 DefaultValuedAttr<ConfinedAttr<AIEI8Attr,
                        [IntMinValue<0>, IntMaxValue<1>]>, "0">:$index,
                 Optional<AnyVector>:$vector)>, 
  Results<(outs AnyVector:$result)> {
  let summary = "AIE upd";
  let description = [{
    AMD-specific update intrinsic. General upd intrinsic updates contiguous
    lanes of the result vector from a smaller source vector. This form of 
    upd intrinsic combines the load of data from memory into a vector 
    register, and then updating the lanes of the result vector using it. 
    `$result = upd($source[$indices], $offset, $index)`
  }];
  let builders = [
    OpBuilder<(ins "mlir::Type":$resultType, "mlir::Value":$source,
                   "mlir::ValueRange":$indices,
                   "int32_t":$offset, "int8_t":$index),
    [{build($_builder, $_state, resultType, source, indices, 
                   offset, index, nullptr);}]>
  ];
}

def AIEVec_ConcatOp:
  AIEVec_Op<"concat", [
    Pure, InferTypeOpAdaptor,
  ]>, 
  Arguments<(ins Variadic<AnyVector>:$sources)>, 
  Results<(outs AnyVector:$result)> {
  let summary = "AIE concat";
  let description = [{
    AMD-specific concat intrinsic. Concatenates two or more smaller
    vectors into a bigger vector. The verifier confirms that all the
    input vectors have the same number of lanes.
    `$result = concat($sources[0], $sources[1], ...)`
  }];
}

def AIEVec_ExtOp:
  AIEVec_Op<"ext", [
    Pure
  ]>,
  Arguments<(ins AnyVector:$source,
             ConfinedAttr<AIEI8Attr, [IntMinValue<0>, IntMaxValue<8>]>:$index)>,
  Results<(outs AnyVector:$result)> {
  let summary = "AIE ext";
  let description = [{
    AMD-specific vector extract intrinsic. Selects contiguous lanes from 
    the source vector, and transfers the data from those lanes to the 
    result. The lane selection is controlled by index. There are two cases:
    1. Extracted vector fills half of the original vector lanes (e.g. extract v64int8 from v128int8)
    2. Extracted vector fills a fourth of the original vector lanes (e.g. extract v32int8 from v128int8)
    In the first case, index can be 0 or 1. Index 0 extracts the lower half, and index 1 extracts the upper half.
    In the second case, index can be 0 to 3. Index 0 extracts the lowest quarter, index 1 the next quarter, and so on.
    `$result = ext($source, $index)`
  }];
}

def AIEVec_SelectOp:
  AIEVec_Op<"select", [
    Pure
  ]>,
  Arguments<(ins AnyVector:$xbuff,
               DefaultValuedStrAttr<StrAttr, "">:$select,
               DefaultValuedStrAttr<StrAttr, "">:$xstart,
               DefaultValuedStrAttr<StrAttr, "">:$xoffsets,
               DefaultValuedStrAttr<StrAttr, "">:$xoffsets_hi,
               DefaultValuedStrAttr<StrAttr, "">:$xsquare,
               DefaultValuedStrAttr<StrAttr, "">:$ystart,
               DefaultValuedStrAttr<StrAttr, "">:$yoffsets,
               DefaultValuedStrAttr<StrAttr, "">:$yoffsets_hi,
               DefaultValuedStrAttr<StrAttr, "">:$ysquare,
               Optional<AnyVector>:$ybuff)>,
  Results<(outs AnyVector:$result)> {
  let summary = "AIE vector lane selection";
  let description = [{
    AMD-specific vector lane selection operation. It selects between the
    first set of lanes or the second one according to the value in 'select'. 
    If the bit in select is 0(1), it returns the value in the first(second) 
    set of lanes.
    `$result = `select32($select, $xbuff, $xstart, $xoffsets, $ystart, $yoffsets)`
  }];
  let builders = [
    OpBuilder<(ins "mlir::Type":$resultType, "mlir::Value":$xbuff, "llvm::StringRef":$select,
            "llvm::StringRef":$xstart,
            "llvm::StringRef":$xoffsets, "llvm::StringRef":$xoffsets_hi,
            "llvm::StringRef":$xsquare,
            "llvm::StringRef":$ystart,
            "llvm::StringRef":$yoffsets, "llvm::StringRef":$yoffsets_hi,
            "llvm::StringRef":$ysquare),
    [{build($_builder, $_state, resultType, xbuff, select,
            xstart, xoffsets, xoffsets_hi, xsquare,
            ystart, yoffsets, yoffsets_hi, ysquare, nullptr);}]>
  ];
  let extraClassDeclaration = [{
    // Get the attributes
    llvm::StringRef getStart(int idx) { assert(idx==0 || idx==1);
                        return idx==0 ? getXstart() : getYstart(); }
    llvm::StringRef getOffset(int idx) { assert(idx==0 || idx==1);
                        return idx==0 ? getXoffsets() : getYoffsets(); }
    llvm::StringRef getOffsetHi(int idx) { assert(idx==0 || idx==1);
                        return idx==0 ? getXoffsetsHi() : getYoffsetsHi(); }
    llvm::StringRef getSquare(int idx) { assert(idx==0 || idx==1);
                        return idx==0 ? getXsquare() : getYsquare(); }
    // Get the attribute names
    llvm::StringRef getStartAttrName(int idx) { assert(idx==0 || idx==1);
                        return idx==0 ? "xstart" : "ystart"; }
    llvm::StringRef getOffsetAttrName(int idx) { assert(idx==0 || idx==1);
                        return idx==0 ? "xoffsets" : "yoffsets"; }
    llvm::StringRef getOffsetHiAttrName(int idx) { assert(idx==0 || idx==1);
                        return idx==0 ? "xoffsets_hi" : "yoffsets_hi"; }
    llvm::StringRef getSquareAttrName(int idx) { assert(idx==0 || idx==1);
                        return idx==0 ? "xsquare" : "ysquare"; }
  }];
}

def AIEVec_PackOp:
  AIEVec_Op<"pack", [
    Pure
  ]>, 
  Arguments<(ins AnyVector:$source)>,
  Results<(outs AnyVector:$result)> {
  let summary = "AIE pack";
  let description = [{
    AMD-specific pack intrinsic. Pack a vector of 16-bit values into
    a vector of 8-bit values.
    `$result = pack($source)`
  }];
}

def AIEVec_UnpackOp:
  AIEVec_Op<"unpack", [
    Pure
  ]>, 
  Arguments<(ins AnyVector:$source)>,
  Results<(outs AnyVector:$result)> {
  let summary = "AIE unpack";
  let description = [{
    AMD-specific unpack intrinsic. Unpack a vector of 8-bit values into
    a vector of 16-bit values.
    `$result = unpack($source)`
  }];
}

def AIEVec_ShiftOp:
  AIEVec_Op<"shift", [
    Pure
  ]>,
  Arguments<(ins AnyVector:$lhs, AnyVector:$rhs, I32:$shift, DefaultValuedAttr<BoolAttr, "false">:$isAcc)>,
  Results<(outs AnyVector:$result)> {
  let summary = "AIE2 concat and shift";
  let description = [{
    AMD-specific shift intrinsic. Concatenates two
    vectors into a bigger vector, interprets them as a vector of 128 bytes
    and returns v1::v2[shift: shift+64]. `shift` is the number of bytes to 
    be shifted. The verifier confirms that all the input and result vectors 
    have the same number of lanes and element types.
    `$result = shift($lhs, $rhs, $shift)`
  }];
}

def AIEVec_LegacyShuffleOp:
  AIEVec_Op<"legacyshuffle", [
    Pure
  ]>,
  Arguments<(ins AnyVector:$source,
             DefaultValuedAttr<AIEI32Attr, "0">:$mode)>,
  Results<(outs AnyVector:$result)> {
  let summary = "AIE2 shuffle";
  let description = [{
    AMD-specific vector shuffle intrinsic by a specific shuffle mode.
    `$result = shuffle($source, $mode)`
  }];
}

def AIEVec_MulConvOp:
  AIEVec_Op<"mul_conv", [
    Pure
  ]>,
  Arguments<(ins AnyVector:$lhs, AnyVector:$rhs,
             DefaultValuedAttr<AIEI32Attr, "0">:$M,
             DefaultValuedAttr<AIEI32Attr, "0">:$N)>,
  Results<(outs AnyVector:$result)> {
  let summary = "AIE2 multiply convolution";
  let description = [{
    AMD-specific multiply convolution intrinsic. Multiply convolution operation
    of (M x N)matrix with (N x 1)kernel.
    `$result = mul_convMxN($lhs, $rhs)`
  }];
  let builders = [
    OpBuilder<(ins "mlir::Value":$lhs, "mlir::Value":$rhs, "mlir::Type":$accType,
               "int32_t":$M, "int32_t":$N),
    [{build($_builder, $_state, accType, lhs, rhs, M, N);}]>
  ];
}

def AIEVec_FMAConvOp:
  AIEVec_Op<"fma_conv", [
    Pure
  ]>,
  Arguments<(ins AnyVector:$lhs, AnyVector:$rhs, AnyVector:$acc,
             DefaultValuedAttr<AIEI32Attr, "0">:$M,
             DefaultValuedAttr<AIEI32Attr, "0">:$N,
             DefaultValuedAttr<BoolAttr, "false">:$fmsub)>,
  Results<(outs AnyVector:$result)> {
  let summary = "AIE2 multiply accumulate convolution";
  let description = [{
    AMD-specific multiply accumulate convolution intrinsic. Multiply accumulate convolution
    operation of (M x N)matrix with (N x 1)kernel.
    `$result = mac_convMxN($lhs, $rhs, $acc)`
  }];

   let extraClassDeclaration = [{
     // Get the attributes name
     llvm::StringRef getSubAttrName() { return "fmsub"; }
   }];
}

def AIEVec_MinOp:
  AIEVec_Op<"min", [
    Pure,
    AllTypesMatch<["lhs", "rhs", "result"]>
  ]>,
  Arguments<(ins AnyVector:$lhs, AnyVector:$rhs)>,
  Results<(outs AnyVector:$result)> {
  let summary = "AIE vector minimum";
  let description = [{
    AMD-specific intrinsic that calculates the minimum between two input vectors.
    `$result = min(`$lhs, $rhs`).
  }];
  let assemblyFormat = "$lhs `,` $rhs attr-dict `:` type($result)";
  let hasVerifier = 0;
}

def AIEVec_MaxOp:
  AIEVec_Op<"max", [
    Pure,
    AllTypesMatch<["lhs", "rhs", "result"]>
  ]>,
  Arguments<(ins AnyVector:$lhs, AnyVector:$rhs)>,
  Results<(outs AnyVector:$result)> {
  let summary = "AIE vector maximum";
  let description = [{
    AMD-specific intrinsic that calculates the maximum between two input vectors.
    `$result = max(`$lhs, $rhs`).
  }];
  let assemblyFormat = "$lhs `,` $rhs attr-dict `:` type($result)";
  let hasVerifier = 0;
}

def AIEVec_CmpOp:
  AIEVec_Op<"cmp", [
    Pure,
    AllTypesMatch<["lhs", "rhs"]>
  ]>,
  Arguments<(ins AnyVector:$lhs, AnyVector:$rhs, DefaultValuedStrAttr<StrAttr, "">:$pred)>,
  Results<(outs AnyUnsignedInteger:$result)> {
  let summary = "AIE vector comparison";
  let description = [{
    AMD-specific intrinsic that performs element-wise comparisonof two input vectors.
    The attribute predicate defines which type of comparison is
    performed. The following comparisons are supported:

    -   equal (mnemonic: `"eq"`)
    -   not equal (mnemonic: `"ne"`)
    -   signed less than (mnemonic: `"slt"`)
    -   unsigned less than (mnemonic: `"ult"`)
    -   signed less than or equal (mnemonic: `"sle"`)
    -   unsigned less than or equal (mnemonic: `"ule"`)
    -   signed greater than (mnemonic: `"sgt"`)
    -   unsigned greater than (mnemonic: `"ugt"`)
    -   signed greater than or equal (mnemonic: `"sge"`)
    -   unsigned greater than or equal (mnemonic: `"uge"`)
  }];

  let assemblyFormat = "$lhs `,` $rhs ` ` `{` `pred` `=` $pred attr-dict `}` `:` type($lhs) `,` type($rhs)  `,` type($result)";
  let hasVerifier = 0;
}

def AIEVec_SelOp:
  AIEVec_Op<"sel", [
    Pure,
    AllTypesMatch<["lhs", "rhs", "result"]>
  ]>,
  Arguments<(ins AnyVector:$lhs, AnyVector:$rhs, AnyUnsignedInteger:$sel)>,
  Results<(outs AnyVector:$result)> {
  let summary = "AIE vector lane wise selection";
  let description = [{
    AMD-specific intrinsic that performs lane wise selection between two input vectors, if a bit of sel is zero, the lane of vector lhs is selected, else the lane of vector rhs is selected.
    `$result = sel(`$lhs, $rhs, $sel`).
  }];
  let assemblyFormat = "$lhs `,` $rhs `,` $sel attr-dict `:` type($lhs) `,` type($rhs) `,` type($sel) `,` type($result)";
  let hasVerifier = 0;
}

def AIEVec_ExtElemOp:
  AIEVec_Op<"ext_elem", [
    Pure,
    AllElementTypesMatch<["source", "result"]>
  ]>,
  Arguments<(ins AnyVector:$source, I32:$index)>,
  Results<(outs AnyTypeOf<[BF16, F32, I32, I16, I8]>:$result)> {
  let summary = "AIE extract element";
  let description =
      [{AMD - specific extract element
                  intrinsic. Extract element determined by index from vector.
    `$result = ext_elem($source, $index)`.}];
  let assemblyFormat = "$source `,` $index attr-dict `:` type($source) `,` type($index) `,` type($result)";
  let hasVerifier = 1;
}

def AIEVec_NegOp:
  AIEVec_Op<"neg", [
    Pure,
    AllTypesMatch<["source", "result"]>
  ]>,
  Arguments<(ins AnyVector:$source)>,
  Results<(outs AnyVector:$result)> {
  let summary = "AIE vector negative";
  let description = [{
    AMD-specific intrinsic that negates the vector and returns the result.
    `$result = neg(`$source`).
  }];
  let assemblyFormat = "$source attr-dict `:` type($result)";
  let hasVerifier = 0;
}

def AIEVec_BxorOp:
  AIEVec_Op<"bxor", [
    Pure,
    AllTypesMatch<["lhs", "rhs", "result"]>
  ]>,
  Arguments<(ins
      VectorOfBitWidthAndElementTypes<512, [I8, I16, I32, BF16]>:$lhs,
      VectorOfBitWidthAndElementTypes<512, [I8, I16, I32, BF16]>:$rhs)>,
  Results<(outs
      VectorOfBitWidthAndElementTypes<512, [I8, I16, I32, BF16]>:$result)> {
  let summary = "AIE vector bitwise xor";
  let description = [{
    AMD-specific intrinsic that computes bitwise xor of two vectors and returns
    the result.
    `$result = bxor(`$lhs, $rhs`).
  }];
  let assemblyFormat = [{$lhs `,` $rhs attr-dict `:` type($lhs) `,` type($rhs)
                         `,` type($result)}];
  let hasVerifier = 0;
}

def AIEVec_BnegOp:
  AIEVec_Op<"bneg", [
    Pure,
    AllTypesMatch<["source", "result"]>
  ]>,
  Arguments<(ins
      VectorOfBitWidthAndElementTypes<512, [I8, I16, I32, BF16]>:$source)>,
  Results<(outs
      VectorOfBitWidthAndElementTypes<512, [I8, I16, I32, BF16]>:$result)> {
  let summary = "AIE vector bitwise negation";
  let description = [{
    AMD-specific intrinsic that computes bitwise negation of a vector and
    returns the result.
    `$result = bneg(`$source`).
  }];
  let assemblyFormat = "$source attr-dict `:` type($result)";
  let hasVerifier = 0;
}

def AIEVec_BorOp:
  AIEVec_Op<"bor", [
    Pure,
    AllTypesMatch<["lhs", "rhs", "result"]>
  ]>,
  Arguments<(ins
      VectorOfBitWidthAndElementTypes<512, [I8, I16, I32, BF16]>:$lhs,
      VectorOfBitWidthAndElementTypes<512, [I8, I16, I32, BF16]>:$rhs)>,
  Results<(outs
      VectorOfBitWidthAndElementTypes<512, [I8, I16, I32, BF16]>:$result)> {
  let summary = "AIE vector bitwise or";
  let description = [{
    AMD-specific intrinsic that computes bitwise or of two vectors and returns
    the result.
    `$result = bor(`$lhs, $rhs`).
  }];
  let assemblyFormat = [{$lhs `,` $rhs attr-dict `:` type($lhs) `,` type($rhs)
                         `,` type($result)}];
  let hasVerifier = 0;
}

def AIEVec_BandOp:
  AIEVec_Op<"band", [
    Pure,
    AllTypesMatch<["lhs", "rhs", "result"]>
  ]>,
  Arguments<(ins
      VectorOfBitWidthAndElementTypes<512, [I8, I16, I32, BF16]>:$lhs,
      VectorOfBitWidthAndElementTypes<512, [I8, I16, I32, BF16]>:$rhs)>,
  Results<(outs
      VectorOfBitWidthAndElementTypes<512, [I8, I16, I32, BF16]>:$result)> {
  let summary = "AIE vector bitwise and";
  let description = [{
    AMD-specific intrinsic that computes bitwise and of two vectors and returns
    the result.
    `$result = band(`$lhs, $rhs`).
  }];
  let assemblyFormat = [{$lhs `,` $rhs attr-dict `:` type($lhs) `,` type($rhs)
                         `,` type($result)}];
  let hasVerifier = 0;
}

def AIEVec_MatMulOp:
  AIEVec_Op<"matmul", [
    Pure,
    AllRanksMatch<["lhs", "rhs", "acc"]>,
    AllTypesMatch<["acc", "result"]>,
    ShapesCompatibleWithContraction<"lhs", "rhs", "acc">,
    IsValidAIE2MatMulShapeAndType<"lhs", "rhs", "acc">
  ]>,
  Arguments<(ins AIE2MatMulLHS:$lhs,
                 AIE2MatMulRHS:$rhs,
                 AIE2MatMulACC:$acc)>,
  Results<(outs AIE2MatMulACC:$result)> {
  let summary = "AIE2 matrix-multiply and accummulate";
  let description = [{
    AMD AIEv2-specific intrinsic that performs a matrix multiplications
    between `lhs` and `rhs`, and accumulates the result in `acc`.

    Currently, this intrinsic supports the following type combinations:

         lhs                | rhs                | Accumulator
        :------------------:|:------------------:|:-----------------:
         `vector<4x16xi8>`  | `vector<16x8xi4>`  | `vector<4x8xi32>`
         `vector<4x8xi8>`   | `vector<8x8xi8>`   | `vector<4x8xi32>`
         `vector<4x4xi16>`  | `vector<4x8xi8>`   | `vector<4x8xi32>`
         `vector<4x2xi16>`  | `vector<2x8xi16>`  | `vector<4x8xi32>`
         `vector<2x8xi16>`  | `vector<8x8xi8>`   | `vector<2x8xi64>`
         `vector<4x8xi16>`  | `vector<8x4xi8>`   | `vector<4x4xi64>`
         `vector<2x4xi16>`  | `vector<4x8xi16>`  | `vector<2x8xi64>`
         `vector<4x4xi16>`  | `vector<4x4xi16>`  | `vector<4x4xi64>`
         `vector<4x2xi32>`  | `vector<2x4xi16>`  | `vector<4x4xi64>`
         `vector<4x8xbf16>` | `vector<8x4xbf16>` | `vector<4x4xf32>`
  }];
  let assemblyFormat = [{$lhs `,` $rhs `,` $acc attr-dict `:` type($lhs) `,`
                         type($rhs) `into` type($acc)}];
  let hasVerifier = 0;
}

def AIEVec_ShuffleOp : AIEVec_Op<"shuffle",
    [Pure, AllTypesMatch<["lhs", "result"]>,
     OptionalTypesMatchWith<"result and rhs have the same type", "result", "rhs",
                            "::llvm::cast<Type>($_self)">]>,
  Arguments<(ins VectorOfBitWidthAndElementTypes<
                      512, [I8, I16, I32, I64, I128, I256,
                            I512, BF16, F32]>:$lhs,
                 Optional<VectorOfBitWidthAndElementTypes<
                      512, [I8, I16, I32, I64, I128, I256,
                            I512, BF16, F32]>>:$rhs,
                 AIEVec_ShuffleModeAttr:$mode)>,
  Results<(outs AnyVector:$result)> {
  let summary = "AIE2 shuffle";
  let description = [{
    AMD AIEv2-specific vector shuffle. It performs a shuffle of the elements of
    1 or 2 input vectors using the specified shuffle mode. The shuffle mode is
    specified as:

      `t<width>_<r>x<c>(_(hi|lo))?`

    where `<width>` is the bitwidth of the vector element type, `<r>` and `<c>`
    are the number of rows and columns that will be transposed to perform the
    shuffle, and, for modes that require two 512-bit vectors, `hi` and `lo`
    indicate which part of the resulting extended 1024-bit vector will be
    assembled and returned.

    E.g.: `t32_4x8` would take two 512-bit vectors, `lhs` and `rhs`, with 16
    elements of 32 bits each. The resulting vector would contain either the
    least (`lo`) or most (`hi`) significant 16 elements of the 32 element vector
    that would result from selecting, out of the concatenated vectors `lhs:rhs`,
    8 blocks of 4 elements, each block taking one of every 8 elements starting
    from the block index.

    That is, for two `vector<16xi32>` operands containing:
    ```
    lhs = [0,   1,  2,  3, ..., 15]
    rhs = [17, 18, 19, 20, ..., 31]
    ```

    The first 8 blocks would be:
    ```
    b0 = [0,  8, 16, 24]
    b1 = [1,  9, 17, 25]
    b2 = [2, 10, 18, 26]
    b3 = [3, 11, 19, 27]
       ...
    b7 = [7, 15, 23, 31]
    ```

    `t32_4x8_lo` would return first four blocks:
    ```
    result = [0, 8, 16, 24, 1, 9, 17, 25, ..., 3, 11, 19, 27]
    ```

    And `t32_4x8_hi` would return the last four blocks:
    ```
    result = [4, 12, 20, 28, 5, 13, 21, 29, ..., 7, 15, 24, 31]
    ```

    It can be seen as flattened 4x8 matrix, split in two 16-element halfs, being
    tranposed to a 8x4 arrangement. In the example above:

    ```
    lhs = [ 0,  1,  2,  3,  4,  5,  6,  7]
          [ 8,  9, 10, 11, 12, 13, 14, 15]
    rhs = [16, 17, 18, 19, 20, 21, 22, 23]
          [24, 25, 26, 27, 28, 29, 30, 31]
    ```

    Would result in:
    ```
    t32_4x8_lo = [0,  8, 16, 24]
                 [1,  9, 17, 25]
                 [2, 10, 18, 26]
                 [3, 11, 19, 27]
    t32_4x8_hi = [4, 12, 20, 28]
                 [5, 13, 21, 29]
                 [6, 14, 22, 30]
                 [7, 15, 23, 31]
    ```

    A special mode, `t16_1x2_flip`, swaps each pair of elements in a vector with
    32 16-bit elements. E.g.:
    ```
    lhs = [0, 1, 2, 3, ..., 28, 29, 30, 31]
    ```
    Would result in:
    ```
    t16_1x2_flip = [1, 0, 3, 2, ..., 29, 28, 31, 30]
    ```

    The list of supported shuffle modes, required operands, and associated
    vector types are the following:

         Shuffle Mode       | Operands           | Types Supported
        :------------------:|:------------------:|:------------------:
         t8_8x4             | `lhs`              | `vector<64xi8>`
         t8_4x8             | ^                  | ^
         t8_8x8             | ^                  | ^
         t8_16x4            | ^                  | ^
         t8_4x16            | ^                  | ^
         t8_64x2_lo         | `lhs` & `rhs`      | ^
         t8_64x2_hi         | ^                  | ^
         t8_2x64_lo         | ^                  | ^
         t8_2x64_hi         | ^                  | ^
         t16_4x2            | `lhs`              | `vector<32xi16>` or `vector<32xbf16>`
         t16_2x4            | ^                  | ^
         t16_4x4            | ^                  | ^
         t16_8x2            | ^                  | ^
         t16_2x8            | ^                  | ^
         t16_8x4            | ^                  | ^
         t16_4x8            | ^                  | ^
         t16_16x2           | ^                  | ^
         t16_2x16           | ^                  | ^
         t16_1x2_flip       | ^                  | ^
         t16_32x2_lo        | `lhs` & `rhs`      | ^
         t16_32x2_hi        | ^                  | ^
         t16_2x32_lo        | ^                  | ^
         t16_2x32_hi        | ^                  | ^
         t16_16x4_lo        | ^                  | ^
         t16_16x4_hi        | ^                  | ^
         t16_4x16_lo        | ^                  | ^
         t16_4x16_hi        | ^                  | ^
         t32_4x4            | `lhs`              | `vector<16xi32>` or `vector<16xf32>`
         t32_16x2_lo        | `lhs` & `rhs`      | ^
         t32_16x2_hi        | ^                  | ^
         t32_2x16_lo        | ^                  | ^
         t32_2x16_hi        | ^                  | ^
         t32_8x4_lo         | ^                  | ^
         t32_8x4_hi         | ^                  | ^
         t32_4x8_lo         | ^                  | ^
         t32_4x8_hi         | ^                  | ^
         t64_8x2_lo         | ^                  | `vector<8xi64>`
         t64_8x2_hi         | ^                  | ^
         t64_2x8_lo         | ^                  | ^
         t64_2x8_hi         | ^                  | ^
         t128_4x2_lo        | ^                  | `vector<4xi128>`
         t128_4x2_hi        | ^                  | ^
         t128_2x4_lo        | ^                  | ^
         t128_2x4_hi        | ^                  | ^
         t256_2x2_lo        | ^                  | `vector<2xi256>`
         t256_2x2_hi        | ^                  | ^
         t512_1x2_lo        | ^                  | `vector<1xi512>`
         t512_1x2_hi        | ^                  | ^
  }];
  let assemblyFormat = [{$lhs (`,` $rhs^)? $mode attr-dict `:` type($result)}];
  let hasVerifier = 1;
}

#endif // AIEVEC_OPS<|MERGE_RESOLUTION|>--- conflicted
+++ resolved
@@ -313,7 +313,6 @@
 }
 
 def AIEVec_MulElemOp:
-<<<<<<< HEAD
   AIEVec_Op<"mul_elem", [	 
     Pure,
     SameTypeOperands,
@@ -326,15 +325,7 @@
     VectorOfLengthAndType<[16, 32], [I8, I16, I32, BF16, F32]>:$rhs)>,
   Results<(outs
     VectorOfLengthAndType<[16, 32], [I32, I64, F32]>:$result)> {
-  let summary = "AIE-ML vector element-wise multiply";
-=======
-  AIEVec_Op<"mul_elem", [
-    Pure
-  ]>,
-  Arguments<(ins AnyVector:$lhs, AnyVector:$rhs)>,
-  Results<(outs AnyVector:$result)> {
   let summary = "AIE2 vector element-wise multiply";
->>>>>>> 162f48e0
   let description = [{
     AMD-specific multiply operation that multiplies two 1-D vectors in the same channel.
     The vector sizes are at least 512 bits.
