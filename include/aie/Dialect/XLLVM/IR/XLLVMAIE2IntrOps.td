//===- XLLVMAIE2IntrOps.td - XLLVM AIE2 intr. op defs. ----*- tablegen -*-====//
//
// This file is licensed under the Apache License v2.0 with LLVM Exceptions.
// See https://llvm.org/LICENSE.txt for license information.
// SPDX-License-Identifier: Apache-2.0 WITH LLVM-exception
//
// (c) Copyright 2024 Advanced Micro Devices, Inc.
//
//===----------------------------------------------------------------------===//
// Defines external LLVM (XLLVM) intrinsic operations for AIE2 devices.
//===----------------------------------------------------------------------===//


#ifndef AIE_DIALECT_XLLVM_IR_XLLVMAIE2INTROPS_TD
#define AIE_DIALECT_XLLVM_IR_XLLVMAIE2INTROPS_TD

include "aie/Dialect/XLLVM/IR/XLLVM.td"
include "mlir/Interfaces/InferTypeOpInterface.td"
include "mlir/Interfaces/SideEffectInterfaces.td"

// For AIE2 only
class AIEVec2_IntrOp<string mnemonic,
                     list<Trait> traits = [],
                     int numResults = 1> :
    ExtIntrOpBase</*opName =*/"intr.aie2." # mnemonic,
                  /*enumName =*/"aie2." # mnemonic,
                  traits,
                  numResults>;

// TODO: Find better names for these

<<<<<<< HEAD
=======
class AIE2bf16MACConf : 
    Arguments<(ins VectorOfLengthAndType<[32], [BF16]>:$lhs,
                   VectorOfLengthAndType<[32], [BF16]>:$rhs,
                   VectorOfLengthAndType<[8], [I64]>:$acc,
                   I32:$conf)>;

>>>>>>> 62618274
// ----- MAC ----- 

def MacConfAcc32IntrOp :
    AIEVec2_IntrOp<"I512.I512.ACC1024.acc32.mac.conf",
        [TypeIs<"res", VectorOfLengthAndType<[16], [I64]>>]>,
    Arguments<(ins VectorOfLengthAndType<[64], [I8]>:$lhs,
                   VectorOfLengthAndType<[16], [I32]>:$rhs,
                   VectorOfLengthAndType<[16], [I64]>:$acc,
                   I32:$conf)>;

def MacConfAcc64IntrOp :
    AIEVec2_IntrOp<"I512.I512.ACC1024.acc64.mac.conf",
        [TypeIs<"res", VectorOfLengthAndType<[16], [I64]>>]>,
    Arguments<(ins VectorOfLengthAndType<[64], [I8]>:$lhs,
                   VectorOfLengthAndType<[16], [I32]>:$rhs,
                   VectorOfLengthAndType<[16], [I64]>:$acc,
                   I32:$conf)>;

def MacConfBF16IntrOp :
    AIEVec2_IntrOp<"bf.mac16.conf",
        [TypeIs<"res", VectorOfLengthAndType<[8], [I64]>>]>,
        AIE2bf16MACConf;

// ----- MSC ----- 

def MscConfBF16IntrOp :
    AIEVec2_IntrOp<"bf.msc16.conf",
        [TypeIs<"res", VectorOfLengthAndType<[8], [I64]>>]>,
        AIE2bf16MACConf;

// ----- MUL ----- 

def MulConfAcc32IntrOp :
    AIEVec2_IntrOp<"I512.I512.acc32.mul.conf",
        [TypeIs<"res", VectorOfLengthAndType<[16], [I64]>>]>,
    Arguments<(ins VectorOfLengthAndType<[64], [I8]>:$lhs,
                   VectorOfLengthAndType<[16], [I32]>:$rhs,
                   I32:$conf)>;

def MulConfAcc64IntrOp :
    AIEVec2_IntrOp<"I512.I512.acc64.mul.conf",
        [TypeIs<"res", VectorOfLengthAndType<[16], [I64]>>]>,
    Arguments<(ins VectorOfLengthAndType<[64], [I8]>:$lhs,
                   VectorOfLengthAndType<[16], [I32]>:$rhs,
                   I32:$conf)>;

def MulConfBF16IntrOp :
    AIEVec2_IntrOp<"bf.mul16.conf",
        [TypeIs<"res", VectorOfLengthAndType<[8], [I64]>>]>,
    Arguments<(ins VectorOfLengthAndType<[32], [BF16]>:$lhs,
                   VectorOfLengthAndType<[32], [BF16]>:$rhs,
                   I32:$conf)>;

<<<<<<< HEAD
// ----- MUL ----- 

def MulConfAcc32IntrOp :
    AIEVec2_IntrOp<"I512.I512.acc32.mul.conf",
        [TypeIs<"res", VectorOfLengthAndType<[16], [I64]>>]>,
    Arguments<(ins VectorOfLengthAndType<[64], [I8]>:$lhs,
                   VectorOfLengthAndType<[16], [I32]>:$rhs,
                   I32:$conf)>;

def MulConfBF16IntrOp :
    AIEVec2_IntrOp<"bf.mul16.conf",
        [TypeIs<"res", VectorOfLengthAndType<[8], [I64]>>]>,
    Arguments<(ins VectorOfLengthAndType<[32], [BF16]>:$lhs,
                   VectorOfLengthAndType<[32], [BF16]>:$rhs,
                   I32:$conf)>;

=======
>>>>>>> 62618274
// ----- SET ----- 

def VectorSetI512I128IntrOp :
    AIEVec2_IntrOp<"set.I512.I128",
        [TypeIs<"res", VectorOfLengthAndType<[16], [I32]>>]>,
    Arguments<(ins VectorOfLengthAndType<[4], [I32]>:$src)>;

def VectorSetI512I256IntrOp :
    AIEVec2_IntrOp<"set.I512.I256",
        [TypeIs<"res", VectorOfLengthAndType<[16], [I32]>>]>,
    Arguments<(ins VectorOfLengthAndType<[8], [I32]>:$src,
                   I32:$pos)>;

// ----- SRS ----- 

def I512V32Acc32SrsIntrOp :
    AIEVec2_IntrOp<"I512.v32.acc32.srs",
        [TypeIs<"res", VectorOfLengthAndType<[32], [I16]>>]>,
<<<<<<< HEAD
    Arguments<(ins VectorOfLengthAndType<[16], [I64]>:$lhs,
                   I32:$shft,
=======
    Arguments<(ins VectorOfLengthAndType<[16], [I64]>:$src,
                   I32:$shift,
>>>>>>> 62618274
                   I32:$sign)>;

def I256V32Acc32SrsIntrOp :
    AIEVec2_IntrOp<"I256.v32.acc32.srs",
        [TypeIs<"res", VectorOfLengthAndType<[32], [I8]>>]>,
<<<<<<< HEAD
    Arguments<(ins VectorOfLengthAndType<[16], [I64]>:$lhs,
                   I32:$shft,
=======
    Arguments<(ins VectorOfLengthAndType<[16], [I64]>:$src,
                   I32:$shift,
                   I32:$sign)>;

def I512V16Acc64SrsIntrOp :
    AIEVec2_IntrOp<"I512.v16.acc64.srs",
        [TypeIs<"res", VectorOfLengthAndType<[16], [I32]>>]>,
    Arguments<(ins VectorOfLengthAndType<[16], [I64]>:$src,
                   I32:$shift,
>>>>>>> 62618274
                   I32:$sign)>;

def Vector16AccFloatToV16BF16IntrOp :
    AIEVec2_IntrOp<"v16accfloat.to.v16bf16",
        [TypeIs<"res", VectorOfLengthAndType<[16], [BF16]>>]>,
<<<<<<< HEAD
    Arguments<(ins VectorOfLengthAndType<[8], [I64]>:$lhs)>;
=======
    Arguments<(ins VectorOfLengthAndType<[8], [I64]>:$src)>;
>>>>>>> 62618274

// ----- BROADCAST ----- 

def VectorBroadcast8I512IntrOp :
    AIEVec2_IntrOp<"vbroadcast8.I512",
        [TypeIs<"res", VectorOfLengthAndType<[64], [I8]>>]>,
    Arguments<(ins I32:$value)>;

def VectorBroadcast32I512IntrOp :
    AIEVec2_IntrOp<"vbroadcast32.I512",
        [TypeIs<"res", VectorOfLengthAndType<[16], [I32]>>]>,
    Arguments<(ins I32:$value)>;

def VectorBroadcast16BF512IntrOp :
    AIEVec2_IntrOp<"vbroadcast16.bf512",
        [TypeIs<"res", VectorOfLengthAndType<[32], [BF16]>>]>,
    Arguments<(ins BF16:$value)>;

// ----- EXT ----- 

def ExtI256I512IntrOp :
    AIEVec2_IntrOp<"ext.I256.I512",
        [TypeIs<"res", VectorOfLengthAndType<[8], [I32]>>]>,
<<<<<<< HEAD
    Arguments<(ins VectorOfLengthAndType<[16], [I32]>:$a,
=======
    Arguments<(ins VectorOfLengthAndType<[16], [I32]>:$src,
>>>>>>> 62618274
                   I32:$idx)>;

// ----- CONCAT ----- 

def ConcatI512I256IntrOp :
    AIEVec2_IntrOp<"concat.I512.I256",
        [TypeIs<"res", VectorOfLengthAndType<[16], [I32]>>]>,
<<<<<<< HEAD
    Arguments<(ins VectorOfLengthAndType<[8], [I32]>:$a0,
                   VectorOfLengthAndType<[8], [I32]>:$a1)>;
=======
    Arguments<(ins VectorOfLengthAndType<[8], [I32]>:$src0,
                   VectorOfLengthAndType<[8], [I32]>:$src1)>;

// ----- SHUFFLE ----- 

def VectorShuffleIntrOp :
    AIEVec2_IntrOp<"vshuffle",
        [TypeIs<"res", VectorOfLengthAndType<[16], [I32]>>]>,
    Arguments<(ins VectorOfLengthAndType<[16], [I32]>:$src0,
                   VectorOfLengthAndType<[16], [I32]>:$src1,
                   I32:$mode)>;
>>>>>>> 62618274

// ----- UNDEF ----- 

def UndefV16I32IntrOp :
    AIEVec2_IntrOp<"v16int32",
        [TypeIs<"res", VectorOfLengthAndType<[16], [I32]>>]>;

<<<<<<< HEAD
=======
// ----- UPD ----- 

def UpdBF512BF256IntrOp :
    AIEVec2_IntrOp<"upd.bf512.bf256",
        [TypeIs<"res", VectorOfLengthAndType<[32], [BF16]>>]>,
    Arguments<(ins VectorOfLengthAndType<[32], [BF16]>:$dst,
                   VectorOfLengthAndType<[16], [BF16]>:$src,
                   I32:$idx)>;

>>>>>>> 62618274
#endif // AIE_DIALECT_XLLVM_IR_XLLVMAIE2INTROPS_TD<|MERGE_RESOLUTION|>--- conflicted
+++ resolved
@@ -29,15 +29,12 @@
 
 // TODO: Find better names for these
 
-<<<<<<< HEAD
-=======
 class AIE2bf16MACConf : 
     Arguments<(ins VectorOfLengthAndType<[32], [BF16]>:$lhs,
                    VectorOfLengthAndType<[32], [BF16]>:$rhs,
                    VectorOfLengthAndType<[8], [I64]>:$acc,
                    I32:$conf)>;
 
->>>>>>> 62618274
 // ----- MAC ----- 
 
 def MacConfAcc32IntrOp :
@@ -91,25 +88,6 @@
                    VectorOfLengthAndType<[32], [BF16]>:$rhs,
                    I32:$conf)>;
 
-<<<<<<< HEAD
-// ----- MUL ----- 
-
-def MulConfAcc32IntrOp :
-    AIEVec2_IntrOp<"I512.I512.acc32.mul.conf",
-        [TypeIs<"res", VectorOfLengthAndType<[16], [I64]>>]>,
-    Arguments<(ins VectorOfLengthAndType<[64], [I8]>:$lhs,
-                   VectorOfLengthAndType<[16], [I32]>:$rhs,
-                   I32:$conf)>;
-
-def MulConfBF16IntrOp :
-    AIEVec2_IntrOp<"bf.mul16.conf",
-        [TypeIs<"res", VectorOfLengthAndType<[8], [I64]>>]>,
-    Arguments<(ins VectorOfLengthAndType<[32], [BF16]>:$lhs,
-                   VectorOfLengthAndType<[32], [BF16]>:$rhs,
-                   I32:$conf)>;
-
-=======
->>>>>>> 62618274
 // ----- SET ----- 
 
 def VectorSetI512I128IntrOp :
@@ -128,22 +106,13 @@
 def I512V32Acc32SrsIntrOp :
     AIEVec2_IntrOp<"I512.v32.acc32.srs",
         [TypeIs<"res", VectorOfLengthAndType<[32], [I16]>>]>,
-<<<<<<< HEAD
-    Arguments<(ins VectorOfLengthAndType<[16], [I64]>:$lhs,
-                   I32:$shft,
-=======
     Arguments<(ins VectorOfLengthAndType<[16], [I64]>:$src,
                    I32:$shift,
->>>>>>> 62618274
                    I32:$sign)>;
 
 def I256V32Acc32SrsIntrOp :
     AIEVec2_IntrOp<"I256.v32.acc32.srs",
         [TypeIs<"res", VectorOfLengthAndType<[32], [I8]>>]>,
-<<<<<<< HEAD
-    Arguments<(ins VectorOfLengthAndType<[16], [I64]>:$lhs,
-                   I32:$shft,
-=======
     Arguments<(ins VectorOfLengthAndType<[16], [I64]>:$src,
                    I32:$shift,
                    I32:$sign)>;
@@ -153,17 +122,12 @@
         [TypeIs<"res", VectorOfLengthAndType<[16], [I32]>>]>,
     Arguments<(ins VectorOfLengthAndType<[16], [I64]>:$src,
                    I32:$shift,
->>>>>>> 62618274
                    I32:$sign)>;
 
 def Vector16AccFloatToV16BF16IntrOp :
     AIEVec2_IntrOp<"v16accfloat.to.v16bf16",
         [TypeIs<"res", VectorOfLengthAndType<[16], [BF16]>>]>,
-<<<<<<< HEAD
-    Arguments<(ins VectorOfLengthAndType<[8], [I64]>:$lhs)>;
-=======
     Arguments<(ins VectorOfLengthAndType<[8], [I64]>:$src)>;
->>>>>>> 62618274
 
 // ----- BROADCAST ----- 
 
@@ -187,11 +151,7 @@
 def ExtI256I512IntrOp :
     AIEVec2_IntrOp<"ext.I256.I512",
         [TypeIs<"res", VectorOfLengthAndType<[8], [I32]>>]>,
-<<<<<<< HEAD
-    Arguments<(ins VectorOfLengthAndType<[16], [I32]>:$a,
-=======
     Arguments<(ins VectorOfLengthAndType<[16], [I32]>:$src,
->>>>>>> 62618274
                    I32:$idx)>;
 
 // ----- CONCAT ----- 
@@ -199,10 +159,6 @@
 def ConcatI512I256IntrOp :
     AIEVec2_IntrOp<"concat.I512.I256",
         [TypeIs<"res", VectorOfLengthAndType<[16], [I32]>>]>,
-<<<<<<< HEAD
-    Arguments<(ins VectorOfLengthAndType<[8], [I32]>:$a0,
-                   VectorOfLengthAndType<[8], [I32]>:$a1)>;
-=======
     Arguments<(ins VectorOfLengthAndType<[8], [I32]>:$src0,
                    VectorOfLengthAndType<[8], [I32]>:$src1)>;
 
@@ -214,7 +170,6 @@
     Arguments<(ins VectorOfLengthAndType<[16], [I32]>:$src0,
                    VectorOfLengthAndType<[16], [I32]>:$src1,
                    I32:$mode)>;
->>>>>>> 62618274
 
 // ----- UNDEF ----- 
 
@@ -222,8 +177,6 @@
     AIEVec2_IntrOp<"v16int32",
         [TypeIs<"res", VectorOfLengthAndType<[16], [I32]>>]>;
 
-<<<<<<< HEAD
-=======
 // ----- UPD ----- 
 
 def UpdBF512BF256IntrOp :
@@ -233,5 +186,4 @@
                    VectorOfLengthAndType<[16], [BF16]>:$src,
                    I32:$idx)>;
 
->>>>>>> 62618274
 #endif // AIE_DIALECT_XLLVM_IR_XLLVMAIE2INTROPS_TD