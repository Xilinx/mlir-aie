//===- AIEPasses.td ----------------------------------------*- tablegen -*-===//
//
// This file is licensed under the Apache License v2.0 with LLVM Exceptions.
// See https://llvm.org/LICENSE.txt for license information.
// SPDX-License-Identifier: Apache-2.0 WITH LLVM-exception
//
// (c) Copyright 2019 Xilinx Inc.
//
//===----------------------------------------------------------------------===//

#ifndef AIE_PASSES
#define AIE_PASSES

include "mlir/Pass/PassBase.td"

def AIEAssignBufferAddresses : Pass<"aie-assign-buffer-addresses", "DeviceOp"> {
  let summary = "Assign memory locations for buffers in each tile";
  let description = [{
    Buffers in a tile generally have an address that does not significantly
    matter in the design.  Hence, most of the time we can instantiate
    aie.buffer operations without an address.  This pass determines
    updates each aie.buffer operation without an address to have a
    well-defined address.  This enables later passes to have a
    consistent view of the memory map of a system.
  }];

  let constructor = "xilinx::AIE::createAIEAssignBufferAddressesPass()";

  let options = [
    Option<"clAllocScheme", "alloc-scheme", "std::string", /*default=*/"",
           "Select allocation scheme: basic-sequential or bank-aware. Default is bank-aware, falling back to basic-sequential if it fails.">,
  ];
}

def AIEAssignLockIDs : Pass<"aie-assign-lock-ids", "DeviceOp"> {
  let summary = "Assigns the lockIDs of locks that do not have IDs.";
  let description = [{
    Assigns the lockIDs of locks that do not have IDs.
  }];

  let constructor = "xilinx::AIE::createAIEAssignLockIDsPass()";
}

def AIECanonicalizeDevice : Pass<"aie-canonicalize-device", "mlir::ModuleOp"> {
  let summary = "Canonicalize Designs to include a toplevel device";
  let description = [{
    This pass inserts a toplevel device operation in designs that do not have one.
    This allows us to support backwards compatability for older models targetting the VC1902
    device without explicit device operations. 
  }];

  let constructor = "xilinx::AIE::createAIECanonicalizeDevicePass()";
}

def AIECoreToStandard : Pass<"aie-standard-lowering", "mlir::ModuleOp"> {
  let summary = "Lowering operations in AIE cores' regions to Standard";
  let description = [{

    Outline code inside AIE.core operations into the llvm dialect.
    BufferOp operations are converted to a GlobalMemrefOp and references to
    those buffers are converted to GetGlobalMemrefOp.  Other AIE operations
    inside the cores are generally lowered to appropriate function intrinsics.
    Other AIE operations (e.g. CoreOp, TileOp, LockOp) outside the core are removed.

    Optionally, tileCol and tileRow can specify a single core to export

  }];
  let options = [
    Option<"deviceName", "device", "std::string", /*default=*/"\"\"", "Device to generate code for">,
    Option<"tileCol", "tilecol", "unsigned",
           /*default=*/"-1", "X coordinate of tile to generate code for">,
    Option<"tileRow", "tilerow", "unsigned",
           /*default=*/"-1", "Y coordinate of tile to generate code for">
  ];

  let constructor = "xilinx::AIE::createAIECoreToStandardPass()";
  let dependentDialects = [
    "mlir::func::FuncDialect",
    "mlir::memref::MemRefDialect",
    "xilinx::AIE::AIEDialect",
  ];
}

def AIELocalizeLocks : Pass<"aie-localize-locks", "DeviceOp"> {
  let summary = "Convert global locks to a core-relative index";
  let description = [{
    An individual lock can be referenced by 4 different AIE cores.  However, each individual core
    accesses the lock through a different 'lock address space'.  This pass converts a lock in the
    conceptual global address space into a local index.  e.g.:
    ```
    %lock = AIE.lock(%tile, 2)
    AIE.core(%tile) {
      AIE.useLock(%lock, "Acquire", 1)
    }
    ```
    becomes
    ```
    AIE.core(%tile) {
      %lockindex = arith.constant ? : index
      AIE.useLock(%lockindex, "Acquire", 1)
    }
    ```
  }];

  let constructor = "xilinx::AIE::createAIELocalizeLocksPass()";
}

def AIEAssignBufferDescriptorIDs : Pass<"aie-assign-bd-ids", "DeviceOp"> {
  let summary = "Assign bd ids to aie.dma_bd ops.";
  let constructor = "xilinx::AIE::createAIEAssignBufferDescriptorIDsPass()";
}

def AIENormalizeAddressSpaces : Pass<"aie-normalize-address-spaces", "DeviceOp"> {
  let summary = "Remove non-default address spaces";
  let description = [{
    Early in the flow, it is convenient to represent multiple memories using different
    address spaces.  However, after outlining code for AIE engines, the core itself only
    has access to a single address space.  To avoid confusion, this pass normalizes
    any address spaces remaining in the code, converting them to the default address
    space.
  }];

  let constructor = "xilinx::AIE::createAIENormalizeAddressSpacesPass()";
  let dependentDialects = [
    "mlir::func::FuncDialect",
    "mlir::memref::MemRefDialect",
    "xilinx::AIE::AIEDialect",
  ];
}

def AIERoutePathfinderFlows : Pass<"aie-create-pathfinder-flows", "DeviceOp"> {
  let summary = "Route aie.flow and aie.packetflow operations through switchboxes";
  let description = [{    
    Uses Pathfinder congestion-aware algorithm. 
    Each aie.flow is replaced with aie.connect operation.
    Each aie.packetflow is replace with the set of aie.amsel, aie.masterset 
    and aie.packet_rules operations.
  }];

  let constructor = "xilinx::AIE::createAIEPathfinderPass()";
  let dependentDialects = [
    "xilinx::AIE::AIEDialect",
  ];

  let options = [
    Option<"clRouteCircuit", "route-circuit", "bool", /*default=*/"true",
            "Flag to enable aie.flow lowering.">,      
    Option<"clRoutePacket", "route-packet", "bool", /*default=*/"true",
            "Flag to enable aie.packetflow lowering.">,     
  ];
}

def AIEFindFlows : Pass<"aie-find-flows", "DeviceOp"> {
  let summary = "Recover flows from switchbox configuration";
  let description = [{
    Under normal circumstances, every configured aie.switchbox operation
    should contribute to describing an end-to-end flow from one point
    to another.  These flows may be circuit-switched flows (represented
    by aie.flow) or a packet-switched connection (represensted by
    aie.packetflow).  This pass is primarily used for testing automatic
    routing.
  }];

  let constructor = "xilinx::AIE::createAIEFindFlowsPass()";
  let dependentDialects = [
    "xilinx::AIE::AIEDialect",
  ];
}

def AIEVectorOpt : Pass<"aie-vector-opt", "mlir::func::FuncOp"> {
  let summary = "optimize vector instructions for AIE";
  let description = [{
    After super-vectorization, some additional optimizations are important
    for improving QOR and enabling lowering to LLVM.
  }];

  let constructor = "xilinx::AIE::createAIEVectorOptPass()";
}

def AIEVectorTransferLowering : Pass<"aie-vector-transfer-lowering", "DeviceOp"> {
  let summary = "Lower vector.transfer_read/write to vector.load/store for AIE";
  let description = [{
    This pass lowers vector.transfer_read operations to vector.load + vector.broadcast
    and vector.transfer_write operations to vector.store, when applicable.
    It's a wrapper for the upstream `populateVectorTransferLoweringPatterns`.
    TODO: Deprecate this pass once `populateVectorTransferLoweringPatterns` is included in 
    `convert-to-llvm`.
  }];

  let constructor = "xilinx::AIE::createAIEVectorTransferLoweringPass()";
  let options = [
    Option<"maxTransferRank", "max-transfer-rank", "unsigned",
           /*default=*/"-1", "Maximum vector rank to lower. -1 means no limit.">,
  ];
}

<<<<<<< HEAD
def AIELLVMLoopOpt : Pass<"aie-llvm-loop-opt", "mlir::LLVM::LLVMFuncOp"> {
  let summary = "Optimize LLVM dialect loops for AIE (index-to-pointer transformation)";
  let description = [{
    Performs loop strength reduction on LLVM dialect code by converting
    index-carried loops to pointer-carried loops. This optimization identifies
    loop-carried integer indices that are only used for getelementptr operations
    and transforms them to carry pointers instead, eliminating redundant address
    computations in each iteration.
    
    Pattern detected:
    - Loop header carries i64 index
    - Index used in: ptr = getelementptr base[index]
    - Index incremented: new_index = add index, stride
    - New index passed to next iteration
    
    Transformed to:
    - Loop header carries !llvm.ptr pointer
    - Pointer used directly for loads
    - Pointer incremented: new_ptr = getelementptr ptr[stride]
    - New pointer passed to next iteration
  }];

  let constructor = "xilinx::AIE::createAIELLVMLoopOptPass()";
  let dependentDialects = [
    "mlir::LLVM::LLVMDialect",
  ];
=======
def AIEHoistVectorTransferPointers : Pass<"aie-hoist-vector-transfer-pointers", "mlir::ModuleOp"> {
  let summary = "Hoist vector transfer pointer computations out of scf.for loops in aie.core regions";
  let description = [{
    This pass optimizes vector transfer operations inside scf.for loops by hoisting
    pointer computations. It operates on aie.core regions within aie.device operations.
    When vector transfer operations have indices that depend on the loop induction variable,
    the pass:
    
    1. Flattens multi-dimensional memrefs to 1D
    2. Computes a base pointer before the loop
    3. Adds the pointer as a loop iter_arg
    4. Updates the pointer by a constant stride each iteration
    5. Replaces the transfer operations to use the iter_arg pointer
    
    This eliminates redundant index computation and affine.apply operations within
    the loop body, replacing them with simple pointer arithmetic.
    
    This pass must run before scf-to-cf conversion and before cores are outlined
    to functions, since it operates on scf.for loops within aie.core regions.
  }];

  let constructor = "xilinx::AIE::createAIEHoistVectorTransferPointersPass()";
>>>>>>> d3ccba6d
}

def AIEObjectFifoStatefulTransform : Pass<"aie-objectFifo-stateful-transform", "DeviceOp"> {
  let summary = "Instantiate the buffers and locks of aie.objectFifo.createObjectFifo operations";
  let description = [{
    Replace each aie.objectFifo.createObjectFifo operation with aie.buffer and aie.lock operations in the 
    producer tile. Convert aie.objectFifo.acquire, aie.objectFifo.release and aie.objectFifo.subviewAccess
    operations into useLock operations by keeping track of acquire/release operations on each objectFifo by
    each process.

    If the producer and consumer tiles of an aie.objectFifo.createObjectFifo operation are not adjacent, the 
    pass also establised aie.flow and aie.dma operations to enable communication between the tiles.
    Extend the body of each loop that contains operations on objectFifos such that it is unrolled
    based on the number of elements in the objectFifos. If the number of iterations of the loop 
    cannot be divided pefectly by the unrolling factor, the pass duplicates the loop body after 
    the original loop.
  }];

  let constructor = "xilinx::AIE::createAIEObjectFifoStatefulTransformPass()";
  let dependentDialects = [
    "mlir::scf::SCFDialect",
    "mlir::func::FuncDialect",
    "mlir::arith::ArithDialect",
    "mlir::memref::MemRefDialect",
    "xilinx::AIE::AIEDialect",
  ];

  let options = [
    Option<"clDynamicObjectFifos", "dynamic-objFifos", "bool", /*default=*/"false", 
           "Flag to enable dynamic object fifo lowering in cores instead of loop unrolling.">,      
    Option<"clPacketSwObjectFifos", "packet-sw-objFifos", "bool", /*default=*/"false",
           "Flag to enable aie.packetflow lowering from objectfifos.">, 
  ];
}

def AIEObjectFifoRegisterProcess : Pass<"aie-register-objectFifos", "DeviceOp"> {
  let summary = "Generate acquire/release patterns for producer/consumer processes registered to an objectFifo";
  let description = [{
    Generate acquire/release patterns in the CoreOps of associated cores for each 
    aie.objectfifo.register_process operation. Patterns are generated as for loops
    of different sizes depending on input patterns.
  }];

  let constructor = "xilinx::AIE::createAIEObjectFifoRegisterProcessPass()";
  let dependentDialects = [
    "mlir::scf::SCFDialect",
    "mlir::func::FuncDialect",
    "mlir::arith::ArithDialect",
    "xilinx::AIE::AIEDialect",
  ];
}

def AIELowerCascadeFlows : Pass<"aie-lower-cascade-flows", "DeviceOp"> {
  let summary = "Lower aie.cascade_flow operations through `aie.configure_cascade` operations";
  let description = [{
    Replace each aie.cascade_flow operation with an equivalent set of `aie.configure_cascade` 
    operations. 
  }];

  let constructor = "xilinx::AIE::createAIELowerCascadeFlowsPass()";
  let dependentDialects = [
    "xilinx::AIE::AIEDialect",
  ];
}

def AIEAssignTileCtrlIDs : Pass<"aie-assign-tile-controller-ids", "DeviceOp"> {
  let summary = "Assign controller id per aie.tile_op";
  let description = [{
    For each aie.tile_op used in the design, assign a unique controller ID.
  }];

  let constructor = "xilinx::AIE::createAIEAssignTileCtrlIDsPass()";
  let dependentDialects = [
    "xilinx::AIE::AIEDialect",
  ];
  let options = [
    Option<"clColumnWiseUniqueIDs", "column-wise-unique-ids", "bool", /*default=*/"true",
            "Flag to generate controller ids only unique within each column. Otherwise globally unique.">,
  ];
}

def AIEGenerateColumnControlOverlay : Pass<"aie-generate-column-control-overlay", "DeviceOp"> {
  let summary = "Spawns streaming interconnect network for column control";
  let description = [{
    For each column of AIE tiles being employed in the design, spawn a network of control packet
    streaming interconnects which overlay on top of the design.
  }];

  let constructor = "xilinx::AIE::createAIEGenerateColumnControlOverlayPass()";
  let dependentDialects = [
    "xilinx::AIE::AIEDialect",
  ];
  let options = [
    Option<"clRouteShimCTRLToTCT", "route-shim-to-tct", "std::string", /*default=*/"\"shim-only\"",
            "Flag to generate TCT routing between tile CTRL and shim SOUTH ports. Available options: ['shim-only', 'all-tiles', 'disable'].">,      
    Option<"clRouteShimDmaToTileCTRL", "route-shim-to-tile-ctrl", "bool", /*default=*/"false",
            "Flag to generate routing between shim dma DMA and tile CTRL ports, for configuration.">,  
  ];
}

#endif<|MERGE_RESOLUTION|>--- conflicted
+++ resolved
@@ -194,7 +194,6 @@
   ];
 }
 
-<<<<<<< HEAD
 def AIELLVMLoopOpt : Pass<"aie-llvm-loop-opt", "mlir::LLVM::LLVMFuncOp"> {
   let summary = "Optimize LLVM dialect loops for AIE (index-to-pointer transformation)";
   let description = [{
@@ -221,7 +220,8 @@
   let dependentDialects = [
     "mlir::LLVM::LLVMDialect",
   ];
-=======
+}
+
 def AIEHoistVectorTransferPointers : Pass<"aie-hoist-vector-transfer-pointers", "mlir::ModuleOp"> {
   let summary = "Hoist vector transfer pointer computations out of scf.for loops in aie.core regions";
   let description = [{
@@ -244,7 +244,6 @@
   }];
 
   let constructor = "xilinx::AIE::createAIEHoistVectorTransferPointersPass()";
->>>>>>> d3ccba6d
 }
 
 def AIEObjectFifoStatefulTransform : Pass<"aie-objectFifo-stateful-transform", "DeviceOp"> {
