//===- AIE.td ----------------------------------------------*- tablegen -*-===//
//
// This file is licensed under the Apache License v2.0 with LLVM Exceptions.
// See https://llvm.org/LICENSE.txt for license information.
// SPDX-License-Identifier: Apache-2.0 WITH LLVM-exception
//
// (c) Copyright 2019 Xilinx Inc.
//
//===----------------------------------------------------------------------===//

#ifdef OP_BASE
#else
include "mlir/IR/OpBase.td"
#endif // OP_BASE

include "mlir/IR/AttrTypeBase.td"
include "mlir/IR/EnumAttr.td"

#ifdef AIE_OPS
#else
#define AIE_OPS
#endif

include "mlir/IR/SymbolInterfaces.td"
include "mlir/Interfaces/CallInterfaces.td"
include "mlir/Interfaces/SideEffectInterfaces.td"
include "aie/Dialect/AIE/IR/AIEInterfaces.td"

def AIE_Dialect : Dialect {
  let name = "AIE";
  let cppNamespace = "::xilinx::AIE";
  let description = [{

This is a dialect for describing netlists of AIE components in a
Versal device.  It focuses on representing logical stream connections
between cores and DMAs, along with the implementation of those logical
connections in the various switch components.  In the dialect, a
switch is referred to as `switchbox` to avoid confusion with the
`switch` keyword in C/C++.

  }];
  let useDefaultTypePrinterParser = 1;
  let useFoldAPI = kEmitFoldAdaptorFolder;
}


def ObjectFifoPort: I32EnumAttr<"ObjectFifoPort", "Ports of an object FIFO",
  [Produce, Consume]> {

  let cppNamespace = "xilinx::AIE";
}


class AIE_Op<string mnemonic, list<Trait> traits = []> :
    Op<AIE_Dialect, mnemonic, traits>;

def AIE_ObjectFifoType :
    DialectType<AIE_Dialect, CPred<"$_self.isa<AIEObjectFifoType>()">,
                "AIE objectFifo type">;

def AIE_ObjectFifoSubviewType :
    DialectType<AIE_Dialect, CPred<"$_self.isa<AIEObjectFifoSubviewType>()">,
                "AIE ObjectFifoSubview type">;

def AIE_Type : AnyTypeOf<[AIE_ObjectFifoType, AIE_ObjectFifoSubviewType]>;

def AIE_ObjectFifo_Depth : AnyAttrOf<[ConfinedAttr<I64Attr, [IntMinValue<0>]>, ArrayAttr]>;

def AnyScalarOrTensor : TypeConstraint<Or<[AnySignlessInteger.predicate,
                                           AnyFloat.predicate,
                                           AnyTensor.predicate]>,
                                          "scalar-or-tensor">;

def AnyScalar : TypeConstraint<Or<[Index.predicate,
                                   AnySignlessInteger.predicate,
                                   AnyFloat.predicate]>,
                                  "scalar">;


def AIE_DeviceOp: AIE_Op<"device", [AIETarget,
                                    HasParent<"ModuleOp">,
                                    SymbolTable, SingleBlock, NoTerminator, IsolatedFromAbove]> {
  let summary = "Define an AIE design targetting a complete device";
  let description = [{
    This operation describes a design that executes on a particular AIEngine device.
    It exists at the toplevel of a design; although currently it does not replace the
    default toplevel module in MLIR, the intention is that this could be the case
    in the future.

    When using this operation, all resources in a physical device are available and
    the design does not need to be concerned with other potential users of a physical
    device.  In addition, within an `aie.device` operation, tile addresses are absolute
    coordinates and are not intended to describe a relocatable design.  To describe
    a portion of a device which may be relocatable, the intention would be to provide another
    operation, for instance maybe `aie.segment`.
    The design itself is described using a region of code contained by the device
    operation.

    Example:
    ```
    aie.device(xcvc1902) {
      %tile = aie.tile(1, 1)
      %CORE = aie.core(%tile) { ... }
    }
    ```
  }];
  let arguments = (
    ins AIEDevice:$device
  );
  let regions = (region AnyRegion:$bodyRegion);
  let assemblyFormat = [{
    `(` $device `)` regions attr-dict
  }];
  let extraClassDeclaration = [{
    const xilinx::AIE::AIETargetModel &getTargetModel();
  }];
  let hasVerifier = 1;
}

def AIE_TileOp: AIE_Op<"tile", [FlowEndPoint]>, Results<(outs Index:$result)> {
  let arguments = (
    ins ConfinedAttr<I32Attr, [IntMinValue<0>]>:$col,
        ConfinedAttr<I32Attr, [IntMinValue<0>]>:$row
  );

  let summary = "Declare an AIE tile";
  let description = [{
    This operation creates an AIE tile in the AIE array. We specify what the column and the row of the tile.

    A tile encompasses core module (CoreOp), memory module (MemOp), stream switch (SwitchboxOp),
    memory buffer (BufferOp), and lock (LockOp).

    A tile is a logical abstraction. We use a tile to establish an ownership of a hardware entity
    to it.
    Note that row 0 of the Tile array is different from other rows, since it models the shim interface between
    the AIE array proper and the PL.  The South-West/Lower Right most core exists in Tile(0,1)
  }];

  let extraClassDeclaration = [{
    int getNumSourceConnections(WireBundle bundle);
    int getNumDestConnections(WireBundle bundle);
    int colIndex() { return getCol(); }
    int rowIndex() { return getRow(); }
    TileID getTileID() { return std::make_pair(getCol(), getRow()); }
    bool isShimTile() { return getRow() == 0; }
    bool isMemTile();
    bool isShimNOCTile();
    bool isShimPLTile();
    bool isShimNOCorPLTile();
    bool isInternalMemWest() { return ((rowIndex() % 2) == 0); };
    MemOp getMemOp() {
      auto users = getResult().getUsers();
      for(auto user : users)
        if(auto memOp = llvm::dyn_cast<MemOp>(*user))
          return memOp;
      return nullptr;
    }
    CoreOp getCoreOp() {
      auto users = getResult().getUsers();
      for(auto user : users)
        if(auto coreOp = llvm::dyn_cast<CoreOp>(*user))
          return coreOp;
      return nullptr;
    }
  }];

  let assemblyFormat = [{
    `(` $col `,` $row `)` attr-dict
  }];
  let hasVerifier = 1;

  let builders = [
    OpBuilder<(ins "int":$col, "int":$row),
    [{
              build($_builder, $_state, $_builder.getIndexType(),
                    $_builder.getI32IntegerAttr(col),
                    $_builder.getI32IntegerAttr(row));
              }]>
  ];
}

def AIE_EndOp: AIE_Op<"end", [Terminator]> {
  let summary = "end op";
  let description = [{
    A generic terminator operation for AIE ops' regions.
  }];
  let assemblyFormat = [{ attr-dict }];
}

def AIE_SwitchboxOp: AIE_Op<"switchbox", [Interconnect, TileElement,
                                          SingleBlockImplicitTerminator<"EndOp">]>,
                     Results<(outs Index)> {
  let arguments = (
    ins Index:$tile
  );

  let summary = "Declare a switch";
  let description = [{
    This operation represents the switchbox that is part of a tile.  A switchbox is configured
    by code in its region, representing various connections

    Example:
    ```
    %tile = aie.tile(1, 1)
    aie.switchbox(%tile) {
      aie.connect<"West" : 0, "Core" : 1>
    }
    ```
  }];
  let regions = (region AnyRegion:$connections);
  let assemblyFormat = [{ `(` $tile `)` regions attr-dict }];
  let hasVerifier = 1;
  let extraClassDeclaration = [{
    int getNumSourceConnections(WireBundle bundle);
    int getNumDestConnections(WireBundle bundle);
    int colIndex();
    int rowIndex();
    TileOp getTileOp();
  }];
  let builders = [
    OpBuilder<(ins "Value":$tile),
    [{
              build($_builder, $_state, $_builder.getIndexType(), tile);
              }]>
  ];
}

def AIE_ShimSwitchboxOp: AIE_Op<"shimswitchbox", [SingleBlockImplicitTerminator<"EndOp">]>,
                         Results<(outs Index)> {
  let arguments = (
    ins I32Attr:$col
  );
  let summary = "Declare a switch in the PL shim";
  let description = [{

    A switch in the Shim.
    AXI-Stream Master Ports AXI-Stream Slave Ports
    6 Ports to North (Core Tile) 4 Ports from North (Core Tile)
    4 Ports to West 4 Ports from West
    4 Ports to East 4 Ports from East
    6 Ports to South(DMA, NoC I/F, PL I/F) 8 Ports from South (DMA, NoC I/F, PL I/F)
    2 Ports to FIFOs 2 Ports from FIFOs
    1 Port for control packet for Shim register access
    1 Port for response to access for Shim registers
    1 Port for trace packet from Shim

  }];
  let regions = (region AnyRegion:$connections);
  let assemblyFormat = [{ `(` $col `)` regions attr-dict }];
  let hasVerifier = 1;
  let builders = [
    OpBuilder<(ins "Type":$resultType,
                      "int":$col), [{
        build($_builder, $_state, resultType, $_builder.getI32IntegerAttr(col));
    }]>
  ];
}

def AIE_ShimMuxOp: AIE_Op<"shimmux", [Interconnect, TileElement, IsShimTile,
                                      SingleBlockImplicitTerminator<"EndOp">]>,
                         Results<(outs Index)> {
  let arguments = (
    ins Index:$tile
  );
  let summary = "Declare a switch in the PL shim";
  let description = [{
    This operation represents the additional interconnect that is part of a shim interface tile.
    Like the `AIE.switchbox` operation, `AIE.shimMux` is configured
    by code in its region, but can only contain connect operations

    Example:
    ```
    %tile = aie.tile(1, 1)
    aie.shimmux(%tile) {
      aie.connect<"North" : 0, "DMA" : 1>
    }
    ```
  }];
  let regions = (region AnyRegion:$connections);
  let assemblyFormat = [{ `(` $tile `)` regions attr-dict }];
  let hasVerifier = 1;
  let extraClassDeclaration = [{
    int colIndex();
    int rowIndex();
    int getNumSourceConnections(WireBundle bundle);
    int getNumDestConnections(WireBundle bundle);
    TileOp getTileOp();
  }];
 let builders = [
    OpBuilder<(ins "Value":$tile), [{
      build($_builder, $_state, $_builder.getIndexType(), tile);
    }]>
 ];
}

def AIE_ShimDMAOp: AIE_Op<"shimDMA", [FlowEndPoint, TileElement, HasValidBDs, HasValidDMAChannels, IsShimNOCTile
                                      /*, CallableOpInterface*/]>,
                         Results<(outs Index)> {
  let arguments = (
    ins Index:$tile
  );
  let summary = "Declare a DMA in the PL shim";
  let description = [{
    This operation creates a DMA that belongs to a shim tile.
    The region of a ShimDMAOp is used to setup the DMAs and Block Descriptors.

    Example:
    ```
      %buf = AIE.external_buffer : memref<256xi64>
      %lock1 = AIE.lock(%t70, 1)

      %dma = AIE.shimDMA(%t70) {
          AIE.dmaStart(MM2S, 0, ^bd0, ^end)
        ^bd0:
          AIE.useLock(%lock1, Acquire, 1)
          AIE.dmaBd(<%buf : memref<512 x i16>, 0, 512>, 0)
          AIE.useLock(%lock1, Release, 0)
          AIE.nextBd ^bd0
        ^end:
          AIE.end
      }
    ```
    Create the shimDMA for tile %t70 and setup one DMA channel and one Buffer Descriptor.
  }];
  let regions = (region AnyRegion:$body);
  let assemblyFormat = [{ `(` $tile `)` regions attr-dict }];
  let hasVerifier = 1;
  let extraClassDeclaration = [{
    int colIndex();
    int rowIndex();
    TileOp getTileOp();
    static StringRef getDefaultDialect() { return "AIE"; }
  }];
}

def AIE_CoreOp: AIE_Op<"core", [FlowEndPoint, IsCoreTile, TileElement]>, Results<(outs Index)> {
  let arguments = (
    ins Index:$tile,
    DefaultValuedAttr<I32Attr, "0x400">:$stackSize
  );
  let summary = "Declare a core module";
  let description = [{
    This operation represents an AIEngine processor core belonging to a tile.
    The region of a CoreOp contains code that gets run on the AIE core.  This code will
    typically be outlined into the LLVM dialect, eventually resulting in a binary file
    for each core.  The name of this file can be be specified using the `elf_file`
    attribute.

    This op has an optional `stackSize` attribute, to control the amount of memory (in bytes)
    reserved for the stack.  The default value is 1024.  The stack (and other data allocations)
    are always stored in the local core memory, to avoid conflicts with static data allocations
    in other cores.

    Examples:
    ```
    %tile = aie.tile(1, 1)
    %lock11_8 = AIE.lock(%tile, 8)
    aie.core(%tile) {
      AIE.useLock(%lock11_8, "Acquire", 1)
      AIE.useLock(%lock11_8, "Release", 0)
      AIE.end
    }
    ```
    ```
    %tile = AIE.tile(3, 3)
    AIE.core(%tile) {
      AIE.end
    } { stackSize = 2048 : i32, elf_file = "core_33.elf" }
    ```
  }];
  let regions = (region AnyRegion:$body);
  let assemblyFormat = [{ `(` $tile `)` regions attr-dict }];
  let hasVerifier = 1;
  let extraClassDeclaration = [{
    int colIndex();
    int rowIndex();
    bool isMemWest() { return ((rowIndex() % 2) == 0); };
    TileOp getTileOp();
  }];
  let builders = [
    OpBuilder<(ins "Value":$tile), [{
      build($_builder, $_state, $_builder.getIndexType(), tile);
    }]>
  ];
}

def AIE_DebugOp: AIE_Op<"debug", []> {
  let arguments = (
    ins AnyType:$arg
  );
  let summary = "Capture a value for debugging";
  let description = [{
    Output the given value for debugging.  This is primarily used for simulation.
  }];
  let assemblyFormat = [{ `(` $arg `:` type($arg) `)` attr-dict }];
}

def AIE_PLIOOp: AIE_Op<"plio", []>, Results<(outs Index)> {
  let arguments = (
    ins I32Attr:$col
  );
  let summary = "Declare an interface to the PL";
  let description = [{
    An interface to the PL.
  }];
  let assemblyFormat = [{ `(` $col `)` attr-dict }];
  let extraClassDeclaration = [{
    int colIndex() { return getCol(); }
  }];
}

def AIE_ConnectOp: AIE_Op<"connect", [ParentOneOf<["SwitchboxOp", "ShimMuxOp"]> ]> {
  let arguments = (
    ins WireBundle:$sourceBundle,
        ConfinedAttr<I32Attr, [IntMinValue<0>]>:$sourceChannel,
        WireBundle:$destBundle,
        ConfinedAttr<I32Attr, [IntMinValue<0>]>:$destChannel
  );
  let summary = "A circuit-switched connection inside a switchbox";
  let description = [{
    This operation represents a programmed circuit-switched connection in a stream switch.
    It associates a source bundle and source channel with a destination bundle and a destination channel.
    This operation must exist within an `aie.switchbox` or `aie.shimswitchbox` operation.
    All of the `aie.connect` operations in a switchbox must have a different destinations.
    All of the `aie.connect` operations must also have a destination which is different from all
    of the `aie.masterset` operations in the same switchbox.

    Example:
    ```
    %tile = aie.tile(1, 1)
    aie.switchbox(%tile) {
      aie.connect<"West" : 0, "Core" : 1>
    }
    ```
  }];
  let assemblyFormat = [{
    `<` $sourceBundle `:` $sourceChannel `,` $destBundle `:` $destChannel `>` attr-dict
  }];
  let extraClassDeclaration = [{
    int sourceIndex() { return getSourceChannel(); }
    int destIndex() { return getDestChannel(); }
    Port sourcePort() { return std::make_pair(getSourceBundle(), sourceIndex()); }
    Port destPort() { return std::make_pair(getDestBundle(), destIndex()); }
  }];
}

def AIE_FlowOp: AIE_Op<"flow", []> {
  let arguments = (
    ins Index:$source,
        WireBundle:$sourceBundle,
        ConfinedAttr<I32Attr, [IntMinValue<0>]>:$sourceChannel,
        Index:$dest,
        WireBundle:$destBundle,
        ConfinedAttr<I32Attr, [IntMinValue<0>]>:$destChannel
  );
  let summary = "A logical circuit-switched connection between cores";
  let description = [{
    The `aie.flow` operation represents a circuit switched connection between two endpoints, usually
    `aie.tile` operations.  During routing, this is replaced by `aie.connect` operations which represent
    the programmed connections inside a switchbox, along with `aie.wire` operations which represent
    physical connections between switchboxes and other components.

    Example:
    ```
      %00 = aie.tile(0, 0)
      %11 = aie.tile(1, 1)
      %01 = aie.tile(0, 1)
      aie.flow(%00, "DMA" : 0, %11, "Core" : 1)
    ```
  }];
  let assemblyFormat = [{
    `(` $source `,` $sourceBundle `:` $sourceChannel `,` $dest `,` $destBundle `:` $destChannel `)` attr-dict
  }];
  let extraClassDeclaration = [{
    int sourceIndex() { return getSourceChannel(); }
    int destIndex() { return getDestChannel(); }
  }];
  // let builders = [
  //   OpBuilder<(ins "Value":$source, "int":$sourceBundle,
  //     "int":$sourceChannel, "Value":$dest, "int":$destBundle, "int":$destChannel), [{
  //     build($_builder, $_state,
  //           source,
  //           $_builder.getI32IntegerAttr(sourceBundle),
  //           $_builder.getI32IntegerAttr(sourceChannel),
  //           dest,
  //           $_builder.getI32IntegerAttr(destBundle),
  //           $_builder.getI32IntegerAttr(destChannel));
  //     }]>
  // ];
}

def AIE_AMSelOp: AIE_Op<"amsel", [HasParent<"SwitchboxOp">]>, Results<(outs Index)> {
  let arguments = (
    ins ConfinedAttr<I8Attr, [IntMinValue<0>, IntMaxValue<5>]>:$arbiterID,
        ConfinedAttr<I8Attr, [IntMinValue<0>, IntMaxValue<3>]>:$msel
  );
  let summary = "Declare an arbiter of a switchbox with a master select value (arbiter + msel)";
  let description = [{
    A combination of arbiter ID and master select (msel) value.
    This op is used as a pointer to select the arbiter for routing a packet-switched flow

    Example:
    ```
        %a0_0 = AIE.amsel<5>(3)
        %m1 = AIE.masterset("East" : 0, %a0_0 )
        AIE.packetrules("South" : 0) {
          AIE.rule(0x1F, 0x10, %a0_0)
        }
    ```
    This code associates arbiter 5 with msel=3.  A packet-switched connection is made routing
    traffic from the South:0 port to the East:0 port using this arbiter.
    There are 6 arbiters per switchbox and 4 possible master select values.
    See also [MasterSetOp](#aiemasterset-aiemastersetop),
    [PacketRulesOp](#aiepacketrules-aiepacketrulesop), and
    [PacketRuleOp](#aierule-aiepacketruleop) for more information.
  }];

  let assemblyFormat = [{
    `<` $arbiterID `>` `(` $msel `)` attr-dict
  }];
  let extraClassDeclaration = [{
    int arbiterIndex() { return getArbiterID(); }
    int getMselValue() { return getMsel(); }
  }];

  let builders = [
    OpBuilder<(ins "int":$arbiterID, "int":$msel),
    [{
              build($_builder, $_state, $_builder.getIndexType(),
                    $_builder.getI8IntegerAttr(arbiterID),
                    $_builder.getI8IntegerAttr(msel));
              }]>
  ];
}

def AIE_MasterSetOp: AIE_Op<"masterset", [HasParent<"SwitchboxOp">]>, Results<(outs Index)> {
  let arguments = (
    ins WireBundle:$destBundle,
        ConfinedAttr<I32Attr, [IntMinValue<0>]>:$destChannel,
        Variadic<Index>:$amsels
  );
  let summary = "Packet switched input connection";
  let description = [{
    A Packet switched connection inside a switchbox.
    This operation specifies the configuration for a master port.

    Example:
      %a0_m2 = AIE.amsel<0>(2)
      AIE.masterset("Core" : 0, %a0_m2)

    The code will configure the master port <"Core" : 0> to use arbiter 0 with msel 2
    (see AMSelOp for more details regarding AMSel)

    In the current architecture, a master port can only be associated with one arbiter. However,
    a master port can be activated by different msels from one arbiter

    Example:
      %a1_0 = AIE.amsel<1>(0)
      %a1_1 = AIE.amsel<1>(1)
      %a2_3 = AIE.amsel<2>(3)

      AIE.masterset("West" : 2, %a1_0, %a2_3) // this is illegal, please don't do this
      AIE.masterset("West" : 3, %a1_0, %a1_1) // this is OK
  }];
  let assemblyFormat = [{
    `(` $destBundle `:` $destChannel `,` $amsels `)` attr-dict
  }];
  let extraClassDeclaration = [{
    int destIndex() { return getDestChannel(); }
    Port destPort() { return std::make_pair(getDestBundle(), destIndex()); }
  }];
}

def AIE_WireOp: AIE_Op<"wire", []> {
  let arguments = (
    ins Index:$source,
        WireBundle:$sourceBundle,
        Index:$dest,
        WireBundle:$destBundle
  );
  let summary = "A bundle of physical wires between components";
  let description = [{
    The `aie.wire` operation represents a physical set of connections between components in a Versal device.
    Typically, these components are switches, represented by an `aie.switchbox` operation, and tiles,
    represented by an [aie.tile](#aietile-aietileop) operation.
  }];
  let assemblyFormat = [{
    `(` $source `:` $sourceBundle `,` $dest `:` $destBundle `)` attr-dict
  }];
  // let builders = [
  //   OpBuilder<(ins "Value":$source, "int":$sourceBundle, "Value":$dest,
  //     "int":$destBundle), [{
  //     build($_builder, $_state,
  //           source,
  //           $_builder.getI32IntegerAttr((int)sourceBundle),
  //           dest,
  //           $_builder.getI32IntegerAttr((int)destBundle));
  //     }]>
  // ];
}

def AIE_PacketRulesOp: AIE_Op<"packetrules", [/*HasParent<"SwitchboxOp">*/
                                              SingleBlockImplicitTerminator<"EndOp">]> {
  let arguments = (
    ins WireBundle:$sourceBundle,
        ConfinedAttr<I32Attr, [IntMinValue<0>]>:$sourceChannel
  );
  let regions = (region AnyRegion:$rules);
  let summary = "Packet switched routing rules";
  let description = [{
    This operation defines packet-switched routing configuration for packets entering a switchbox.
    It references a port of the containing swithcbox, which be unique among other packetRules
    operations and [AIE.connect]($aieconnect-aieconnectop) operations in the containing switchbox.
    It contains a region of up to 4 [AIE.rule](#aierule-aiepacketruleop) operations.

    See [AIE.rule](#aierule-aiepacketruleop) for an example.
  }];
  let assemblyFormat = [{ `(` $sourceBundle `:` $sourceChannel `)` regions attr-dict }];
  let hasVerifier = 1;
  let extraClassDeclaration = [{
    int sourceIndex() { return getSourceChannel(); }
    Port sourcePort() { return std::make_pair(getSourceBundle(), sourceIndex()); }
  }];
}

def AIE_PacketRuleOp: AIE_Op<"rule", [HasParent<"PacketRulesOp">]> {
  let arguments = (
    ins I8Attr:$mask,
        I8Attr:$value,
        Index:$amsel
  );
  let summary = "Packet switched routing rule";
  let description = [{
    This operation defines a matching rule and a destination for packet-switched
    connections in a switchbox.  Routing is based on the ID field of packet arriving on the
    matching port of the containing [AIE.packetRules](#aiepacketrules-aiepacketrulesop).
    The ID is first bitwise-AND'd with the mask and then checked for equality with the given ID.
    It is routed to arbiter and master set associated with the first matching entry.

    Example:
      LUT ID  |  Mask     | ID          | Arbiter | Msel
      ---     | ---       | ---         | ---     | ---
      0       |  5'b11111 | 5'b00010    | 4       | 1
      1       |  5'b11011 | 5'b00001    | 3       | 2
      2       |           |             |         |
      3       |           |             |         |

    If a packet flow that has an ID of 2, it will be directed to the arbiter 4 with msel 1,
    If a packet flow that has an ID of 1 or 5, it will be directed to the arbiter 3 with msel 2,

    We encapsulate the configuration table as follows:
    Example:
    ```
      %a4_1 = AIE.amsel<4>(1)
      %a3_2 = AIE.amsel<3>(2)

      AIE.packetRules("Core" : 0) {
        AIE.rule(0x1F, 0x2, %a4_1)
        AIE.rule(0x1B, 0x1, %a3_2)
      }
    ```
  }];
  let extraClassDeclaration = [{
    int maskInt() { return getMask(); }
    int valueInt() { return getValue(); }
  }];
  let assemblyFormat = [{
    `(` $mask `,` $value `,` $amsel `)` attr-dict
  }];
  // let builders = [
  //   OpBuilder<(ins "int":$mask, "int":$value, "Value":$amsel), [{
  //     build($_builder, $_state,
  //           $_builder.getI8IntegerAttr(mask),
  //           $_builder.getI8IntegerAttr(value),
  //           amsel);
  //     }]>
  // ];
}


def AIE_PacketFlowOp: AIE_Op<"packet_flow", [SingleBlockImplicitTerminator<"EndOp">]> {
  let arguments = (
    ins I8Attr:$ID
  );
  let regions = (region AnyRegion:$ports);
  let summary = "Packet switched flow";
  let description = [{
    A logical packet-switched flow between tiles.  During place and
    route, this is replaced by MasterSets and PacketRules inside
    switchboxes.

    Example:
    ```
      %01 = AIE.tile(0, 1)
      AIE.packet_flow(0x10) {
        AIE.packet_source<%01, "Core" : 0>
        AIE.packet_dest<%01, "Core" : 0>
      }
    ```
  }];
  let assemblyFormat = [{ `(` $ID `)` regions attr-dict }];
  let hasVerifier = 1;
  let extraClassDeclaration = [{
    int IDInt() { return getID(); }
  }];
}

def AIE_PacketSourceOp: AIE_Op<"packet_source", [HasParent<"PacketFlowOp">]> {
  let arguments = (
    ins Index:$tile,
        WireBundle:$bundle,
        ConfinedAttr<I32Attr, [IntMinValue<0>]>:$channel
  );
  let summary = "A sourceport";
  let description = [{
    A object representing the destination of a packet-switched flow. This must exist
    within an [AIE.packet_flow](#aiepacketflow-aiepacketflowop) operation.

    See [AIE.packet_flow](#aiepacketflow-aiepacketflowop) for an example.
  }];
  let assemblyFormat = [{
    `<` $tile `,` $bundle `:` $channel `>` attr-dict
  }];
  let extraClassDeclaration = [{
    int channelIndex() { return getChannel(); }
    Port port() { return std::make_pair(getBundle(), channelIndex()); }
  }];
}

def AIE_PacketDestOp: AIE_Op<"packet_dest", [HasParent<"PacketFlowOp">]> {
  let arguments = (
    ins Index:$tile,
        WireBundle:$bundle,
        ConfinedAttr<I32Attr, [IntMinValue<0>]>:$channel
  );
  let summary = "A destination port";
  let description = [{
    A object representing the destination of a packet-switched flow. This must exist
    within an [AIE.packet_flow](#aiepacketflow-aiepacketflowop) operation. The destination
    Must be unique within a design.

    See [AIE.packet_flow](#aiepacketflow-aiepacketflowop) for an example.
  }];
  let assemblyFormat = [{
    `<` $tile `,` $bundle `:` $channel `>` attr-dict
  }];
  let extraClassDeclaration = [{
    int channelIndex() { return getChannel(); }
    Port port() { return std::make_pair(getBundle(), channelIndex()); }
  }];
}

def S2MM:  I32EnumAttrCase<"S2MM", 0>;
def MM2S:  I32EnumAttrCase<"MM2S", 1>;

def DMAChannelDir: I32EnumAttr<"DMAChannelDir", "DMA Channel direction",
  [S2MM, MM2S]> {

  let cppNamespace = "xilinx::AIE";
}

def AIE_DMABDPACKETOp: AIE_Op<"dmaBdPacket", []> {
  let summary = "Enable packet headers for a dma block descriptor";
  let description = [{
    This operation enables packet headers for a block descriptor for DMA operations. In particular, it specifies
    the packet type (3-bits) and packet ID (5-bits).
    
    This operation must be used in an MLIR block that lives inside a MemOp's region, and before AIE.dmaBd.
    The block descriptor specifies what lock to use and the buffer configuration.

    Example:
    ```
      // this defines a BD that uses lock %lck0 and buffer %buf0
      ^bd5:
        AIE.useLock(%lck, "Acquire", 0)
        AIE.dmaBdPacket(0x4, 0xD)
        AIE.dmaBd(<$buf0 : memref<512xi32>, 0, 512>, 1)
        AIE.useLock(%lck, "Release", 1)
        br ^bd6 // point to the next Block, which is also a different Block Descriptor

    ```
    
  }];

  let arguments = (
    ins I32Attr:$packet_type,
        I32Attr:$packet_id
  );

  let assemblyFormat = [{
    `(` $packet_type `,` $packet_id `)` attr-dict
  }];

  let extraClassDeclaration = [{
    int getPacketID() { return getPacketId(); }
  }];

}

def AIE_DMABDOp: AIE_Op<"dmaBd", []> {
  let summary = "Declare a dma block descriptor op";
  let description = [{
    This operation describes a block descriptor for DMA operations. In particular, it specifies
    what buffer addresss to use, the transfer length, and the buffer type (A or B).
    
    This operation must be used in an MLIR block that lives inside a MemOp's region.
    The block descriptor specifies what lock to use and the buffer configuration.

    Example:
    ```
      // this defines a BD that uses lock %lck0 and buffer %buf0
      ^bd5:
        AIE.useLock(%lck, "Acquire", 0)
        AIE.dmaBd(<$buf0 : memref<512xi32>, 0, 512>, 1)
        AIE.useLock(%lck, "Release", 1)
        br ^bd6 // point to the next Block, which is also a different Block Descriptor

      ...

      // this defines a BD that does not use any lock
      ^bd8:
        AIE.dmaBd(<$buf1 : memref<64xi32>, 0, 64>, 0)
    ```
    A DMA channel in a Memory Module can process one block descriptor after another by chaining them.
    There are 16 block descriptors per Memory Module. They are shared by four DMA channels.
  }];

  let arguments = (
    ins AnyMemRef:$buffer,
        I32Attr:$offset,
        I32Attr:$len,
        ConfinedAttr<I32Attr, [IntMinValue<0>, IntMaxValue<1>]>:$AB // 0: A, 1: B
  );

  let assemblyFormat = [{
    `(` `<` $buffer  `:` type($buffer) `,` $offset `,` $len `>` `,` $AB `)` attr-dict
  }];

  let extraClassDeclaration = [{
    int getOffsetValue() { return getOffset(); }
    int getLenValue() { return getLen(); }
    bool isA() { return (getAB() == 0); }
    bool isB() { return (getAB() == 1); }
  }];

  // let builders = [
  //   OpBuilder<(ins "Value":$buffer, "int":$offset, "int":$len, "int":$AB), [{
  //     build($_builder, $_state,
  //           buffer,
  //           $_builder.getI32IntegerAttr(offset),
  //           $_builder.getI32IntegerAttr(len),
  //           $_builder.getI32IntegerAttr(AB));
  //     }]>
  // ];
}

def AIE_DMAStartOp: AIE_Op<"dmaStart", [ParentOneOf<["MemOp", "MemTileDMAOp", "func::FuncOp", "ShimDMAOp"]>, Terminator]>,
                     Results<(outs I1:$valid)> {

  let summary = "An op to start DMA";
  let description = [{
    This operation declares a DMA channel to be used for data transfer. It usually exists inside
    either a MemOp (representing a TileDMA), a MemTileDMAOp (representing a DMA in a MemTile),
    or in a ShimDMAOp (representing a ShimDMA).
    A channel is defined by a direction (i.e., MM2S or S2MM) and an index.

    Example:
    ```
        AIE.dmaStart("MM2S", 0, ^bd0, ^end)
      ^bd0:
        AIE.useLock(%lock0, "Acquire", 0)
        AIE.dmaBd(<%buffer : memref<16 x f32>, 0, 16>, 0)
        AIE.useLock(%lock0, "Release", 1)
        br ^bd0
      ^end:
        AIE.end
    ```

    Conceptually, the AIE.dmaStart operation is a terminator that either passes
    control to a basic block containing DMA operations (through its first successor)
    or to a basic block for another dmaStart, to an AIE.end operation.
  }];

  let arguments = (
    ins DMAChannelDir:$channelDir,
        ConfinedAttr<I32Attr, [IntMinValue<0>]>:$channelIndex
  );
  let successors = (successor AnySuccessor:$dest, AnySuccessor:$chain);
  let assemblyFormat = [{
    `(` $channelDir `,` $channelIndex `,` $dest `,` $chain `)` attr-dict
  }];

  let extraClassDeclaration = [{
    bool isSend() { return (static_cast<int32_t>(getChannelDir()) == 1); }
    bool isRecv() { return (static_cast<int32_t>(getChannelDir()) == 0); }
  }];

  let builders = [
    OpBuilder<(ins "DMAChannelDir":$channelDir, "int":$channelIndex, "Block *":$dest, "Block *":$chain),
    [{
              build($_builder, $_state, $_builder.getIntegerType(1), channelDir, channelIndex, dest, chain);
              }]>
  ];
}

// MemOps are not actually Callable, but we want to inline code into them, so we have to 
// implement CallableOpInterface
def AIE_MemOp: AIE_Op<"mem", [TileElement, FlowEndPoint, CallableOpInterface, IsCoreTile, HasValidBDs, HasValidDMAChannels]>,
                     Results<(outs Index)> {
  let summary = "Declare a memory op";
  let description = [{
    This operation creates a Memory module that belongs to a tile.
    The region of a MemOp is used to setup the DMAs and Block Descriptors.
    See DMAStartOp and DMABdOp for more concrete examples on DMAs and Block Descriptors.

    Example:
    ```
      m73 = AIE.mem(%t73) {
          %srcDma = AIE.dmaStart("S2MM", 0, ^bd0, ^end)
        ^bd0:
          AIE.useLock(%lock, "Acquire", 0)
          AIE.dmaBd(<%buf : memref<64xi16>, 0, 64>, 0)
          AIE.useLock(%lock, "Release", 1)
          AIE.nextBd ^bd0
        ^end:
          AIE.end
      }
    ```
    Create the memory module for tile %t73 and setup one DMA channel and one Buffer Descriptor.
  }];
  let arguments = (
    ins Index:$tile
  );
  let regions = (region AnyRegion:$body);
  let assemblyFormat = [{ `(` $tile `)` regions attr-dict }];
  let hasVerifier = 1;
  let extraClassDeclaration = [{
    int colIndex();
    int rowIndex();
    TileOp getTileOp();
    int maxSizeInBytes() { return 32768; }
    // CallableOpInterface
    Region *getCallableRegion();
    ArrayRef<Type> getCallableResults();
    static StringRef getDefaultDialect() { return "AIE"; }
  }];
  let builders = [
    OpBuilder<(ins "Value":$tile), [{
      build($_builder, $_state, $_builder.getIndexType(), tile);
    }]>
  ];
}

// This op is not actually Callable, but we want to inline code into them, so we have to
// implement CallableOpInterface
def AIE_MemTileDMAOp: AIE_Op<"memTileDMA", [TileElement, FlowEndPoint, CallableOpInterface, IsMemTile, HasValidBDs, HasValidDMAChannels]>,
                     Results<(outs Index)> {
  let summary = "Declare a memTileDMA op";
  let description = [{
    This operation describes a DMA inside an AIE2 MemTile.
    The region of the op is used to setup the DMAs and Block Descriptors.
    See DMAStartOp and DMABdOp for more concrete examples on DMAs and Block Descriptors.

    This operation is restricted to certain compatible tiles in AIE2 devices:
    xcve2302: row 1
    xcve2802: row 1 and 2

    Example:
    ```
      m73 = AIE.memTileDMA(%t71) {
          %srcDma = AIE.dmaStart("S2MM", 0, ^bd0, ^end)
        ^bd0:
          AIE.useLock(%lock, "Acquire", 0)
          AIE.dmaBd(<%buf : memref<64xi16>, 0, 64>, 0)
          AIE.useLock(%lock, "Release", 1)
          AIE.nextBd ^bd0
        ^end:
          AIE.end
      }
    ```
    Create a description for tile %t73 and setup one DMA channel and one Buffer Descriptor.
  }];
  let arguments = (
    ins Index:$tile
  );
  let regions = (region AnyRegion:$body);
  let assemblyFormat = [{ `(` $tile `)` regions attr-dict }];
  let hasVerifier = 1;
  let extraClassDeclaration = [{
    int colIndex();
    int rowIndex();
    TileOp getTileOp();
    // CallableOpInterface
    Region *getCallableRegion();
    ArrayRef<Type> getCallableResults();
    static StringRef getDefaultDialect() { return "AIE"; }
  }];
  let builders = [
    OpBuilder<(ins "Value":$tile), [{
      build($_builder, $_state, $_builder.getIndexType(), tile);
    }]>
  ];
}

def AIE_NextBDOp: AIE_Op<"nextBd", [Terminator, ParentOneOf<["MemOp", "MemTileDMAOp", "func::FuncOp", "ShimDMAOp"]>]> {
  let summary = "The next buffer descriptor";
  let description = [{
    This operation terminates the basic block describing a buffer descriptor inside
    a tile or shim DMA operation.  It references a single following buffer descriptor.
    Note that unlike other terminators (like cf.br), canonicalization should not remove
    the `nextBd` terminator, since it would result in invalid buffer descriptors.

    Example:
    ```
      m73 = AIE.mem(%t73) {
          %srcDma = AIE.dmaStart("S2MM", 0, ^bd0, ^end)
        ^bd0:
          AIE.useLock(%lock, "Acquire", 0)
          AIE.dmaBd(<%buf : memref<64xi16>, 0, 64>, 0)
          AIE.useLock(%lock, "Release", 1)
          AIE.nextBd ^bd0
        ^end:
          AIE.end
      }
    ```
  }];
  let successors = (successor AnySuccessor:$dest);

  let assemblyFormat = [{
    $dest attr-dict
  }];
}

def AIE_LockOp: AIE_Op<"lock", [TileElement]>, Results<(outs Index)> {
  let summary = "Declare a physical lock";
  let description = [{
    This operation creates a physical lock. For this operation the lockID variable is optional. 
    However, if that is the case then the lockID must be assigned using the AIEAssignLockIDs pass. 

    Example:
    ```
      %tile33 = AIE.tile(3, 3)
      %lck = AIE.lock(%tile33, 7)
    ```
    This operation represents a lock that lives in the Memory module of Tile(3, 3) with a lockID of 7

    Case when LockID is not assigned:
      Before AIEAssignLockIDs: %tile33 = AIE.tile(3)
      After AIEAssignLockIDs: %tile33 = AIE.tile(3, $assigned_value)
  }];
  let arguments = (
    ins Index:$tile,
        OptionalAttr<ConfinedAttr<I32Attr, [IntMinValue<0>]>>:$lockID,
        OptionalAttr<I32Attr>:$init
  );
  let assemblyFormat = [{ `(` $tile (`,` $lockID^ )? `)` attr-dict }];
  let extraClassDeclaration = [{
    bool hasName() {
      if(auto attr = getOperation()->getAttrOfType<StringAttr>(SymbolTable::getSymbolAttrName())) {
        return true;
      } else {
        return false;
      }
    }
    StringAttr name() {
      if(auto attr = getOperation()->getAttrOfType<StringAttr>(SymbolTable::getSymbolAttrName())) {
        return attr;
      } else {
        emitOpError("does not have '") << SymbolTable::getSymbolAttrName() <<
          "' attribute specified";
      }
      llvm_unreachable("unreachable");
    }
    int getLockIDValue() { 
      assert(getLockID().has_value() && "Lock has no ID value");
      return getLockID().value();
    }
    int colIndex();
    int rowIndex();
    TileOp getTileOp();
  }];
  let builders = [
    OpBuilder<(ins "Value":$tile, "int":$lockID, "int":$init), [{
      build($_builder, $_state,
        $_builder.getIndexType(),
        tile,
        $_builder.getI32IntegerAttr(lockID),
        $_builder.getI32IntegerAttr(init));
      }]>
  ];
  let hasVerifier = 1;
  // let hasCanonicalizer = 1;
}

def AIE_UseLockOp: AIE_Op<"useLock", []> {
  let summary = "acquire/release lock op";
  let description = [{
    This operation uses a lock. In AIE1, a lock can be acquired with a value,
    or released with a value. This should be understood as a "blocking"
    operation. In AIE2, locks are counting semaphores without inherent
    acquired/release characteristic. This lock must appear in a parent op where
    the tile can be determined (A CoreOp, a ShimDMAOp, a MemOp, or a
    MemTileDMAOp).
  }];
  let arguments = (
    ins Index:$lock,
        I32Attr:$value,
        LockAction:$action,
        OptionalAttr<LockBlocking>:$blocking
  );
  let assemblyFormat = [{
    `(` $lock `,` $action `,` $value ( `,` $blocking^ )? `)` attr-dict
  }];
  let hasVerifier = 1;
  let builders = [
    OpBuilder<(ins "::mlir::Value":$lock,
                   "uint32_t":$value,
                   "xilinx::AIE::LockAction":$action),
    [{
      build($_builder, $_state, lock, value, action, nullptr);
    }]>
  ];

  let extraClassDeclaration = [{
    bool acquire() { return (getAction() == LockAction::Acquire); }
    bool acquire_ge() { return (getAction() == LockAction::AcquireGreaterEqual); }
    bool release() { return (getAction() == LockAction::Release); }
    int getLockValue() { return getValue(); }
    int getTimeout() { if(auto val = getBlocking()) return (int)*val; else return 1;}
  }];
}

def AIE_BufferOp: AIE_Op<"buffer", [TileElement, IsTileWithMemory]>, Results<(outs AnyMemRef)> {
  let summary = "Declare a buffer";
  let description = [{
    This operation instantiates a buffer that belongs to a Memory Module of a tile.

    Example:
    ```
      %tile33 = AIE.tile(3, 3)
      %buf = AIE.buffer(%tile33) : memref<256xi64>
    ```
    This operation represents a buffer in tile (3, 3) of 256 elements, each a 64-bit integer.
  }];
  let arguments = (
    ins Index:$tile
  );
  let results = (outs AnyMemRef:$buffer);
  let assemblyFormat = [{ `(` $tile `)` attr-dict `:` type($buffer) }];
  let hasVerifier = 1;
  let extraClassDeclaration = [{
    bool hasName() {
      if(auto attr = getOperation()->getAttrOfType<StringAttr>(SymbolTable::getSymbolAttrName())) {
        return true;
      } else {
        return false;
      }
    }
    StringAttr name() {
      if(auto attr = getOperation()->getAttrOfType<StringAttr>(SymbolTable::getSymbolAttrName())) {
        return attr;
      } else {
        emitOpError("does not have '") << SymbolTable::getSymbolAttrName() <<
          "' attribute specified";
      }
      llvm_unreachable("unreachable");
    }
    // Return the address of this buffer
    int64_t address() {
      if(auto attr = getOperation()->getAttrOfType<IntegerAttr>("address")) {
        return attr.getInt();
      } else {
        emitOpError("does not have 'address' attribute specified");
      }
      llvm_unreachable("unreachable");
    }
    // Return the number of bytes that need to be allocated for this buffer.
    int64_t getAllocationSize();
    TileOp getTileOp();
  }];
}

def AIE_ExternalBufferOp: AIE_Op<"external_buffer", []>, Results<(outs AnyMemRef)> {
  let summary = "Declare a buffer in external memory";
  let description = [{
    This operation represents a buffer that exists in some physical
    location in a device, most likely external memory. The exact address
    of the external buffer is passed by the mlir_aie_external_set_addr()
    and mlir_aie_external_set_addr_myBuffer_ functions in the associated 
    .cpp test file. 

    These external buffers are used within the buffer descriptors of a 
    shimDMA, i.e., within AIE_DMABdOp operations of a AIE_ShimDMAOp.

    Example:
    ```
      %buf = AIE.external_buffer : memref<256xi64>
    ```
    This operation represents an external buffer.
  }];
  let results = (outs AnyMemRef:$buffer);
  let assemblyFormat = [{ attr-dict `:` type($buffer) }];
  let extraClassDeclaration = [{
    bool hasName() {
      if(auto attr = getOperation()->getAttrOfType<StringAttr>(SymbolTable::getSymbolAttrName())) {
        return true;
      } else {
        return false;
      }
    }
    StringAttr name() {
      if(auto attr = getOperation()->getAttrOfType<StringAttr>(SymbolTable::getSymbolAttrName())) {
        return attr;
      } else {
        emitOpError("does not have '") << SymbolTable::getSymbolAttrName() <<
          "' attribute specified";
      }
      llvm_unreachable("unreachable");
    }
  }];
}


def AIE_GetStreamOp: AIE_Op<"getStream", [HasParent<"CoreOp">]>,
                 Results<(outs AnyTypeOf<[F32, I32, I<128>]>)> {
  let summary = "An op to read from a stream channel/port of a switchbox";
  let description = [{
    An op to read from a stream channel/port of a switchbox.
  }];
  let arguments = (
    ins AnyInteger:$channel
  );
  let results = (outs AnyTypeOf<[F32, I32, I<128>]>:$streamValue);
  let assemblyFormat = [{
    `(` $channel `:` type($channel) `)` attr-dict `:` type($streamValue)
  }];
  let extraClassDeclaration = [{
    bool isWideStream() { return getStreamValue().getType().isInteger(128); }
    bool isFloatStream() { return getStreamValue().getType().isa<FloatType>(); }
  }];
}

def AIE_PutStreamOp: AIE_Op<"putStream", [HasParent<"CoreOp">]> {
  let summary = "An op to write to a stream channel/port of a switchbox";
  let description = [{
    An op to write to a stream channel/port of a switchbox.
  }];
  let arguments = (
    ins AnyInteger:$channel,
        AnyTypeOf<[F32, I32, I<128>]>:$streamValue
  );
  let assemblyFormat = [{
    `(` $streamValue `:` type($streamValue) `,` $channel `:` type($channel) `)` attr-dict
  }];
  let extraClassDeclaration = [{
    bool isWideStream() { return getStreamValue().getType().isInteger(128); }
    bool isFloatStream() { return getStreamValue().getType().isa<FloatType>(); }
  }];
}

def AIE_GetCascadeOp: AIE_Op<"getCascade", [HasParent<"CoreOp">]>,
                      Results<(outs AnyI<384>)> {
  let summary = "An op to read from a cascading stream from a neighboring core";
  let description = [{
    An op to read from a cascading stream from a neighboring core.
  }];
  let results = (outs AnyI<384>:$cascadeValue);
  let assemblyFormat = [{ `(` `)` attr-dict `:` type($cascadeValue) }];
}

def AIE_PutCascadeOp: AIE_Op<"putCascade", [HasParent<"CoreOp">]> {
  let summary = "An op to write to a cascading stream from a neighboring core";
  let description = [{
    An op to write to a cascading stream from a neighboring core.
  }];
  let arguments = (
    ins AnyI<384>:$cascadeValue
  );
  let assemblyFormat = [{ `(` $cascadeValue `:` type($cascadeValue) `)` attr-dict }];
}

<<<<<<< HEAD
=======
def AIE_ShimDMAAllocationOp : AIE_Op<"shimDMAAllocation", [HasParent<"ModuleOp">]> {
  let summary = "Runtime allocation information for a single shim DMA";
  let description = [{
    This op exists for cases where shimDMA configuration is performed outside of MLIR-AIE 
    and hence there is no appropriate dmaStart operation to indicate which channel is being
    used and on which column the shimDMA is. 

    It contains attributes for the sym_name of an operation which generated the shim DMA, 
    for the DMAChannelDir and channel index, and for the column of the shim tile to which 
    the originating operation was mapped.

    Example:
    ```
      %tile00 = AIE.tile(0, 0)
      %tile02 = AIE.tile(0, 2)
      %connect1 = AIE.objectFifo.createObjectFifo(%tile00, {%tile02}, 2) {sym_name = "of_in_0"} : !AIE.objectFifo<memref<64xi16>>
    ```
    could produce the following allocation info (channel direction MM2S, channel index 1, and shim column 0):
    ```
      AIE.shimDMAAllocation("of_in_0", MM2S, 1, 0)
    ```
  }];
  let arguments = (
    ins StrAttr:$sym_name,
        DMAChannelDir:$channelDir,
        I64Attr:$channelIndex,
        I64Attr:$col
  );
  let results = (outs);
  let assemblyFormat = [{
    `(` $sym_name `,` $channelDir `,` $channelIndex `,` $col `)` attr-dict  
  }];
}

>>>>>>> 0c07d64c
def AIE_ObjectFifoCreateOp: AIE_Op<"objectFifo.createObjectFifo", []> {
  let summary = "Create a circular buffer or channel between two tiles";
  let description = [{
    The `aie.createObjectFifo` operation creates a circular buffer established between a producer and one or 
    more consumers, which are `aie.tile` operations. The aie.createObjectFifo instantiates the given number of 
    buffers (of given output type) and their locks in the Memory Module of the appropriate tile(s) after lowering, 
    based on tile-adjacency. These elements represent the conceptual depth of the objectFifo.

    For the producer and for each consumer, a different size (i.e., element number) can be specified. This will 
    take effect in the case of consumers placed on tiles non-adjacent to the producer. Otherwise, the producer 
    size will be applied. If a single size is specified, it will be applied to both producer and consumers.

    This operation is then converted by the AIEObjectFifoStatefulTransformPass into buffers and their associated 
    locks. The pass also establishes Flow and DMA operations between the producer and consumer tiles if they are
    not adjacent.

    Example:
    ```
      %objFifo = AIE.objectFifo.createObjectFifo(%tile12, {tile13, tile23}, {4}) : !AIE.objectFifo<memref<16xi32>> 
    ```
    This operation creates an objectFifo between %tile12, %tile13 and %tile23 of 4 elements, each a buffer of 16 32-bit integers.
  }];

  let arguments = (
    ins Index:$producerTile,
        Variadic<Index>:$consumerTiles,
        AIE_ObjectFifo_Depth:$elemNumber
  );

  let results = (outs AIE_ObjectFifoType:$fifo);

  let assemblyFormat = [{
    `(` $producerTile `,` `{` $consumerTiles `}` `,` $elemNumber `)` attr-dict `:` type($fifo)
  }];
  
  let hasVerifier = 1;

  let extraClassDeclaration = [{
    int size(int index = 0) { 
      if (isa<ArrayAttr>(getElemNumber()))
        return dyn_cast<IntegerAttr>(dyn_cast<ArrayAttr>(getElemNumber())[index]).getInt(); 
      else 
        return dyn_cast<IntegerAttr>(getElemNumber()).getInt();
    }
    TileOp getProducerTileOp();
    bool hasName() {
       return name().has_value();
     }
    mlir::Optional<StringAttr> name() {
      if(auto attr = getOperation()->getAttrOfType<StringAttr>(SymbolTable::getSymbolAttrName())) {
        return {attr};
      } else {
        return {};
      }
      llvm_unreachable("unreachable");
    }
  }];
}

def AIE_ObjectFifoRegisterExternalBuffersOp: AIE_Op<"objectFifo.registerExternalBuffers", [TileElement, IsShimNOCTile]> {
  let summary = "Registers external buffers to given object fifo shim tile(s) to use in the associated shim DMA(s)";
  let description = [{
    The `aie.objectFifo.registerExternalBuffers` operation is used to register one or multiple external buffers 
    to the shim tile(s) used in an objectFifo creation. During the objectFifo lowering pass, shim DMAs that are
    generated for those shim tiles will use the registered external buffers. This is currently done because 
    external buffers typically have a different size than the AIE buffers which are used in the AIE tiles of the
    same objectFifos.

    Example:
    ```
      %of_t70_t73 = AIE.objectFifo.createObjectFifo(%t70, %t73, 2) : !AIE.objectFifo<memref<64xi16>>
      %buffer_in_0  = AIE.external_buffer : memref<512 x i16>
      %buffer_in_1  = AIE.external_buffer : memref<512 x i16>
      AIE.objectFifo.registerExternalBuffers(%t70, %of_t70_t73 : !AIE.objectFifo<memref<64xi16>>, {buffer_in_0, buffer_in_1}) : (memref<512 x i16>, memref<512 x i16>)
    ```
    This operation registers external buffers %buffer_in_0 and %buffer_in_1 to use in the shimDMA of shimTile %t70.
  }];

  let arguments = (
    ins Index:$tile,
    AIE_ObjectFifoType:$fifo,
    Variadic<AnyMemRef>:$externalBuffers
  );

  let assemblyFormat = [{
    attr-dict `(` $tile `,` $fifo `:` type($fifo) `,` `{` $externalBuffers `}` `)` `:` `(` type($externalBuffers) `)`
  }];

  let hasVerifier = 1;

  let extraClassDeclaration = [{
    TileOp getTileOp();
    AIEObjectFifoType getFifoType() {
      return getFifo().getType().cast<AIEObjectFifoType>();
    }
  }];
}

def AIE_ObjectFifoAcquireOp: AIE_Op<"objectFifo.acquire", []> {
  let summary = "Acquire operation to lock and return objects of an ObjectFifo";
  let description = [{
    The `aie.objectFifo.acquire` operation first acquires the locks of the next given number 
    of objects in the objectFifo. The mode it acquires the locks in is chosen based on the port 
    (producer: acquire for write, consumer: acquire for read). Then, it returns a subview of 
    the acquired objects which can be used to access them.

    This operation is then converted by the AIEObjectFifoStatefulTransformPass into useLock operations on 
    the locks of the objectFifo objects that will be acquired. Under the hood, the operation only performs
    new acquires if necessary. For example, if two objects have been acquired in the past and none have yet
    to be released by the same process, then performing another acquire operation on the same objectFifo 
    within the same process of size two or less will not result in any new useLock operations (and for size 
    greater than two, only (size - 2) useLock operations will be performed).

    Example:
    ```
      %subview = AIE.objectFifo.acquire<Consume>(%objFifo : !AIE.objectFifo<memref<16xi32>>, 2) : !AIE.objectFifoSubview<memref<16xi32>>
    ```
    This operation acquires the locks of the next two objects in objFifo from its consumer port and returns a subview of the acquired objects.
  }];

  let arguments = (
    ins ObjectFifoPort:$port,
        AIE_ObjectFifoType:$fifo,
        ConfinedAttr<I32Attr, [IntMinValue<0>]>:$size
  );

  let results = (outs AIE_ObjectFifoSubviewType:$subview);

  let assemblyFormat = [{
    attr-dict `<` $port `>` `(` $fifo `:` type($fifo) `,` $size `)` `:` type($subview)
  }];

  let hasVerifier = 1;

  let extraClassDeclaration = [{
    Value getAIEObjectFifo() { return getFifo(); }
    AIEObjectFifoType getAIEObjectFifoType() {
      return getAIEObjectFifo().getType().cast<AIEObjectFifoType>();
    }
    int acqNumber() { return getSize(); }
  }];
}

def AIE_ObjectFifoReleaseOp: AIE_Op<"objectFifo.release", []> {
  let summary = "Release operation for object locks in an ObjectFifo";
  let description = [{
    The `aie.objectFifo.release` operation releases the locks of the given number of objects 
    in the objectFifo. The mode it releases the locks in is chosen based on the `port` 
    (producer: release for read, consumer: release for write). 

    This operation is then converted by the AIEObjectFifoStatefulTransformPass into useLock operations.

    Example:
    ```
      AIE.objectFifo.release<Produce>(%objFifo : !AIE.objectFifo<memref<16xi32>>, 1)
    ```
    This operation releases the lock of the next object in objFifo from producer port.
  }];

  let arguments = (
    ins ObjectFifoPort:$port,
        AIE_ObjectFifoType:$fifo,
        ConfinedAttr<I32Attr, [IntMinValue<0>]>:$size
  );

  let assemblyFormat = [{
    attr-dict `<` $port `>` `(` $fifo `:` type($fifo) `,` $size `)` 
  }];

  let hasVerifier = 1;

  let extraClassDeclaration = [{
    Value getAIEObjectFifo() { return getFifo(); }
    AIEObjectFifoType getAIEObjectFifoType() {
      return getAIEObjectFifo().getType().cast<AIEObjectFifoType>();
    }
    int relNumber() { return getSize(); }
  }];
}

def AIE_ObjectFifoSubviewAccessOp : AIE_Op<"objectFifo.subview.access", []> {
  let summary = "ObjectFifoSubview type accessor method";
  let description = [{
    Access the Nth element of a value of ObjectFifoSubview type.

    Example:
    ```
      %subview = AIE.objectFifo.acquire<Produce>(%objFifo : !AIE.objectFifo<memref<16xi32>>, 3) : !AIE.objectFifoSubview<memref<16xi32>>
      %elem = AIE.objectFifo.subview.access %subview[0] : !AIE.objectFifoSubview<memref<16xi32>> -> memref<16xi32>
    ```
    In this example, elem is the first object of the subview. Note that this may not correspond to the first element of 
    the objectFifo if other acquire operations took place beforehand.

  }];

  let arguments = (
    ins AIE_ObjectFifoSubviewType:$subview, 
        ConfinedAttr<I32Attr, [IntMinValue<0>]>:$index
  );

  let hasVerifier = 1;

  let results = (outs AnyMemRef:$output);

  let assemblyFormat = [{
    $subview `[` $index `]` attr-dict `:` type($subview) `->` type($output)
  }];

  // Allow building an AIE_ObjectFifoSubviewAccessOp with just a subview value and an index.
  let builders = [
    OpBuilder<(ins "Value":$subview, "size_t":$index)>
  ];
}

def AIE_ObjectFifoRegisterProcessOp: AIE_Op<"objectFifo.registerProcess", []> {
  let summary = "Operation that produces the acquire/release patterns for a process registered to an objectFifo";
  let description = [{
    The `aie.registerProcess` operation allows the user to register a function to an objectFifo along with its 
    acquire and release patterns. These patterns will be used to generate a sequence of acquires and releases
    on the objectFifo elements. This generated sequence is often in the form of a for loop, however, in the case 
    of cyclo-static patterns only the repetition of same number accesses and releases will generate a for loop. 
    This may result in multiple for loops of different sizes being generated. If there is no repetition, then no 
    loops will be generated.

    Example:
    ```
      %length = arith.constant 10 : index
      %acquirePatternProducer = arith.constant dense<[1, 2, 2, 0]> : tensor<4xi32>
      %releasePatternProducer = arith.constant dense<[0, 1, 1, 2]> : tensor<4xi32>
      func @producer_work(%input : !AIE.objectFifoSubview<memref<16xi32>>) -> () { ... }

      AIE.objectFifo.registerProcess<Produce>(%objFifo : !AIE.objectFifo<memref<16xi32>>, %acquirePatternProducer : tensor<4xi32>, %releasePatternProducer : tensor<4xi32>, @producer_work, %length)
    ```
    This operation registers function @producer_work and associated patterns to the produce end of %objFifo. 
    @producer_work will be called with the subviews produced when acquiring elements from %objFifo following the acquire pattern.

    If the input patterns are static (only one element) then the length of the produced for loop will be that of the input %length.
    If the input patterns are cyclo-static then they must be of the same size.
  }];

  let arguments = (
    ins ObjectFifoPort:$port,
        AIE_ObjectFifoType:$fifo,
        I32Tensor:$acquirePatternTensor,
        I32Tensor:$releasePatternTensor,
        FlatSymbolRefAttr:$callee,
        Index:$length
  );

  let assemblyFormat = [{
    attr-dict `<` $port `>` `(` $fifo `:` type($fifo) `,` $acquirePatternTensor `:` type($acquirePatternTensor) `,` $releasePatternTensor `:` type($releasePatternTensor) `,` $callee `,` $length`)` 
  }];

  let hasVerifier = 1;

  let extraClassDeclaration = [{
    DenseIntElementsAttr getAcquirePattern() { return getAcquirePatternTensor().getDefiningOp<arith::ConstantOp>().getValue().cast<DenseIntElementsAttr>(); }
    DenseIntElementsAttr getReleasePattern() { return getReleasePatternTensor().getDefiningOp<arith::ConstantOp>().getValue().cast<DenseIntElementsAttr>(); }
    int getProcessLength() { return getLength().getDefiningOp<arith::ConstantOp>().getValue().cast<IntegerAttr>().getInt(); }
  }];
}<|MERGE_RESOLUTION|>--- conflicted
+++ resolved
@@ -1279,8 +1279,6 @@
   let assemblyFormat = [{ `(` $cascadeValue `:` type($cascadeValue) `)` attr-dict }];
 }
 
-<<<<<<< HEAD
-=======
 def AIE_ShimDMAAllocationOp : AIE_Op<"shimDMAAllocation", [HasParent<"ModuleOp">]> {
   let summary = "Runtime allocation information for a single shim DMA";
   let description = [{
@@ -1315,7 +1313,6 @@
   }];
 }
 
->>>>>>> 0c07d64c
 def AIE_ObjectFifoCreateOp: AIE_Op<"objectFifo.createObjectFifo", []> {
   let summary = "Create a circular buffer or channel between two tiles";
   let description = [{
