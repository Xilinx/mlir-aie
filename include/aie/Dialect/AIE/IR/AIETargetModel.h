--- conflicted
+++ resolved
@@ -707,9 +707,6 @@
   std::vector<std::pair<uint32_t, uint32_t>>
   getShimBurstEncodingsAndLengths() const override;
 
-<<<<<<< HEAD
-  std::optional<BfpType> getBfpType(std::string bfpName) const override;
-=======
   static bool classof(const AIETargetModel *model) {
     return model->getKind() >= TK_AIE2_NPU2 &&
            model->getKind() < TK_AIE2_NPU2_Last;
@@ -726,7 +723,6 @@
   static bool classof(const AIETargetModel *model) {
     return model->getKind() == TK_AIE2_NPU2;
   }
->>>>>>> 4bc7abc0
 };
 
 // A sub-portion of the Strix NPU
