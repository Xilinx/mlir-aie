--- conflicted
+++ resolved
@@ -1727,12 +1727,8 @@
         OptionalAttr<ConfinedAttr<AIEI32Attr, [IntMinValue<1>]>>:$repeat_count,
         InitValuesArrayAttr:$initValues,
         OptionalAttr<BDPadLayoutArrayAttr>:$padDimensions,
-<<<<<<< HEAD
-        OptionalAttr<AIEI32Attr>:$bd_chain_iter_count
-=======
         // iter_count*depth number of objects will be transferred
         OptionalAttr<AIEI32Attr>:$iter_count
->>>>>>> e8978a29
   );
 
   let assemblyFormat = [{
