//===- AIE.td ----------------------------------------------*- tablegen -*-===//
//
// This file is licensed under the Apache License v2.0 with LLVM Exceptions.
// See https://llvm.org/LICENSE.txt for license information.
// SPDX-License-Identifier: Apache-2.0 WITH LLVM-exception
//
// (c) Copyright 2019 Xilinx Inc.
//
//===----------------------------------------------------------------------===//

#ifndef AIE_OPS
#define AIE_OPS

include "aie/Dialect/AIE/IR/AIE.td"
include "aie/Dialect/AIE/IR/AIEAttrs.td"
include "aie/Dialect/AIE/IR/AIEInterfaces.td"
include "aie/Dialect/AIE/IR/AIETypes.td"

include "mlir/IR/CommonAttrConstraints.td"
include "mlir/IR/SymbolInterfaces.td"
include "mlir/Interfaces/CallInterfaces.td"
include "mlir/Interfaces/InferTypeOpInterface.td"
include "mlir/Interfaces/SideEffectInterfaces.td"

class AIE_Op<string mnemonic, list<Trait> traits = []> :
    Op<AIE_Dialect, mnemonic, traits>;


def AIE_DeviceOp: AIE_Op<"device", [
    AIETarget, HasParent<"mlir::ModuleOp">,
    SymbolTable, SingleBlockImplicitTerminator<"EndOp">, IsolatedFromAbove
  ]> {
  let summary = "Define an AIE design targetting a complete device";
  let description = [{
    This operation describes a design that executes on a particular AIEngine device.
    It exists at the toplevel of a design; although currently it does not replace the
    default toplevel module in MLIR, the intention is that this could be the case
    in the future.

    When using this operation, all resources in a physical device are available and
    the design does not need to be concerned with other potential users of a physical
    device.  In addition, within an `aie.device` operation, tile addresses are absolute
    coordinates and are not intended to describe a relocatable design.  To describe
    a portion of a device which may be relocatable, the intention would be to provide another
    operation, for instance maybe `aie.segment`.
    The design itself is described using a region of code contained by the device
    operation.

    Example:
    ```
    aie.device(xcvc1902) {
      %tile = aie.tile(1, 1)
      %CORE = aie.core(%tile) { ... }
    }
    ```
  }];

  let arguments = (ins AIEDevice:$device);
  let regions = (region AnyRegion:$body_region);
  let assemblyFormat = [{
    `(` $device `)` regions attr-dict
  }];
  let extraClassDeclaration = [{
    const xilinx::AIE::AIETargetModel &getTargetModel();
  }];
}

def AIE_TileOp: AIE_Op<"tile", [
    Pure,
    FlowEndPoint,
    DeclareOpInterfaceMethods<OpAsmOpInterface, ["getAsmResultNames"]>,
    DeclareOpInterfaceMethods<InferTypeOpInterface>
  ]>, Results<(outs Index:$result)> {
  let arguments = (
    ins ConfinedAttr<AIEI32Attr, [IntMinValue<0>]>:$col,
        ConfinedAttr<AIEI32Attr, [IntMinValue<0>]>:$row,
        OptionalAttr<StrAttr>:$allocation_scheme
  );

  let summary = "Declare an AIE tile";
  let description = [{
    This operation creates an AIE tile in the AIE array. We specify the column and the row of the tile. 
    Optionally, we can specify the memory allocation scheme for the tile (basic-sequential or bank-aware).

    A tile encompasses core module (CoreOp), memory module (MemOp), stream switch (SwitchboxOp),
    memory buffer (BufferOp), and lock (LockOp).

    A tile is a logical abstraction. We use a tile to establish ownership of a hardware entity.

    Note that row 0 of the Tile array is different from other rows, since it models the shim interface between
    the AIE array proper and the PL. The South-West/Lower Right most core exists in Tile(0,1).
  }];

  let extraClassDeclaration = [{
    size_t getNumSourceConnections(WireBundle bundle);
    size_t getNumDestConnections(WireBundle bundle);
    int colIndex() { return getCol(); }
    int rowIndex() { return getRow(); }
    TileID getTileID() { return {getCol(), getRow()}; }
    bool isShimTile() { return getRow() == 0; }
    bool isMemTile();
    bool isShimNOCTile();
    bool isShimPLTile();
    bool isShimNOCorPLTile();
    bool isInternalMemWest() { return ((rowIndex() % 2) == 0); };

    MemOp getMemOp() {
      auto users = getResult().getUsers();
      for(auto user : users)
        if(auto memOp = llvm::dyn_cast<MemOp>(*user))
          return memOp;
      return nullptr;
    }

    CoreOp getCoreOp() {
      auto users = getResult().getUsers();
      for(auto user : users)
        if(auto coreOp = llvm::dyn_cast<CoreOp>(*user))
          return coreOp;
      return nullptr;
    }

    static AIE::TileOp getOrCreate(mlir::OpBuilder builder, AIE::DeviceOp device, int col, int row);
  }];

  let assemblyFormat = [{
    `(` $col `,` $row `)` attr-dict
  }];

  let hasVerifier = 1;

  let extraClassDefinition = [{
    void $cppClass::getAsmResultNames(
        function_ref<void(::mlir::Value, ::llvm::StringRef)> setNameFn) {
       std::string tileName =
             getOperationName().str().substr(getOperationName().find('.') + 1);
       // Specialize the SSA value name according to the tile kind
       if (isMemTile())
         tileName = "mem_" + tileName;
       else if (isShimNOCTile())
         tileName = "shim_noc_" + tileName;
       else if (isShimPLTile())
         tileName = "shim_pl_" + tileName;
       else if (isShimTile())
         tileName = "shim_" + tileName;
       setNameFn(getResult(), tileName + "_" +
                                  std::to_string(getCol()) + "_" +
                                  std::to_string(getRow()));
    }
  }];

  let builders = [
    OpBuilder<(ins "int32_t":$col, "int32_t":$row), [{
      build($_builder, $_state, col, row, nullptr);
    }]>,
    OpBuilder<(ins "mlir::Type":$type, "int32_t":$col, "int32_t":$row), [{
      build($_builder, $_state, type, col, row, nullptr);
    }]>
  ];
}

def AIE_EndOp: AIE_Op<"end", [Terminator]> {
  let summary = "end op";
  let description = [{
    A generic terminator operation for AIE ops' regions.
  }];
  let assemblyFormat = [{ attr-dict }];
}

def AIE_SwitchboxOp: AIE_Op<"switchbox", [
    Interconnect, TileElement,
    SingleBlockImplicitTerminator<"EndOp">,
    DeclareOpInterfaceMethods<InferTypeOpInterface>
  ]>, Results<(outs Index:$result)> {
  let arguments = (ins Index:$tile);

  let summary = "Declare a switch";
  let description = [{
    This operation represents the switchbox that is part of a tile.  A switchbox is configured
    by code in its region, representing various connections

    Example:
    ```
    %tile = aie.tile(1, 1)
    aie.switchbox(%tile) {
      aie.connect<"West" : 0, "Core" : 1>
    }
    ```
  }];

  let regions = (region AnyRegion:$connections);
  let assemblyFormat = [{ `(` $tile `)` regions attr-dict }];
  let hasVerifier = 1;

  let extraClassDeclaration = [{
    size_t getNumSourceConnections(WireBundle bundle);
    size_t getNumDestConnections(WireBundle bundle);
    int colIndex();
    int rowIndex();
    TileOp getTileOp();
    using ::xilinx::AIE::TileElement::Trait<SwitchboxOp>::getAsmResultNames;
  }];
}

def AIE_ShimSwitchboxOp: AIE_Op<"shim_switchbox", [
    SingleBlockImplicitTerminator<"EndOp">,
    DeclareOpInterfaceMethods<InferTypeOpInterface>
  ]>, Results<(outs Index)> {
  let arguments = (ins AIEI32Attr:$col);
  let summary = "Declare a switch in the PL shim";
  let description = [{

    A switch in the Shim.
    AXI-Stream Master Ports AXI-Stream Slave Ports
    6 Ports to North (Core Tile) 4 Ports from North (Core Tile)
    4 Ports to West 4 Ports from West
    4 Ports to East 4 Ports from East
    6 Ports to South (DMA, NoC I/F, PL I/F) 8 Ports from South (DMA, NoC I/F, PL I/F)
    2 Ports to FIFOs 2 Ports from FIFOs
    1 Port for control packet for Shim register access
    1 Port for response to access for Shim registers
    1 Port for trace packet from Shim

  }];
  let regions = (region AnyRegion:$connections);
  let assemblyFormat = [{ `(` $col `)` regions attr-dict }];
  let hasVerifier = 1;
}

def AIE_ShimMuxOp: AIE_Op<"shim_mux", [
    Interconnect, TileElement, IsShimTile,
    SingleBlockImplicitTerminator<"EndOp">,
    DeclareOpInterfaceMethods<InferTypeOpInterface>
  ]>, Results<(outs Index)> {
  let arguments = (
    ins Index:$tile
  );
  let summary = "Declare a switch in the PL shim";
  let description = [{
    This operation represents the additional interconnect that is part of a shim interface tile.
    Like the `aie.switchbox` operation, `aie.shim_mux` is configured
    by code in its region, but can only contain connect operations

    Example:
    ```
    %tile = aie.tile(1, 1)
    aie.shim_mux(%tile) {
      aie.connect<"North" : 0, "DMA" : 1>
    }
    ```
  }];
  let regions = (region AnyRegion:$connections);
  let assemblyFormat = [{ `(` $tile `)` regions attr-dict }];
  let hasVerifier = 1;

  let extraClassDeclaration = [{
    int colIndex();
    int rowIndex();
    size_t getNumSourceConnections(WireBundle bundle);
    size_t getNumDestConnections(WireBundle bundle);
    TileOp getTileOp();
    using ::xilinx::AIE::TileElement::Trait<ShimMuxOp>::getAsmResultNames;
  }];
}

def AIE_ShimDMAOp: AIE_Op<"shim_dma", [
    FlowEndPoint, TileElement, HasValidBDs,
    HasValidDMAChannels, IsShimNOCTile,
    DeclareOpInterfaceMethods<InferTypeOpInterface>
  ]>, Results<(outs Index)> {
  let arguments = (
    ins Index:$tile
  );
  let summary = "Declare a DMA in the PL shim";
  let description = [{
    This operation creates a DMA that belongs to a shim tile.
    The region of a ShimDMAOp is used to setup the DMAs and Block Descriptors.

    Example:
    ```
      %buf = aie.external_buffer : memref<256xi64>
      %lock1 = aie.lock(%t70, 1)

      %dma = aie.shim_dma(%t70) {
          aie.dma_start(MM2S, 0, ^bd0, ^end)
        ^bd0:
          aie.use_lock(%lock1, Acquire, 1)
          aie.dma_bd(%buf : memref<512 x i16>, 0, 512)
          aie.use_lock(%lock1, Release, 0)
          aie.next_bd ^bd0
        ^end:
          aie.end
      }
    ```
    Create the shim_dma for tile `%t70` and setup one DMA channel and one Buffer Descriptor.
  }];
  let regions = (region AnyRegion:$body);
  let assemblyFormat = [{ `(` $tile `)` regions attr-dict }];
  let hasVerifier = 1;

  let extraClassDeclaration = [{
    int colIndex();
    int rowIndex();
    TileOp getTileOp();
    using ::xilinx::AIE::TileElement::Trait<ShimDMAOp>::getAsmResultNames;
  }];
}

def AIE_CoreOp: AIE_Op<"core", [
    FlowEndPoint, IsCoreTile, TileElement,
    DeclareOpInterfaceMethods<InferTypeOpInterface>
  ]>, Results<(outs Index)> {
  let arguments = (
    ins Index:$tile,
    DefaultValuedAttr<AIEI32Attr, "0x400">:$stack_size,
    OptionalAttr<StrAttr>:$link_with,
    OptionalAttr<StrAttr>:$elf_file,
    OptionalAttr<BoolAttr>:$dynamic_objfifo_lowering
  );
  let summary = "Declare a core module";
  let description = [{
    This operation represents an AIEngine processor core belonging to a tile.
    The region of a CoreOp contains code that gets run on the AIE core.  This code will
    typically be outlined into the LLVM dialect, eventually resulting in a binary file
    for each core.  The name of this file can be be specified using the `elf_file`
    attribute.

    This op has an optional `stackSize` attribute, to control the amount of memory (in bytes)
    reserved for the stack.  The default value is 1024.  The stack (and other data allocations)
    are always stored in the local core memory, to avoid conflicts with static data allocations
    in other cores.

    This op has an optional `dynamic_objfifo_lowering` attribute, to finely control whether the
    objectfifos in this core should be lowered using the dynamic runtime lowering.

    Examples:
    ```
    %tile = aie.tile(1, 1)
    %lock11_8 = aie.lock(%tile, 8)
    aie.core(%tile) {
      aie.use_lock(%lock11_8, "Acquire", 1)
      aie.use_lock(%lock11_8, "Release", 0)
      aie.end
    }
    ```
    ```
    %tile = aie.tile(3, 3)
    aie.core(%tile) {
      aie.end
    } { stackSize = 2048 : i32, elf_file = "core_33.elf" }
    ```
  }];

  let regions = (region AnyRegion:$body);
  let assemblyFormat = [{ `(` $tile `)` regions attr-dict }];
  let hasVerifier = 1;

  let extraClassDeclaration = [{
    int colIndex();
    int rowIndex();
    bool isMemWest() { return ((rowIndex() % 2) == 0); };
    TileOp getTileOp();
    using ::xilinx::AIE::TileElement::Trait<CoreOp>::getAsmResultNames;
  }];

  let builders = [
    OpBuilder<(ins "mlir::Value":$tile), [{
      build($_builder, $_state, $_builder.getIndexType(), tile);
    }]>
  ];
}

def AIE_DebugOp: AIE_Op<"debug", []> {
  let arguments = (
    ins AnyType:$arg
  );
  let summary = "Capture a value for debugging";
  let description = [{
    Output the given value for debugging.  This is primarily used for simulation.
  }];
  let assemblyFormat = [{ `(` $arg `:` type($arg) `)` attr-dict }];
}

def AIE_PLIOOp: AIE_Op<"plio", [
    DeclareOpInterfaceMethods<InferTypeOpInterface>
  ]>, Results<(outs Index)> {
  let arguments = (ins AIEI32Attr:$col);
  let summary = "Declare an interface to the PL";
  let description = [{
    An interface to the PL.
  }];
  let assemblyFormat = [{ `(` $col `)` attr-dict }];

  let extraClassDeclaration = [{
    int colIndex() { return getCol(); }
  }];
}

def AIE_ConnectOp: AIE_Op<"connect", [ParentOneOf<["SwitchboxOp", "ShimMuxOp"]> ]> {
  let arguments = (
    ins WireBundle:$source_bundle,
        ConfinedAttr<AIEI32Attr, [IntMinValue<0>]>:$source_channel,
        WireBundle:$dest_bundle,
        ConfinedAttr<AIEI32Attr, [IntMinValue<0>]>:$dest_channel
  );
  let summary = "A circuit-switched connection inside a switchbox";
  let description = [{
    This operation represents a programmed circuit-switched connection in a stream switch.
    It associates a source bundle and source channel with a destination bundle and a destination channel.
    This operation must exist within an `aie.switchbox` or `aie.shim_switchbox` operation.
    All of the `aie.connect` operations in a switchbox must have different destinations.
    All of the `aie.connect` operations must also have a destination which is different from all
    of the `aie.masterset` operations in the same switchbox.

    Example:
    ```
    %tile = aie.tile(1, 1)
    aie.switchbox(%tile) {
      aie.connect<"West" : 0, "Core" : 1>
    }
    ```
  }];

  let assemblyFormat = [{
    `<` $source_bundle `:` $source_channel `,` $dest_bundle `:` $dest_channel `>` attr-dict
  }];

  let extraClassDeclaration = [{
    int sourceIndex() { return getSourceChannel(); }
    int destIndex() { return getDestChannel(); }
    Port sourcePort() { return {getSourceBundle(), sourceIndex()}; }
    Port destPort() { return {getDestBundle(), destIndex()}; }
  }];
}

def AIE_FlowOp: AIE_Op<"flow", []> {
  let arguments = (
    ins Index:$source,
        WireBundle:$source_bundle,
        ConfinedAttr<AIEI32Attr, [IntMinValue<0>]>:$source_channel,
        Index:$dest,
        WireBundle:$dest_bundle,
        ConfinedAttr<AIEI32Attr, [IntMinValue<0>]>:$dest_channel
  );
  let summary = "A logical circuit-switched connection between cores";
  let description = [{
    The `aie.flow` operation represents a circuit switched connection between two endpoints, usually
    `aie.tile` operations.  During routing, this is replaced by `aie.connect` operations which represent
    the programmed connections inside a switchbox, along with `aie.wire` operations which represent
    physical connections between switchboxes and other components.

    Example:
    ```
      %00 = aie.tile(0, 0)
      %11 = aie.tile(1, 1)
      %01 = aie.tile(0, 1)
      aie.flow(%00, "DMA" : 0, %11, "Core" : 1)
    ```
  }];

  let assemblyFormat = [{
    `(` $source `,` $source_bundle `:` $source_channel `,` $dest `,` $dest_bundle `:` $dest_channel `)` attr-dict
  }];

  let extraClassDeclaration = [{
    int sourceIndex() { return getSourceChannel(); }
    int destIndex() { return getDestChannel(); }
  }];
}

def AIE_AMSelOp: AIE_Op<"amsel", [
    HasParent<"SwitchboxOp">,
    DeclareOpInterfaceMethods<InferTypeOpInterface>
  ]>, Results<(outs Index)> {
  let arguments = (
    ins ConfinedAttr<AIEI8Attr, [IntMinValue<0>, IntMaxValue<5>]>:$arbiterID,
        ConfinedAttr<AIEI8Attr, [IntMinValue<0>, IntMaxValue<3>]>:$msel
  );
  let summary = "Declare an arbiter of a switchbox with a master select value (arbiter + msel)";
  let description = [{
    A combination of arbiter ID and master select (msel) value.
    This op is used as a pointer to select the arbiter for routing a packet-switched flow

    Example:
    ```
        %a0_0 = aie.amsel<5>(3)
        %m1 = aie.masterset("East" : 0, %a0_0 )
        aie.packet_rules("South" : 0) {
          aie.rule(0x1F, 0x10, %a0_0)
        }
    ```
    This code associates arbiter 5 with msel=3.  A packet-switched connection is made routing
    traffic from the South:0 port to the East:0 port using this arbiter.
    There are 6 arbiters per switchbox and 4 possible master select values.
    See also [MasterSetOp](#aiemasterset-aiemastersetop),
    [PacketRulesOp](#aiepacketrules-aiepacketrulesop), and
    [PacketRuleOp](#aierule-aiepacketruleop) for more information.
  }];

  let assemblyFormat = [{
    `<` $arbiterID `>` `(` $msel `)` attr-dict
  }];

  let extraClassDeclaration = [{
    int arbiterIndex() { return getArbiterID(); }
    int getMselValue() { return getMsel(); }
  }];

  let builders = [
    OpBuilder<(ins "int":$arbiterID, "int":$msel),
    [{
      build($_builder, $_state, $_builder.getIndexType(),
            $_builder.getI8IntegerAttr(arbiterID),
            $_builder.getI8IntegerAttr(msel));
    }]>
  ];
}

def AIE_MasterSetOp: AIE_Op<"masterset", [
    HasParent<"SwitchboxOp">,
    DeclareOpInterfaceMethods<InferTypeOpInterface>
  ]>, Results<(outs Index)> {
  let arguments = (
    ins WireBundle:$dest_bundle,
        ConfinedAttr<AIEI32Attr, [IntMinValue<0>]>:$dest_channel,
        Variadic<Index>:$amsels,
        OptionalAttr<BoolAttr>:$keep_pkt_header
  );
  let summary = "Packet switched input connection";
  let description = [{
    A packet switched connection inside a switchbox.
    This operation specifies the configuration for a master port.

    Example:
    ```
      %a0_m2 = aie.amsel<0>(2)
      aie.masterset("Core" : 0, %a0_m2)
    ```

    The code will configure the master port <"Core" : 0> to use arbiter 0 with msel 2
    (see AMSelOp for more details regarding AMSel)

    In the current architecture, a master port can only be associated with one arbiter. However,
    a master port can be activated by different msels from one arbiter

    Example:
    ```
      %a1_0 = aie.amsel<1>(0)
      %a1_1 = aie.amsel<1>(1)
      %a2_3 = aie.amsel<2>(3)

      aie.masterset("West" : 2, %a1_0, %a2_3) // this is illegal, please don't do this
      aie.masterset("West" : 3, %a1_0, %a1_1) // this is OK
    ```
  }];

  let assemblyFormat = [{
    `(` $dest_bundle `:` $dest_channel `,` $amsels `)` attr-dict
  }];

  let extraClassDeclaration = [{
    int destIndex() { return getDestChannel(); }
    Port destPort() { return {getDestBundle(), destIndex()}; }
  }];
}

def AIE_WireOp: AIE_Op<"wire", []> {
  let arguments = (
    ins Index:$source,
        WireBundle:$source_bundle,
        Index:$dest,
        WireBundle:$dest_bundle
  );
  let summary = "A bundle of physical wires between components";
  let description = [{
    The `aie.wire` operation represents a physical set of connections between components in a Versal device.
    Typically, these components are switches, represented by an `aie.switchbox` operation, and tiles,
    represented by an [aie.tile](#aietile-aietileop) operation.
  }];

  let assemblyFormat = [{
    `(` $source `:` $source_bundle `,` $dest `:` $dest_bundle `)` attr-dict
  }];
}

def AIE_PacketRulesOp: AIE_Op<"packet_rules", [SingleBlockImplicitTerminator<"EndOp">]> {
  let arguments = (
    ins WireBundle:$source_bundle,
        ConfinedAttr<AIEI32Attr, [IntMinValue<0>]>:$source_channel
  );
  let regions = (region AnyRegion:$rules);
  let summary = "Packet switched routing rules";
  let description = [{
    This operation defines packet-switched routing configuration for packets entering a switchbox.
    It references a port of the containing switchbox, which must be unique among other packetRules
    operations and [aie.connect]($aieconnect-aieconnectop) operations in the containing switchbox.
    It contains a region of up to 4 [aie.rule](#aierule-aiepacketruleop) operations.

    See [aie.rule](#aierule-aiepacketruleop) for an example.
  }];

  let assemblyFormat = [{ `(` $source_bundle `:` $source_channel `)` regions attr-dict }];
  let hasVerifier = 1;

  let extraClassDeclaration = [{
    int sourceIndex() { return getSourceChannel(); }
    Port sourcePort() { return {getSourceBundle(), sourceIndex()}; }
  }];
}

def AIE_PacketRuleOp: AIE_Op<"rule", [HasParent<"PacketRulesOp">]> {
  let arguments = (
    ins AIEI8Attr:$mask,
        AIEI8Attr:$value,
        Index:$amsel
  );
  let summary = "Packet switched routing rule";
  let description = [{
    This operation defines a matching rule and a destination for packet-switched
    connections in a switchbox.  Routing is based on the ID field of packet arriving on the
    matching port of the containing [aie.packetRules](#aiepacketrules-aiepacketrulesop).
    The ID is first bitwise-AND'd with the mask and then checked for equality with the given ID.
    It is routed to arbiter and master set associated with the first matching entry.

    Example:
      LUT ID  |  Mask     | ID          | Arbiter | Msel
      ---     | ---       | ---         | ---     | ---
      0       |  5'b11111 | 5'b00010    | 4       | 1
      1       |  5'b11011 | 5'b00001    | 3       | 2
      2       |           |             |         |
      3       |           |             |         |

    If a packet flow that has an ID of 2, it will be directed to the arbiter 4 with msel 1,
    If a packet flow that has an ID of 1 or 5, it will be directed to the arbiter 3 with msel 2,

    We encapsulate the configuration table as follows:
    Example:
    ```
      %a4_1 = aie.amsel<4>(1)
      %a3_2 = aie.amsel<3>(2)

      aie.packet_rules("Core" : 0) {
        aie.rule(0x1F, 0x2, %a4_1)
        aie.rule(0x1B, 0x1, %a3_2)
      }
    ```
  }];

  let extraClassDeclaration = [{
    int maskInt() { return getMask(); }
    int valueInt() { return getValue(); }
  }];

  let assemblyFormat = [{
    `(` $mask `,` $value `,` $amsel `)` attr-dict
  }];
}


def AIE_PacketFlowOp: AIE_Op<"packet_flow", [SingleBlockImplicitTerminator<"EndOp">]> {
  let summary = "Packet switched flow";
  let description = [{
    A logical packet-switched flow between tiles.  During place and
    route, this is replaced by MasterSets and PacketRules inside
    switchboxes.

    The optional attribute keep_pkt_header indicates whether each
    data packet's packet header gets preserved at the flow's
    destination. The optional attribute priority_route indicates
    whether the packet flow is routed in priority over other flows,
    so that they always get allocated with the same master, slave
    ports, arbiters and master selects (msel).

    Example:
    ```
      %01 = aie.tile(0, 1)
      aie.packet_flow(0x10) {
        aie.packet_source<%01, "Core" : 0>
        aie.packet_dest<%01, "Core" : 0>
      }
    ```
  }];

  let arguments = (
    ins AIEI8Attr:$ID,
        OptionalAttr<BoolAttr>:$keep_pkt_header,
        OptionalAttr<BoolAttr>:$priority_route
  );
  let regions = (region AnyRegion:$ports);

  let assemblyFormat = [{ `(` $ID `)` regions attr-dict }];
  let hasVerifier = 1;

  let extraClassDeclaration = [{
    int IDInt() { return getID(); }
  }];
}

def AIE_PacketSourceOp: AIE_Op<"packet_source", [HasParent<"PacketFlowOp">]> {
  let arguments = (
    ins Index:$tile,
        WireBundle:$bundle,
        ConfinedAttr<AIEI32Attr, [IntMinValue<0>]>:$channel
  );
  let summary = "A sourceport";
  let description = [{
    An object representing the destination of a packet-switched flow. This must exist
    within an [aie.packet_flow](#aiepacketflow-aiepacketflowop) operation.

    See [aie.packet_flow](#aiepacketflow-aiepacketflowop) for an example.
  }];

  let assemblyFormat = [{
    `<` $tile `,` $bundle `:` $channel `>` attr-dict
  }];

  let extraClassDeclaration = [{
    int channelIndex() { return getChannel(); }
    Port port() { return {getBundle(), channelIndex()}; }
  }];
}

def AIE_PacketDestOp: AIE_Op<"packet_dest", [HasParent<"PacketFlowOp">]> {
  let arguments = (
    ins Index:$tile,
        WireBundle:$bundle,
        ConfinedAttr<AIEI32Attr, [IntMinValue<0>]>:$channel
  );
  let summary = "A destination port";
  let description = [{
    A object representing the destination of a packet-switched flow. This must exist
    within an [aie.packet_flow](#aiepacketflow-aiepacketflowop) operation. The destination
    Must be unique within a design.

    See [aie.packet_flow](#aiepacketflow-aiepacketflowop) for an example.
  }];

  let assemblyFormat = [{
    `<` $tile `,` $bundle `:` $channel `>` attr-dict
  }];

  let extraClassDeclaration = [{
    int channelIndex() { return getChannel(); }
    Port port() { return {getBundle(), channelIndex()}; }
  }];
}

def AIE_DMABDPACKETOp: AIE_Op<"dma_bd_packet", []> {
  let summary = "Enable packet headers for a dma block descriptor";
  let description = [{
    This operation enables packet headers for a block descriptor for DMA operations. In particular, it specifies
    the packet type (3-bits) and packet ID (5-bits).

    This operation must be used in an MLIR block that lives inside a MemOp's region, and before aie.dma_bd.
    The block descriptor specifies what lock to use and the buffer configuration.

    Example:
    ```
      // this defines a BD that uses lock %lck0 and buffer %buf0
      ^bd5:
        aie.use_lock(%lck, "Acquire", 0)
        aie.dma_bd_packet(0x4, 0xD)
        aie.dma_bd(<$buf0 : memref<512xi32>, 0, 512>, 1)
        aie.use_lock(%lck, "Release", 1)
        br ^bd6 // point to the next Block, which is also a different Block Descriptor
    ```
  }];

  let arguments = (
    ins AIEI32Attr:$packet_type,
        AIEI32Attr:$packet_id
  );

  let assemblyFormat = [{
    `(` $packet_type `,` $packet_id `)` attr-dict
  }];

  let extraClassDeclaration = [{
    int getPacketID() { return getPacketId(); }
  }];
}

def AIE_DMABDOp: AIE_Op<"dma_bd", []> {
  let summary = "Declare a dma buffer descriptor op";
  let description = [{
    This operation describes a buffer descriptor for DMA operations. In particular, it specifies
    what buffer to use, and optionally:

        1. the offset into the buffer;
        2. the transfer length;
        3. the sizes and strides for n-d tensor addressing (described below);
        4. the "bd_id" with which to associate the buffer descriptor (most often left empty);
        5. the number of zeros to pad before and after every dimension of an n-d tensor (described below);
        6. the burst length to use for the DMA operation. This option is only available for data movement between the host memory and Shim NOC tiles.
          The default value of 0 is interpreted as the maximum available burst length in the architecture.

    `offset`, `len`, `size`s and `stride`s are all denominated in element width; e.g., transferring the whole of
    `memref<512xi32>` means `len == 512`, and also while transferring the whole of `memref<512xi16>`, `len == 512`.

    The only caveat to this "everything-is-in-terms-of-element-width" rule is regarding the inner-most dimension's stride
    (see [Important gotcha regarding strides](#important-gotcha-regarding-strides) below).

    `dma_bd` ops must appear in their own BBs (basic blocks) and such BBs can (optionally) include `use_lock`
    operations (specifying an "acquire" and a "release" lock; see the `use_lock` operation) and subsequent BDs in
    a "chain" of BDs (using `next_bd` as a "jump" to the next BB which contains a `dma_bd`).

    Example:
    ```
      // this defines a BD that uses lock %lck0 and buffer %buf0
      ^bd5:
        aie.use_lock(%lck, "Acquire", 0)
        // transfer the first 32 elements of the memref
        aie.dma_bd(<$buf0 : memref<128xi32>, 0, 32)
        aie.use_lock(%lck, "Release", 1)
        aie.next_bd ^bd6 // point to the next bb, which describes the next buffer descriptor
      ^bd6:
        aie.use_lock(%lck, "Acquire", 1)
        // transfer the last 32 elements of the memref
        aie.dma_bd(<$buf1 : memref<128xi32>, 96, 32)
        aie.use_lock(%lck, "Release", 0)
        aie.next_bd ^end

      ...

      // this defines a BD that does not use any lock
      ^bd8:
        aie.dma_bd(<$buf2 : memref<64xi32>, 0, 64)
    ```

    #### Background/context

    A DMA channel in a Memory Module can process one buffer descriptor after another by chaining them.
    There are 16 buffer descriptors per Core memory module and 48 buffer descriptors per Memtile memory module.
    They are shared by four DMA channels (or 12).

    #### DMA Data Layout Transformations on AIE-ML Devices

    AIE-ML devices can apply data layout transformations at the buffer
    descriptor level. These transformation are described by strides and sizes in up to three dimensions (four
    dimensions on memtiles). Strides and sizes can be supplied to the `dma_bd`
    through an optional argument, an array of "tuple-like" attributes `bd_dim_layout<size, stride>`.

    The first element of this array gives the outer-most dimension's stride and
    size, the last element of the array gives the inner-most dimension's stride and size.
    We can model the access pattern strides and sizes generate by a series of
    nested loops. In general, a set of strides and sizes like this...

    ```
    [<size_2, stride_2>, <size_1, stride_1>, <size_0, stride_0>]
    ```

    ...translates to an access pattern that can be expressed like this:

    ```
    int *buffer;  // i32
    for(int i = 0; i < size_2; i++)
      for(int j = 0; j < size_1; j++)
        for(int k = 0; k < size_0; k++)
          // access/store element at/to buffer[  i * stride_2
          //                                   + j * stride_1
          //                                   + k * stride_0]
    ```

    The following example shows an access pattern that corresponds to
    alternating between even and odd elements of the buffer/stream every 8
    elements:

    ```
    aie.dma_bd(%buf : memref<128xi32>, 0, 128, [<8, 16>, <2, 1>, <8, 2>])
    ```

    implies

    ```
    for(int i = 0; i < 8 /*size_2*/; i++)
      for(int j = 0; j < 2 /*size_1*/; j++)
        for(int k = 0; k < 8 /*size_0*/; k++)
          // access/store element at/to index (i * 16 /*stride_2*/ + j * 1 /*stride_1*/ + k * 2 /*stride_0*/)
    ```

    #### Important gotcha regarding strides

    All strides are expressed in multiples of the element width (just like `len` and `offset`)
    **with the caveat that the inner-most dimension's stride must be 1**.

    ## DMA constant padding on AIE-ML Devices

    AIE-ML devices can apply constant padding at the buffer descriptor level, described with pairs of padding
    counts before and after a dimension, to all dimensions in the data layout transformations. The padding
    counts can be supplied to the `dma_bd` through an optional argument, an array of "tuple-like" attributes
    `bd_pad_layout<const_pad_before, const_pad_after>`, followed by an optional argument `const_val` (default
    is 0). All counts are expressed in multiples of the element width.
  }];

  let arguments = (
    ins AnyMemRef:$buffer,
        // in multiples of element width (not bytes)
        DefaultValuedAttr<AIEI32Attr, "0">:$offset,
        // in multiples of element width (not bytes)
        OptionalAttr<AIEI32Attr>:$len,
        OptionalAttr<BDDimLayoutArrayAttr>:$dimensions,
        OptionalAttr<BDPadLayoutArrayAttr>:$pad_dimensions,
        DefaultValuedOptionalAttr<AIEI32Attr, "0">:$pad_value,
        OptionalAttr<AIEI32Attr>:$bd_id,
        OptionalAttr<PacketInfoAttr>:$packet,
        DefaultValuedOptionalAttr<AIEI32Attr, "0">:$burst_length,
        // should never be assigned by user...
        OptionalAttr<AIEI32Attr>:$next_bd_id
  );

  let hasVerifier = 1;
  let hasCustomAssemblyFormat = 1;

  let extraClassDeclaration = [{
    BufferOp getBufferOp();
    int32_t getBufferElementTypeWidthInBytes() {
      mlir::DataLayout dataLayout = mlir::DataLayout::closest(*this);
      return dataLayout.getTypeSize(getBuffer().getType().getElementType());
    }
    uint32_t getLenInBytes() {
      if (std::optional<uint32_t> len = getLen(); len.has_value())
        return len.value() * getBufferElementTypeWidthInBytes();
      else
        return getBuffer().getType().getNumElements() * getBufferElementTypeWidthInBytes();
    }
    int32_t getOffsetInBytes() { return getOffset() * getBufferElementTypeWidthInBytes(); }
  }];

  let hasVerifier = 1;
  let builders = [
    OpBuilder<(ins "mlir::Value":$buffer, "int":$offset, "int":$len), [{
      $_state.addOperands(buffer);
      $_state.addAttribute("offset", $_builder.getI32IntegerAttr(offset));
      $_state.addAttribute("len", $_builder.getI32IntegerAttr(len));
    }]>,
    OpBuilder<(ins "mlir::Value":$buffer, "int":$offset, "int":$len, "BDDimLayoutArrayAttr":$dims), [{
      $_state.addOperands(buffer);
      $_state.addAttribute("offset", $_builder.getI32IntegerAttr(offset));
      $_state.addAttribute("len", $_builder.getI32IntegerAttr(len));
      $_state.addAttribute("dimensions", dims);
    }]>,
    OpBuilder<(ins "mlir::Value":$buffer, "int":$offset, "int":$len, "BDPadLayoutArrayAttr":$paddims), [{
      $_state.addOperands(buffer);
      $_state.addAttribute("offset", $_builder.getI32IntegerAttr(offset));
      $_state.addAttribute("len", $_builder.getI32IntegerAttr(len));
      $_state.addAttribute("pad_dimensions", paddims);
    }]>,
    OpBuilder<(ins "mlir::Value":$buffer, "int":$offset, "int":$len, "BDDimLayoutArrayAttr":$dims, "BDPadLayoutArrayAttr":$paddims), [{
      $_state.addOperands(buffer);
      $_state.addAttribute("offset", $_builder.getI32IntegerAttr(offset));
      $_state.addAttribute("len", $_builder.getI32IntegerAttr(len));
      $_state.addAttribute("dimensions", dims);
      $_state.addAttribute("pad_dimensions", paddims);
    }]>,
    OpBuilder<(ins "mlir::Value":$buffer, "int":$offset, "int":$len, "PacketInfoAttr":$pkt), [{
      $_state.addOperands(buffer);
      $_state.addAttribute("offset", $_builder.getI32IntegerAttr(offset));
      $_state.addAttribute("len", $_builder.getI32IntegerAttr(len));
      $_state.addAttribute("packet", pkt);
    }]>,
    OpBuilder<(ins "mlir::Value":$buffer, "int":$offset, "int":$len, "BDDimLayoutArrayAttr":$dims, "PacketInfoAttr":$pkt), [{
      $_state.addOperands(buffer);
      $_state.addAttribute("offset", $_builder.getI32IntegerAttr(offset));
      $_state.addAttribute("len", $_builder.getI32IntegerAttr(len));
      $_state.addAttribute("dimensions", dims);
      $_state.addAttribute("packet", pkt);
    }]>,
    OpBuilder<(ins "mlir::Value":$buffer, "int":$offset, "int":$len, "BDPadLayoutArrayAttr":$paddims, "PacketInfoAttr":$pkt), [{
      $_state.addOperands(buffer);
      $_state.addAttribute("offset", $_builder.getI32IntegerAttr(offset));
      $_state.addAttribute("len", $_builder.getI32IntegerAttr(len));
      $_state.addAttribute("pad_dimensions", paddims);
      $_state.addAttribute("packet", pkt);
    }]>,
    OpBuilder<(ins "mlir::Value":$buffer, "int":$offset, "int":$len, "BDDimLayoutArrayAttr":$dims, "BDPadLayoutArrayAttr":$paddims, "PacketInfoAttr":$pkt), [{
      $_state.addOperands(buffer);
      $_state.addAttribute("offset", $_builder.getI32IntegerAttr(offset));
      $_state.addAttribute("len", $_builder.getI32IntegerAttr(len));
      $_state.addAttribute("dimensions", dims);
      $_state.addAttribute("pad_dimensions", paddims);
      $_state.addAttribute("packet", pkt);
    }]>
  ];
}

def AIE_DMAStartOp: AIE_Op<"dma_start", [
    ParentOneOf<["MemOp", "MemTileDMAOp", "mlir::func::FuncOp", "ShimDMAOp"]>,
    Terminator,
    DeclareOpInterfaceMethods<InferTypeOpInterface>
  ]>, Results<(outs I1:$valid)> {

  let summary = "An op to start DMA";
  let description = [{
    This operation declares a DMA channel to be used for data transfer. It usually exists inside
    either a MemOp (representing a TileDMA), a MemTileDMAOp (representing a DMA in a MemTile),
    or in a ShimDMAOp (representing a ShimDMA).
    A channel is defined by a direction (i.e., MM2S or S2MM) and an index.

    Example:
    ```
        aie.dma_start("MM2S", 0, ^bd0, ^end)
      ^bd0:
        aie.use_lock(%lock0, "Acquire", 0)
        aie.dma_bd(%buffer : memref<16 x f32>, 0, 16)
        aie.use_lock(%lock0, "Release", 1)
        br ^bd0
      ^end:
        aie.end
    ```

    Conceptually, the aie.dma_start operation is a terminator that either passes
    control to a basic block containing DMA operations (through its first successor)
    or to a basic block for another dma_start, to an aie.end operation.
  }];

  let arguments = (
    ins DMAChannelDir:$channel_dir,
        ConfinedAttr<AIEI32Attr, [IntMinValue<0>]>:$channel_index,
        // repeat_count==0 means "do it once" and don't repeat
        DefaultValuedAttr<AIEI32Attr, "0">:$repeat_count
  );
  let successors = (successor AnySuccessor:$dest, AnySuccessor:$chain);
  let assemblyFormat = [{
    `(` $channel_dir `,` $channel_index `,` $dest `,` $chain (`,` `repeat_count` `=` $repeat_count^)? `)` attr-dict
  }];

  let extraClassDeclaration = [{
    bool isSend() { return getChannelDir() == DMAChannelDir::MM2S; }
    bool isRecv() { return getChannelDir() == DMAChannelDir::S2MM; }
  }];

  let hasCanonicalizer = 1;
}

def AIE_DMAOp: AIE_Op<"dma", [
    ParentOneOf<["MemOp", "MemTileDMAOp", "ShimDMAOp"]>,
    NoTerminator,
    DeclareOpInterfaceMethods<InferTypeOpInterface>,
    DeclareOpInterfaceMethods<OpAsmOpInterface, ["getAsmResultNames"]>
  ]>, Results<(outs I1:$valid)> {

  let summary = "An op to describe a set of DMA operations.";

  let arguments = (
    ins DMAChannelDir:$channel_dir,
        ConfinedAttr<AIEI32Attr, [IntMinValue<0>]>:$channel_index,
        DefaultValuedAttr<BoolAttr, "true">:$loop,
        // repeat_count==0 means "do it once" and don't repeat
        DefaultValuedAttr<AIEI32Attr, "0">:$repeat_count,
        OptionalAttr<StrAttr>:$sym_name
  );
  let regions = (region VariadicRegion<SizedRegion<1>>:$bds);
  let assemblyFormat = [{
    `(` $channel_dir `,` $channel_index `)`
    attr-dict ` `
    `[`regions`]`
  }];
  let hasVerifier = 1;

  let extraClassDefinition = [{
    void $cppClass::getAsmResultNames(
        llvm::function_ref<void(mlir::Value, llvm::StringRef)> setNameFn) {
      if (auto name = getOperation()->getAttrOfType<mlir::StringAttr>(
              mlir::SymbolTable::getSymbolAttrName()))
        setNameFn(getResult(), name.str());
    }
  }];
}

def AIE_MemOp: AIE_Op<"mem", [
    TileElement, FlowEndPoint,
    IsCoreTile, HasValidBDs, HasValidDMAChannels,
    DeclareOpInterfaceMethods<InferTypeOpInterface>
  ]>, Results<(outs Index)> {
  let summary = "Declare a memory op";
  let description = [{
    This operation creates a Memory module that belongs to a tile.
    The region of a MemOp is used to setup the DMAs and Block Descriptors.
    See DMAStartOp and DMABdOp for more concrete examples on DMAs and Block Descriptors.

    Example:
    ```
      m73 = aie.mem(%t73) {
          %srcDma = aie.dma_start("S2MM", 0, ^bd0, ^end)
        ^bd0:
          aie.use_lock(%lock, "Acquire", 0)
          aie.dma_bd(%buf : memref<64xi16>, 0, 64)
          aie.use_lock(%lock, "Release", 1)
          aie.next_bd ^bd0
        ^end:
          aie.end
      }
    ```
    Create the memory module for tile %t73 and setup one DMA channel and one Buffer Descriptor.
  }];

  let arguments = (ins Index:$tile);
  let regions = (region AnyRegion:$body);
  let assemblyFormat = [{ `(` $tile `)` regions attr-dict }];
  let hasVerifier = 1;

  let extraClassDeclaration = [{
    int colIndex();
    int rowIndex();
    TileOp getTileOp();
    using ::xilinx::AIE::TileElement::Trait<MemOp>::getAsmResultNames;
  }];
}

def AIE_MemTileDMAOp: AIE_Op<"memtile_dma", [
    TileElement, FlowEndPoint,
    IsMemTile, HasValidBDs, HasValidDMAChannels,
    DeclareOpInterfaceMethods<InferTypeOpInterface>
  ]>, Results<(outs Index)> {
  let summary = "Declare a memtile_dma op";
  let description = [{
    This operation describes a DMA inside an AIE2 MemTile.
    The region of the op is used to setup the DMAs and Block Descriptors.
    See DMAStartOp and DMABdOp for more concrete examples on DMAs and Block Descriptors.

    This operation is restricted to certain compatible tiles in AIE2 devices:
    xcve2302: row 1
    xcve2802: row 1 and 2

    Example:
    ```
      m73 = aie.memtile_dma(%t71) {
          %srcDma = aie.dma_start("S2MM", 0, ^bd0, ^end)
        ^bd0:
          aie.use_lock(%lock, "Acquire", 0)
          aie.dma_bd(%buf : memref<64xi16>, 0, 64>, 0)
          aie.use_lock(%lock, "Release", 1)
          aie.next_bd ^bd0
        ^end:
          aie.end
      }
    ```
    Create a description for tile `%t73` and setup one DMA channel and one Buffer Descriptor.
  }];

  let arguments = (ins Index:$tile);
  let regions = (region AnyRegion:$body);
  let assemblyFormat = [{ `(` $tile `)` regions attr-dict }];
  let hasVerifier = 1;

  let extraClassDeclaration = [{
    int colIndex();
    int rowIndex();
    TileOp getTileOp();
    using ::xilinx::AIE::TileElement::Trait<MemTileDMAOp>::getAsmResultNames;
  }];
}

def AIE_NextBDOp: AIE_Op<"next_bd", [Terminator]> {
  let summary = "The next buffer descriptor";
  let description = [{
    This operation terminates the basic block describing a buffer descriptor inside
    a tile or shim DMA operation.  It references a single following buffer descriptor.
    Note that unlike other terminators (like cf.br), canonicalization should not remove
    the `next_bd` terminator, since it would result in invalid buffer descriptors.

    Example:
    ```
      m73 = aie.mem(%t73) {
          %srcDma = aie.dma_start("S2MM", 0, ^bd0, ^end)
        ^bd0:
          aie.use_lock(%lock, "Acquire", 0)
          aie.dma_bd(%buf : memref<64xi16>, 0, 64)
          aie.use_lock(%lock, "Release", 1)
          aie.next_bd ^bd0
        ^end:
          aie.end
      }
    ```
  }];

  let successors = (successor AnySuccessor:$dest);

  let assemblyFormat = [{
    $dest attr-dict
  }];
}

def AIE_LockOp: AIE_Op<"lock", [
    TileElement, Pure,
    DeclareOpInterfaceMethods<InferTypeOpInterface>
  ]>, Results<(outs Index)> {
  let summary = "Declare a physical lock";
  let description = [{
    This operation creates a physical lock. For this operation the lockID variable is optional.
    However, if that is the case then the lockID must be assigned using the AIEAssignLockIDs pass.

    Example:
    ```
      %tile33 = aie.tile(3, 3)
      %lck = aie.lock(%tile33, 7)
    ```
    This operation represents a lock that lives in the Memory module of Tile(3, 3) with a lockID of 7

    Case when LockID is not assigned:
      Before AIEAssignLockIDs: `%tile33 = aie.tile(3)`
      After AIEAssignLockIDs: `%tile33 = aie.tile(3, $assigned_value)`
  }];

  let arguments = (
    ins Index:$tile,
      OptionalAttr<ConfinedAttr<AIEI32Attr, [IntMinValue<0>]>>:$lockID,
      OptionalAttr<AIEI32Attr>:$init,
      OptionalAttr<StrAttr>:$sym_name
  );

  let assemblyFormat = [{ `(` $tile (`,` $lockID^ )? `)` attr-dict }];

  let extraClassDeclaration = [{
    bool hasName() {
      return bool(getOperation()->getAttrOfType<mlir::StringAttr>(
          mlir::SymbolTable::getSymbolAttrName()));
    }

    mlir::StringAttr name() {
      if (auto attr = getOperation()->getAttrOfType<mlir::StringAttr>(
              mlir::SymbolTable::getSymbolAttrName()))
        return attr;
      emitOpError("does not have '")
          << mlir::SymbolTable::getSymbolAttrName() << "' attribute specified";
      llvm::report_fatal_error("couldn't get name");
    }

    int getLockIDValue() {
      assert(getLockID().has_value() && "Lock has no ID value");
      return getLockID().value();
    }

    int colIndex();
    int rowIndex();
    TileOp getTileOp();
    void getAsmResultNames(
        llvm::function_ref<void(mlir::Value, llvm::StringRef)> setNameFn) {
      if (hasName())
        setNameFn(getResult(), name().str());
      else {
        std::string nameWithoutDialect =
            getOperationName().str().substr(getOperationName().find('.') + 1);
        setNameFn(getResult(), nameWithoutDialect + "_" +
              std::to_string(getTileID().col) + "_" +
              std::to_string(getTileID().row));
      }
    }
  }];

  let builders = [
    OpBuilder<(ins "mlir::Value":$tile, "int":$lockID, "int":$init), [{
      build($_builder, $_state,
        $_builder.getIndexType(),
        tile,
        $_builder.getI32IntegerAttr(lockID),
        $_builder.getI32IntegerAttr(init),
        nullptr
      );
    }]>
  ];
  let hasVerifier = 1;
}

def AIE_UseLockOp: AIE_Op<"use_lock", []> {
  let summary = "acquire/release lock op";
  let description = [{
    This operation uses a lock.
    AIE1 locks are binary locks while AIE2 locks are counting semaphores
    without an inherent acquire/release characteristic.
    This operation must appear in a parent op where the tile can be determined
    (A CoreOp, a ShimDMAOp, a MemOp, or a MemTileDMAOp).
    The behavior of this operation is dependent on `action`:
    - Acquire: blocks execution until the lock is set to `value`.
    - AcquireGreaterEqual (only AIE2): blocks execution until the lock is set to `value` or greater.
      Then, the value of the lock is decremented by `value`.
    - Release: In AIE1, set the lock to `value`.
      In AIE2, increment the lock by `value`.
  }];

  let arguments = (
    ins Index:$lock,
        LockAction:$action,
        OptionalAttr<AIEI32Attr>:$value,
        OptionalAttr<LockBlocking>:$blocking,
        DefaultValuedOptionalAttr<BoolAttr, "true">:$acq_en
  );

  let assemblyFormat = [{
    `(` $lock `,` $action (`,` $value^)? (`,` $blocking^)? `)` attr-dict
  }];

  let hasVerifier = 1;
  let builders = [
    OpBuilder<(ins "mlir::Value":$lock,
                   "xilinx::AIE::LockAction":$action,
                   "int32_t":$value), [{
      build($_builder, $_state, lock, action, $_builder.getI32IntegerAttr(value), nullptr);
    }]>
  ];

  let extraClassDeclaration = [{
    bool acquire() { return (getAction() == LockAction::Acquire); }
    bool acquireGE() { return (getAction() == LockAction::AcquireGreaterEqual); }
    bool release() { return (getAction() == LockAction::Release); }
    int getLockValue() { return getValue().value_or(1); }
    int getTimeout() {
      // LockBlocking is an EnumAttr.
      if (auto val = getBlocking())
        return (int)*val;
      return 1;
    }
    LockOp getLockOp() {
      return llvm::cast<xilinx::AIE::LockOp>(getLock().getDefiningOp());
    }
  }];
}

def AIE_BufferOp: AIE_Op<"buffer", [
    TileElement, IsTileWithMemory
  ]>, Results<(outs AnyMemRef)> {
  let summary = "Declare a buffer";
  let description = [{
    This operation instantiates a buffer that belongs to a Memory Module of a tile.

    Example:
    ```
      %tile33 = aie.tile(3, 3)
      %buf = aie.buffer(%tile33) : memref<256xi64>
    ```
    This operation represents a buffer in tile (3, 3) of 256 elements, each a 64-bit integer.
  }];

  let arguments = (
    ins Index:$tile,
        OptionalAttr<StrAttr>:$sym_name,
        OptionalAttr<AIEI32Attr>:$address,
        OptionalAttr<ElementsAttr>:$initial_value,
        OptionalAttr<AIEI32Attr>:$mem_bank
  );

  let results = (outs AnyMemRef:$buffer);
  let assemblyFormat = [{
    `(` $tile `)`
    attr-dict `:` type($buffer)
    custom<BufferInitialValue>(ref(type($buffer)), $initial_value)
  }];
  let hasVerifier = 1;

  let extraClassDeclaration = [{
    bool hasName() {
      return bool(getOperation()->getAttrOfType<mlir::StringAttr>(
          mlir::SymbolTable::getSymbolAttrName()));
    }

    mlir::StringAttr name() {
      if (auto attr = getOperation()->getAttrOfType<mlir::StringAttr>(
              mlir::SymbolTable::getSymbolAttrName()))
        return attr;
      emitOpError("does not have '")
          << mlir::SymbolTable::getSymbolAttrName() << "' attribute specified";
      llvm::report_fatal_error("couldn't get name");
    }

    // Return the number of bytes that need to be allocated for this buffer.
    int64_t getAllocationSize();
    TileOp getTileOp();
    void getAsmResultNames(
        llvm::function_ref<void(mlir::Value, llvm::StringRef)> setNameFn) {
      if (hasName())
        setNameFn(getResult(), name().str());
      else {
        std::string nameWithoutDialect =
            getOperationName().str().substr(getOperationName().find('.') + 1);
        setNameFn(getResult(), nameWithoutDialect + "_" +
              std::to_string(getTileID().col) + "_" +
              std::to_string(getTileID().row));
      }
    }
  }];
}

def AIE_ExternalBufferOp: AIE_Op<"external_buffer", [
    DeclareOpInterfaceMethods<OpAsmOpInterface, ["getAsmResultNames"]>
  ]>, Results<(outs AnyMemRef)> {
  let summary = "Declare a buffer in external memory";
  let description = [{
    This operation represents a buffer that exists in some physical
    location in a device, most likely external memory. The exact address
    of the external buffer is passed by the mlir_aie_external_set_addr()
    and mlir_aie_external_set_addr_myBuffer_ functions in the associated
    .cpp test file.

    These external buffers are used within the buffer descriptors of a
    shim_dma, i.e., within AIE_DMABdOp operations of a AIE_ShimDMAOp.

    Example:
    ```
      %buf = aie.external_buffer : memref<256xi64>
    ```
    This operation represents an external buffer.
  }];

  let arguments = (
    ins OptionalAttr<StrAttr>:$sym_name,
        OptionalAttr<AIEI64Attr>:$address
  );

  let results = (outs AnyMemRef:$buffer);
  let assemblyFormat = [{ attr-dict `:` type($buffer) }];

  let extraClassDeclaration = [{
    bool hasName() {
      return bool(getOperation()->getAttrOfType<mlir::StringAttr>(
          mlir::SymbolTable::getSymbolAttrName()));
    }

    mlir::StringAttr name() {
      if (auto attr = getOperation()->getAttrOfType<mlir::StringAttr>(
              mlir::SymbolTable::getSymbolAttrName()))
        return attr;
      emitOpError("does not have '")
          << mlir::SymbolTable::getSymbolAttrName() << "' attribute specified";
      llvm::report_fatal_error("couldn't get name");
    }
  }];

  let extraClassDefinition = [{
    void $cppClass::getAsmResultNames(
        llvm::function_ref<void(mlir::Value, llvm::StringRef)> setNameFn) {
      if (hasName())
        setNameFn(getResult(), name().str());
    }
  }];
}

def AIE_EventOp: AIE_Op<"event", []> {
  let summary = "Event instruction";
  let description = [{
    Event instruction.
  }];
  let arguments = (ins ConfinedAttr<AIEI32Attr, [IntMinValue<0>, IntMaxValue<1>]>:$val);
  let results = (outs);
  let assemblyFormat = [{
    `(` $val `)` attr-dict
  }];
}

def AIE_GetStreamOp: AIE_Op<"get_stream", [
    HasParent<"CoreOp">
  ]>, Results<(outs AnyTypeOf<[F32, I32, I<128>]>)> {
  let summary = "An op to read from a stream channel/port of a switchbox";
  let description = [{
    An op to read from a stream channel/port of a switchbox.
  }];

  let arguments = (ins AnyInteger:$channel);
  let results = (outs AnyTypeOf<[F32, I32, I<128>]>:$stream_value);

  let assemblyFormat = [{
    `(` $channel `:` type($channel) `)` attr-dict `:` type($stream_value)
  }];

  let extraClassDeclaration = [{
    bool isWideStream() { return getStreamValue().getType().isInteger(128); }
    bool isFloatStream() {
      return llvm::isa<mlir::FloatType>(getStreamValue().getType());
    }
  }];
}

def AIE_PutStreamOp: AIE_Op<"put_stream", [HasParent<"CoreOp">]> {
  let summary = "An op to write to a stream channel/port of a switchbox";
  let description = [{
    An op to write to a stream channel/port of a switchbox.
  }];

  let arguments = (
    ins AnyInteger:$channel,
        AnyTypeOf<[F32, I32, I<128>]>:$stream_value
  );

  let assemblyFormat = [{
    `(` $channel `:` type($channel) `,` $stream_value `:` type($stream_value) `)` attr-dict
  }];

  let extraClassDeclaration = [{
    bool isWideStream() { return getStreamValue().getType().isInteger(128); }
    bool isFloatStream() {
      return llvm::isa<mlir::FloatType>(getStreamValue().getType());
    }
  }];
}

def AIE_CascadeFlowOp: AIE_Op<"cascade_flow", []> {
  let arguments = (
    ins Index:$source_tile,
        Index:$dest_tile
  );
  let summary = "A cascade connection between tiles";
  let description = [{
    The `aie.cascade_flow` operation represents a cascade connection between two `aie.tile` operations.
    During lowering, this is replaced by `aie.configure_cascade` operations for each `aie.tile` based on
    their relative placement to one another.

    Example:
    ```
      %tile03 = aie.tile(0, 3)
      %tile13 = aie.tile(1, 3)
      aie.cascade_flow(%tile03, %tile13)
    ```
  }];
  let hasVerifier = 1;
  let assemblyFormat = [{
    `(` $source_tile `,` $dest_tile `)` attr-dict
  }];
  let extraClassDeclaration = [{
    TileOp getSourceTileOp();
    TileOp getDestTileOp();
  }];
}

def AIE_ConfigureCascadeOp: AIE_Op<"configure_cascade", [HasParent<"DeviceOp">]> {
  let summary = "An op to configure the input and output directions of the cascade for a single AIE tile";
  let description = [{
    An operation to configure the cascade on a single tile in both the input and the output
    directions.

    Example:
    ```
      %tile00 = aie.tile(1, 3)
      aie.configure_cascade(%tile00, West, East)
    ```
    Configures the input cascade port of %tile00 to the West direction, and the output port to the East direction.
  }];
  let arguments = (
    ins Index:$tile,
        CascadeDir:$inputDir,
        CascadeDir:$outputDir
  );
  let results = (outs);
  let hasVerifier = 1;
  let assemblyFormat = [{ `(` $tile `,` $inputDir `,` $outputDir `)` attr-dict }];
}

def AIE_GetCascadeOp: AIE_Op<"get_cascade", []>, Results<(outs AnyType:$cascade_value)> {
  let summary = "An op to read from a cascading stream from a neighboring core";
  let description = [{
    An op to read from a cascading stream from a neighboring core.
    The result type of this operation must have a size that matches the cascade size,
    which is architecture-dependent. e.g. AIE1: i384 or vector<8xi48>  AIE2: i512 or vector<16xi32>
  }];
  let hasVerifier = 1;
  let assemblyFormat = [{ `(` `)` attr-dict `:` type($cascade_value) }];
}

def AIE_PutCascadeOp: AIE_Op<"put_cascade", []> {
  let summary = "An op to write to a cascading stream from a neighboring core";
  let description = [{
    An op to write to a cascading stream from a neighboring core.
    The argument type of this operation must have a size that matches the cascade size,
    which is architecture-dependent. e.g. AIE1: i384 or vector<8xi48>  AIE2: i512 or vector<16xi32>
  }];

  let arguments = (ins AnyType:$cascade_value);
  let hasVerifier = 1;
  let assemblyFormat = [{ `(` $cascade_value `:` type($cascade_value) `)` attr-dict }];
}

def AIE_ShimDMAAllocationOp : AIE_Op<"shim_dma_allocation", [HasParent<"DeviceOp">]> {
  let summary = "Runtime allocation information for a single shim DMA";
  let description = [{
    This op exists for cases where shim_dma configuration is performed outside of MLIR-AIE
    and hence there is no appropriate dma_start operation to indicate which channel is being
    used and on which column the shim_dma is.

    It contains attributes for the sym_name of an operation which generated the shim DMA,
    for the DMAChannelDir and channel index, and for the column of the shim tile to which
    the originating operation was mapped.

    Example:
    ```
      %tile00 = aie.tile(0, 0)
      %tile02 = aie.tile(0, 2)
      aie.objectfifo @of_in_0 (%tile00, { %tile02 }, 2) : !aie.objectfifo<memref<64xi16>>
    ```
    could produce the following allocation info (channel direction MM2S, channel index 1, and shim column 0):
    ```
      aie.shim_dma_allocation @of_in_0 (MM2S, 1, 0)
    ```
  }];

  let arguments = (
    ins FlatSymbolRefAttr:$sym_name,
        DMAChannelDir:$channel_dir,
        AIEI64Attr:$channel_index,
        AIEI64Attr:$col,
        // If this is set we are using the PLIO in this ShimTile
        DefaultValuedAttr<BoolAttr, "false">:$plio
  );

  let results = (outs);

  let assemblyFormat = [{
    $sym_name `(` $channel_dir `,` $channel_index `,` $col `)` attr-dict
  }];

  let extraClassDeclaration = [{
    static ::xilinx::AIE::ShimDMAAllocationOp getForSymbol(::xilinx::AIE::DeviceOp device, ::llvm::StringRef symbol);
  }];
}

def AIE_ObjectFifoCreateOp: AIE_Op<"objectfifo", [HasParent<"DeviceOp">, Symbol]> {
  let summary = "Create a circular buffer or channel between two tiles";
  let description = [{
    The `aie.objectFifo` operation creates a circular buffer established between a producer and one or
    more consumers, which are `aie.tile` operations. The `aie.objectFifo` instantiates the given number of
    buffers (of given output type) and their locks in the Memory Module of the appropriate tile(s) after
    lowering, based on tile-adjacency. These elements represent the conceptual depth of the `objectFifo` or,
    more specifically, of its object pool.

    For the producer and for each consumer, a different size (i.e., element number) can be specified as an
    array of integer values. This will take effect in the case of consumers placed on tiles non-adjacent to
    the producer. Otherwise, the producer size will be applied. If a single size is specified, it will be
    applied to both producer and consumers.

    This operation is then converted by the `AIEObjectFifoStatefulTransformPass` into `aie.buffers` and their associated
    `aie.locks`. The pass also establishes Flow and DMA operations between the producer and consumer tiles if they are
    not adjacent.

    1-to-1 tile example:
    ```
      aie.objectfifo @of1 (%tile12, { %tile23 }, 4 : i32) : !aie.objectfifo<memref<16xi32>>
    ```
    This operation creates an `objectFifo` between `%tile12` and `%tile23` of 4 elements, each a buffer of 16 32-bit integers.
    Note: If there are no `ObjectFifoAcquireOps` corresponding to this `objectFifo` on the cores of `%tile12` and `%tile23`,
    then the depths of the object pools on each tile will be 4, as specified. Otherwise, the cores are scanned and the
    highest number of acquired elements (+1 for prefetching) will be used instead, to ensure minimal resource usage.

    1-to-2 tiles broadcast example:
    ```
      aie.objectfifo @of2 (%tile12, { %tile13, %tile23 }, 4 : i32) : !aie.objectfifo<memref<16xi32>>
    ```
    This operation creates an `objectFifo` between `%tile12` and tiles `%tile13`, `%tile23` of 4 elements, each a buffer of x16
    32-bit integers.

    1-to-2 tiles broadcast with explicit sizes example:
    ```
      aie.objectfifo @of3 (%tile12, { %tile13, %tile23 }, [2, 3, 4]) : !aie.objectfifo<memref<16xi32>>
    ```
    This operation creates an `objectFifo` between `%tile12`, `%tile13` and `%tile23`. The depths of the `objectFifo` object pool
    at each tile are respectively 2, 3 and 4 for tiles `%tile12`, `%tile13` and `%tile23`. This overrides the depth analysis
    specified in the first example.

    #### Data Layout Transformations on AIE-ML devices

    On AIE-ML devices, objectFifos can also apply data layout transformations by
    using the DMAs n-dimensional address generation scheme. Two transformations
    can be applied for an objectFifo: one on the producer side, given by a
    `dimensionsToStream` attribute, and one transformation on the consumer side, given by
    a `dimensionsFromStream` attribute. See the `DMABDOp` documentation for a description
    of strides and sizes. The `dimensionsToStream` and `dimensionsFromStream` optional attributes
    are given directly following the producer or consumer tile declaration.
    Different transformations can be specified for each consumer. See example
    below.

    Note that using data layout transformations will cause DMAs to be used even
    between adjacent tiles whose objectFifos would otherwise use shared memory.

    Further note that data layout transforms always apply at a granularity of
    `i32`s, irrespective of the used `memref` data type. This is an
    architectural requirement. Hence, a stride of 4 always expresses 4 `i32`s,
    i.e. 16 bytes.

    The following example shows an objectFifo which transposes a 16x16 matrix of
    `i32`s on the producer side using strides and sizes. No transformation is
    applied on the consumer side of `%tile13` (in this case the `fromStream`
    attribute may also be left off), and a transformation on `%tile23` first gives
    all even indices from the stream, followed by all odd indices:

    ```
      aie.objectfifo @of4 (%tile12 dimensionsToStream [<16, 1>, <16, 16>, <1,1>],
                           {
                            %tile13 dimensionsFromStream [],
                            %tile23 dimensionsFromStream [<2, 1>, <128, 2>]
                           }, 2 : i32
                          ) : !aie.objectfifo<memref<256xi32>>
    ```
  }];

  let arguments = (
    ins SymbolNameAttr:$sym_name,
        Index:$producerTile,
        Variadic<Index>:$consumerTiles,
        AIE_ObjectFifo_Depth:$elemNumber,
        TypeAttrOf<AIE_ObjectFifoType>:$elemType,
        BDDimLayoutArrayAttr:$dimensionsToStream,
        BDDimLayoutArrayArrayAttr:$dimensionsFromStreamPerConsumer,
        DefaultValuedAttr<BoolAttr, "false">:$via_DMA,
        DefaultValuedAttr<BoolAttr, "false">:$plio,
        // disable_synchronization==true will skip lock generation for
        // objectfifo synchronous accesses
        DefaultValuedAttr<BoolAttr, "false">:$disable_synchronization,
<<<<<<< HEAD
        // memtile_repeat==0 means "do it once" and don't repeat
        OptionalAttr<AIEI32Attr>:$memtile_repeat
=======
        // via_shared_mem==0 means use producer tile's memory module
        // via_shared_mem==1 means use consumer tile's memory module
        OptionalAttr<AIEI32Attr>:$via_shared_mem,
        // repeat_count==1 means "do it once"
        OptionalAttr<ConfinedAttr<AIEI32Attr, [IntMinValue<1>]>>:$repeat_count,
        InitValuesArrayAttr:$initValues,
        OptionalAttr<BDPadLayoutArrayAttr>:$padDimensions
>>>>>>> ab587ede
  );

  let assemblyFormat = [{
    $sym_name
    `(`
        custom<ObjectFifoProducerTile>($producerTile, $dimensionsToStream) `,`
        `{`
          custom<ObjectFifoConsumerTiles>($consumerTiles, $dimensionsFromStreamPerConsumer)
        `}`
        `,`
        $elemNumber
    `)` attr-dict `:` $elemType
    custom<ObjectFifoInitValues>(ref($elemNumber), ref($elemType), $initValues)
  }];

  let hasVerifier = 1;

  let extraClassDeclaration = [{
    int size(int index = 0) {
      if (llvm::isa<mlir::ArrayAttr>(getElemNumber()))
        return llvm::dyn_cast<mlir::IntegerAttr>(
                   llvm::dyn_cast<mlir::ArrayAttr>(getElemNumber())[index])
            .getInt();
      else
        return llvm::dyn_cast<mlir::IntegerAttr>(getElemNumber()).getInt();
    }

    TileOp getProducerTileOp();

    mlir::StringAttr name() {
      return getOperation()->getAttrOfType<mlir::StringAttr>(
          mlir::SymbolTable::getSymbolAttrName());
    }
  }];

  let builders = [
    OpBuilder<(ins "mlir::StringAttr":$sym_name, "mlir::Value":$producerTile,
                   "mlir::ValueRange":$consumerTiles, "mlir::Attribute":$elemNumber, "mlir::Type":$elem_type,
                   CArg<"llvm::ArrayRef<AIE::BDDimLayoutAttr>", "{}">:$dimensionsToStream,
                   CArg<"llvm::ArrayRef<AIE::BDDimLayoutArrayAttr>", "{}">:$dimensionsFromStreamPerConsumer,
                   CArg<"llvm::ArrayRef<AIE::BDPadLayoutArrayAttr>", "{}">:$padDimensions), [{
      odsState.addOperands(producerTile);
      odsState.addOperands(consumerTiles);
      odsState.addAttribute(getSymNameAttrName(odsState.name), sym_name);
      odsState.addAttribute(getElemNumberAttrName(odsState.name), elemNumber);
      odsState.addAttribute(getElemTypeAttrName(odsState.name), mlir::TypeAttr::get(elem_type));
      odsState.addAttribute(getDimensionsToStreamAttrName(odsState.name),
                            odsBuilder.getAttr<BDDimLayoutArrayAttr>(dimensionsToStream));
      odsState.addAttribute(getDimensionsFromStreamPerConsumerAttrName(odsState.name),
                            odsBuilder.getAttr<BDDimLayoutArrayArrayAttr>(dimensionsFromStreamPerConsumer));
    }]>
  ];
}

def AIE_ObjectFifoAllocateOp: AIE_Op<"objectfifo.allocate", [HasParent<"DeviceOp">]> {
  let summary = "Sets a tile's memory module as the target for an objectfifo's memory allocation";
  let description = [{
    TODO
  }];

  let arguments = (
    ins FlatSymbolRefAttr:$objFifo_name,
        Index:$delegateTile
  );

  let hasCustomAssemblyFormat = 1;

  let assemblyFormat = [{
    $objFifo_name `(` $delegateTile `)` attr-dict
  }];

  let hasVerifier = 1;

  let extraClassDeclaration = [{
    ObjectFifoCreateOp getObjectFifo();
    TileOp getDelegateTileOp();
  }];
}

def AIE_ObjectFifoLinkOp: AIE_Op<"objectfifo.link", [HasParent<"DeviceOp">]> {
  let summary = "Links two objectFifos through an intermediary tile's DMA";
  let description = [{
    The `aie.objectFifo.link` operation marks two or more `objectFifos` as linked. This implies that the `objectFifos` form
    one dataflow movement which is split accross multiple `objectFifos`. Specifically, during the `objectFifo` lowering there will
    be less memory elements generated at the link point (i.e., the shared tile of all `objectFifos` in the link) as the `objectFifos` can share.

    The `objectFifos` which are linked must have a link point (i.e., a shared AIE tile).

    Example:
    ```
      aie.objectfifo @of1 (%t70, { %t72 }, 2) : !aie.objectfifo<memref<64xi16>>
      aie.objectfifo @of2 (%t72, { %t74 }, 2) : !aie.objectfifo<memref<64xi16>>
      aie.objectfifo.link [@of1] -> [@of2] ([] [])
    ```
    This operation links two `objectFifos` which have tile `%t72` as a link point. The offset input arrays are not required as the full size of
    the objects are transferred from @of1 to @of2.

    To achieve a broadcast pattern through the link tile, the output `objectFifo` should have a list of all the consumers tiles.
    To achieve a distribute pattern from the link tile, there should be multiple output `objectFifos` in the OjbectFifoLinkOp. In this case,
    parts will be taken out of the input `objectFifo`'s buffers based on dst_offsets input array.
    The join pattern is the exact inverse of the distribute one and uses the src_offsets input array instead.
  }];

  let arguments = (
    ins SymbolRefArrayAttr:$fifoIns,
        SymbolRefArrayAttr:$fifoOuts,
        I64ArrayAttr:$src_offsets,
        I64ArrayAttr:$dst_offsets
  );

  let hasCustomAssemblyFormat = 1;

  let assemblyFormat = [{
    $fifoIns `->` $fifoOuts `(` $src_offsets $dst_offsets `)` attr-dict
  }];

  let hasVerifier = 1;

  let extraClassDeclaration = [{
    std::vector<ObjectFifoCreateOp> getInputObjectFifos();
    std::vector<ObjectFifoCreateOp> getOutputObjectFifos();
    bool isJoin() { return getFifoIns().size() > 1; }
    bool isDistribute() { return getFifoOuts().size() > 1; }
    std::optional<mlir::Value> getOptionalSharedTile();
    std::optional<int> getRepeatCount();
    std::vector<int> getJoinTransferLengths();
    std::vector<int> getDistributeTransferLengths();
  }];
}

def AIE_ObjectFifoRegisterExternalBuffersOp: AIE_Op<"objectfifo.register_external_buffers", [
    HasParent<"DeviceOp">, TileElement, IsShimNOCTile
  ]> {
  let summary = "Registers external buffers to an objectFifo's shim tile(s) for use in the associated shim DMA(s)";
  let description = [{
    The `aie.objectfifo.register_external_buffers` operation is used to register one or multiple external buffers
    to the shim tile(s) used in an `objectFifo` creation. During the `objectFifo` lowering pass, shim DMAs that are
    generated for those shim tiles will use the registered external buffers. This is currently done because
    external buffers typically have a different size than the AIE buffers which are used in the AIE tiles of the
    same `objectFifos`.

    Example:
    ```
      aie.objectfifo @of1 (%t70, %t73, 2) : !aie.objectfifo<memref<64xi16>>
      %buffer_in_0  = aie.external_buffer : memref<512 x i16>
      %buffer_in_1  = aie.external_buffer : memref<512 x i16>
      aie.objectfifo.register_external_buffers @of1 (%t70, {buffer_in_0, buffer_in_1}) : (memref<512 x i16>, memref<512 x i16>)
    ```
    This operation registers external buffers `%buffer_in_0` and `%buffer_in_1` to use in the shim_dma of shimTile `%t70`.
  }];

  let arguments = (
    ins FlatSymbolRefAttr:$objFifo_name,
        Index:$tile,
        Variadic<AnyMemRef>:$externalBuffers
  );

  let assemblyFormat = [{
    attr-dict $objFifo_name `(` $tile `,` `{` $externalBuffers `}` `)` `:` `(` type($externalBuffers) `)`
  }];

  let hasVerifier = 1;

  let extraClassDeclaration = [{
    TileOp getTileOp();
    ObjectFifoCreateOp getObjectFifo();
    // No results so just use default impl.
    using ::mlir::OpAsmOpInterface::Trait<ObjectFifoRegisterExternalBuffersOp>::getAsmResultNames;
  }];
}

def AIE_ObjectFifoAcquireOp: AIE_Op<"objectfifo.acquire", []> {
  let summary = "Acquire operation to lock and return objects of an ObjectFifo";
  let description = [{
    The `aie.objectFifo.acquire` operation first acquires the locks of the next given number
    of objects in the `objectFifo`. The mode it acquires the locks in is chosen based on the port
    (producer: acquire for write, consumer: acquire for read). Then, it returns a subview of
    the acquired objects which can be used to access them.

    This operation is then converted by the `AIEObjectFifoStatefulTransformPass` into `aie.use_lock` operations on
    the locks of the `objectFifo` objects that will be acquired. Under the hood, the operation only performs
    new acquires if necessary. For example, if two objects have been acquired in the past and none have yet
    to be released by the same process, then performing another acquire operation on the same `objectFifo`
    within the same process of size two or less will not result in any new use_lock operations (and for size
    greater than two, only (size - 2) use_lock operations will be performed).

    Example:
    ```
      %subview = aie.objectfifo.acquire @of1 (Consume, 2) : !aie.objectfifosubview<memref<16xi32>>
    ```
    This operation acquires the locks of the next two objects in the `objectFifo` named `@of1` from its consumer
    port and returns a subview of the acquired objects.
  }];

  let arguments = (
    ins ObjectFifoPort:$port,
        FlatSymbolRefAttr:$objFifo_name,
        ConfinedAttr<AIEI32Attr, [IntMinValue<1>]>:$size
  );

  let results = (outs AIE_ObjectFifoSubviewType:$subview);

  let assemblyFormat = [{
    attr-dict $objFifo_name `(` $port `,` $size `)` `:` qualified(type($subview))
  }];

  let hasVerifier = 1;

  let extraClassDeclaration = [{
    ObjectFifoCreateOp getObjectFifo();
    int acqNumber() { return getSize(); }
  }];
}

def AIE_ObjectFifoReleaseOp: AIE_Op<"objectfifo.release", []> {
  let summary = "Release operation for object locks in an ObjectFifo";
  let description = [{
    The `aie.objectFifo.release` operation releases the locks of the given number of objects
    in the `objectFifo`. The mode it releases the locks in is chosen based on the `port`
    (producer: release for read, consumer: release for write).

    This operation is then converted by the `AIEObjectFifoStatefulTransformPass` into `aie.use_lock` operations.

    Example:
    ```
      aie.objectfifo.release @of1 (Produce, 1)
    ```
    This operation releases the lock of the next object in the `objectFifo` named `@of1` from producer port.
  }];

  let arguments = (
    ins ObjectFifoPort:$port,
        FlatSymbolRefAttr:$objFifo_name,
        ConfinedAttr<AIEI32Attr, [IntMinValue<1>]>:$size
  );

  let assemblyFormat = [{
    attr-dict $objFifo_name `(` $port `,` $size `)`
  }];

  let hasVerifier = 1;

  let extraClassDeclaration = [{
    ObjectFifoCreateOp getObjectFifo();
    int relNumber() { return getSize(); }
  }];
}

def AIE_ObjectFifoSubviewAccessOp : AIE_Op<"objectfifo.subview.access", []> {
  let summary = "ObjectFifoSubview type accessor method";
  let description = [{
    Access the Nth element of a value of `ObjectFifoSubview` type.

    Example:
    ```
      %subview = aie.objectfifo.acquire @of1 (Produce, 3) : !aie.objectfifosubview<memref<16xi32>>
      %elem = aie.objectfifo.subview.access %subview[0] : !aie.objectfifosubview<memref<16xi32>> -> memref<16xi32>
    ```
    In this example, `%elem` is the first object of the subview. Note that this may not correspond to the first element of
    the `objectFifo` if other acquire operations took place beforehand.

  }];

  let arguments = (
    ins AIE_ObjectFifoSubviewType:$subview,
        ConfinedAttr<AIEI32Attr, [IntMinValue<0>]>:$index
  );

  let hasVerifier = 1;

  let results = (outs AnyMemRef:$output);

  let assemblyFormat = [{
    $subview `[` $index `]` attr-dict `:` qualified(type($subview)) `->` qualified(type($output))
  }];
}

def AIE_ObjectFifoRegisterProcessOp: AIE_Op<"objectfifo.register_process", []> {
  let summary = "Operation that produces the acquire/release patterns for a process registered to an objectFifo";
  let description = [{
    The `aie.registerProcess` operation allows the user to register a function to an `objectFifo` along with its
    acquire and release patterns. These patterns will be used to generate a sequence of acquires and releases
    on the `objectFifo` elements. This generated sequence is often in the form of a for loop, however, in the case
    of cyclo-static patterns only the repetition of same number accesses and releases will generate a for loop.
    This may result in multiple for loops of different sizes being generated. If there is no repetition, then no
    loops will be generated.

    Example:
    ```
      aie.objectfifo @of1 (%t72, %t73, 2) : !aie.objectfifo<memref<16xi32>>
      %length = arith.constant 10 : index
      %acquirePatternProducer = arith.constant dense<[1, 2, 2, 0]> : tensor<4xi32>
      %releasePatternProducer = arith.constant dense<[0, 1, 1, 2]> : tensor<4xi32>
      func @producer_work(%input : !aie.objectfifosubview<memref<16xi32>>) -> () { ... }

      aie.objectfifo.register_process @of1 (Produce, %acquirePatternProducer : tensor<4xi32>, %releasePatternProducer : tensor<4xi32>, @producer_work, %length)
    ```
    This operation registers function @producer_work and associated patterns to the produce end of @of1.
    @producer_work will be called with the subviews produced when acquiring elements from @of1 following the acquire pattern.

    If the input patterns are static (only one element) then the length of the produced for loop will be that of the input `%length`.
    If the input patterns are cyclo-static then they must be of the same size.
  }];

  let arguments = (
    ins ObjectFifoPort:$port,
        FlatSymbolRefAttr:$objFifo_name,
        I32Tensor:$acquirePatternTensor,
        I32Tensor:$releasePatternTensor,
        FlatSymbolRefAttr:$callee,
        Index:$length
  );

  let assemblyFormat = [{
    attr-dict $objFifo_name `(`
        $port `,`
        $acquirePatternTensor `:` type($acquirePatternTensor) `,`
        $releasePatternTensor `:` type($releasePatternTensor) `,`
        $callee `,` $length
    `)`
  }];

  let hasVerifier = 1;

  let extraClassDeclaration = [{
    ObjectFifoCreateOp getObjectFifo();

    mlir::DenseIntElementsAttr getAcquirePattern() {
      return llvm::cast<mlir::DenseIntElementsAttr>(getAcquirePatternTensor()
          .getDefiningOp<mlir::arith::ConstantOp>()
          .getValue());
    }

    mlir::DenseIntElementsAttr getReleasePattern() {
      return llvm::cast<mlir::DenseIntElementsAttr>(getReleasePatternTensor()
          .getDefiningOp<mlir::arith::ConstantOp>()
          .getValue());
    }

    int getProcessLength() {
      return llvm::cast<mlir::IntegerAttr>(getLength()
          .getDefiningOp<mlir::arith::ConstantOp>()
          .getValue())
          .getInt();
    }
  }];
}

def AIE_BDChainOp: AIE_Op<"bd_chain", [Symbol, SkipAccessibilityCheckTrait]> {
  let summary = "Definition of a Parametrizable Chain of Buffer Descriptors";
  let description = [{
    This operation allows you to define buffer descriptor chains with parametrizable inputs.
    This is useful for common patterns such as double buffering (ping-pong) that may look identical but use different input/output buffers and locks.
    Currently, only buffers and locks are parametrizable.

    Once defined, an abstract BD chain can be used elsewhere using AIEX ops in the runtime sequence.
    In the future, abstract BD chains will also be usable elsewhere, inside the static configuration.
    At its usage sites, the abstract BD chain will be concretized with the given input arguments.
  }];

  let arguments = (
    ins SymbolNameAttr:$sym_name
  );
  let regions = (region AnyRegion:$body);

  let extraClassDeclaration = [{
  }];
  let hasCustomAssemblyFormat = 1;

}

#endif // AIE_OPS<|MERGE_RESOLUTION|>--- conflicted
+++ resolved
@@ -1701,18 +1701,10 @@
         // disable_synchronization==true will skip lock generation for
         // objectfifo synchronous accesses
         DefaultValuedAttr<BoolAttr, "false">:$disable_synchronization,
-<<<<<<< HEAD
-        // memtile_repeat==0 means "do it once" and don't repeat
-        OptionalAttr<AIEI32Attr>:$memtile_repeat
-=======
-        // via_shared_mem==0 means use producer tile's memory module
-        // via_shared_mem==1 means use consumer tile's memory module
-        OptionalAttr<AIEI32Attr>:$via_shared_mem,
         // repeat_count==1 means "do it once"
         OptionalAttr<ConfinedAttr<AIEI32Attr, [IntMinValue<1>]>>:$repeat_count,
         InitValuesArrayAttr:$initValues,
         OptionalAttr<BDPadLayoutArrayAttr>:$padDimensions
->>>>>>> ab587ede
   );
 
   let assemblyFormat = [{
@@ -1770,7 +1762,9 @@
 def AIE_ObjectFifoAllocateOp: AIE_Op<"objectfifo.allocate", [HasParent<"DeviceOp">]> {
   let summary = "Sets a tile's memory module as the target for an objectfifo's memory allocation";
   let description = [{
-    TODO
+    Specify a tile's memory module to be used as the allocation target for this objectfifo.
+    Only works if all the objectfifo's tiles, producer and consumers, have shared memory access to
+    the specified tile's memory module.
   }];
 
   let arguments = (
@@ -1795,7 +1789,7 @@
 def AIE_ObjectFifoLinkOp: AIE_Op<"objectfifo.link", [HasParent<"DeviceOp">]> {
   let summary = "Links two objectFifos through an intermediary tile's DMA";
   let description = [{
-    The `aie.objectFifo.link` operation marks two or more `objectFifos` as linked. This implies that the `objectFifos` form
+    The `aie.objectfifo.link` operation marks two or more `objectFifos` as linked. This implies that the `objectFifos` form
     one dataflow movement which is split accross multiple `objectFifos`. Specifically, during the `objectFifo` lowering there will
     be less memory elements generated at the link point (i.e., the shared tile of all `objectFifos` in the link) as the `objectFifos` can share.
 
