--- conflicted
+++ resolved
@@ -27,13 +27,8 @@
 
 
 def AIE_DeviceOp: AIE_Op<"device", [
-<<<<<<< HEAD
     AIETarget,
-    SymbolTable, SingleBlock, NoTerminator, IsolatedFromAbove
-=======
-    AIETarget, HasParent<"mlir::ModuleOp">,
     SymbolTable, SingleBlockImplicitTerminator<"EndOp">, IsolatedFromAbove
->>>>>>> c21dee7e
   ]> {
   let summary = "Define an AIE design targetting a complete device";
   let description = [{
