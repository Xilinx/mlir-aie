--- conflicted
+++ resolved
@@ -1768,10 +1768,7 @@
     bool isJoin() { return getFifoIns().size() > 1; }
     bool isDistribute() { return getFifoOuts().size() > 1; }
     std::optional<mlir::Value> getOptionalSharedTile();
-<<<<<<< HEAD
     std::optional<int> getRepeatCount();
-=======
->>>>>>> 3f058985
     std::vector<int> getJoinTranferLengths();
     std::vector<int> getDistributeTranferLengths();
   }];
