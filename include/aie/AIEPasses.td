//===- AIEPasses.td ----------------------------------------*- tablegen -*-===//
//
// This file is licensed under the Apache License v2.0 with LLVM Exceptions.
// See https://llvm.org/LICENSE.txt for license information.
// SPDX-License-Identifier: Apache-2.0 WITH LLVM-exception
//
// (c) Copyright 2019 Xilinx Inc.
//
//===----------------------------------------------------------------------===//

#ifndef AIE_PASSES
#define AIE_PASSES

include "mlir/Pass/PassBase.td"

def AIEAssignBufferAddresses : Pass<"aie-assign-buffer-addresses", "ModuleOp"> {
  let summary = "Assign memory locations for buffers in each tile";
  let description = [{
    Buffers in a tile generally have an address that does not significantly
    matter in the design.  Hence, most of the time we can instantiate
    aie.buffer operations without an address.  This pass determines
    updates each aie.buffer operation without an address to have a
    well-defined address.  This enables later passes to have a
    consistent view of the memory map of a system.
  }];

  let constructor = "xilinx::AIE::createAIEAssignBufferAddressesPass()";
}

def AIEAssignLockIDs : Pass<"aie-assign-lock-ids", "ModuleOp"> {
  let summary = "Assigns the lockIDs of locks that do not have IDs.";
  let description = [{
    Assigns the lockIDs of locks that do not have IDs.
  }];

  let constructor = "xilinx::AIE::createAIEAssignLockIDsPass()";
}

def AIECoreToStandard : Pass<"aie-standard-lowering", "ModuleOp"> {
  let summary = "Lowering operations in AIE cores' regions to Standard";
  let description = [{

    Outline code inside a particular AIE.core operation into the llvm dialect.
    BufferOp operations are converted to a GlobalMemrefOp and references to
    those buffers are converted to GetGlobalMemrefOp.  Other AIE operations
    inside the cores are generally lowered to appropriate function intrinsics.
    Other AIE operations (e.g. CoreOp, TileOp, LockOp) outside the core are removed.

  }];
  let options = [
    Option<"tileCol", "tilecol", "unsigned",
           /*default=*/"-1", "X coordinate of tile to generate code for">,
    Option<"tileRow", "tilerow", "unsigned",
           /*default=*/"-1", "Y coordinate of tile to generate code for">
  ];

  let constructor = "xilinx::AIE::createAIECoreToStandardPass()";
  let dependentDialects = [
    "func::FuncDialect",
    "memref::MemRefDialect",
    "xilinx::AIE::AIEDialect",
  ];
}
def AIECreateCores : Pass<"aie-create-cores", "ModuleOp"> {
  let summary = "Create CoreOp, MemOp, and FlowOp of AIE dialect";
  let description = [{
    Lower toplevel 'call' operations with implicit data movement into
    aie.core, aie.mem, and aie.flow operations with explicit data
    movement.  The tile tile associated with the operations is inferred
    based on the aie.x and aie.y attributes of the call operation. e.g.:
    ```
    func.func @aie_task(%arg0: memref<256xi32>, %arg1: i32) -> () {
      ...
      return
    }
    %a = constant 0 : i32
    func.call @aie_task(%buf, %a) { aie.x = 1, aie.y = 1 } : (memref<256xi32>, i32) -> ()

    ```
    will result in:
    ```
    %0 = AIE.tile(1, 1)
    %1 = AIE.buffer(%0) : memref<256xi32>
    %2 = AIE.buffer(%0) : memref<1xi32>
    %c0_i32 = constant 0 : i32
    %5 = AIE.core(%0) {
      ...
    }
    ```
    In this case, each argument to aie_task results in an explicit buffer accessed by the core.

  }];

  let constructor = "xilinx::AIE::createAIECreateCoresPass()";
  let dependentDialects = [
    "func::FuncDialect",
    "xilinx::AIE::AIEDialect",
  ];
}

def AIECreateLocks : Pass<"aie-create-locks", "ModuleOp"> {
  let summary = "Generate physical lock ops from logical lock (token) ops";
  let description = [{
    Tokens represent high-level buffer synchronization through a sequence of
    pipeline stages.  This pass lowers token operations into physical aie.lock
    operations.
  }];

  let constructor = "xilinx::AIE::createAIECreateLocksPass()";
}

def AIEHerdRouting : Pass<"aie-herd-routing", "ModuleOp"> {
  let summary =       "Lowering herds with place and route ops to AIE cores, mems, and switchboxes";
  let description = [{
    An experimental pass which elaborates herd operations (e.g. aie.herd, aie.iter, aie.select)
    into an explicit representation (e.g. aie.core, aie.mem, etc.).
  }];

  let constructor = "xilinx::AIE::createAIEHerdRoutingPass()";
}
def AIELocalizeLocks : Pass<"aie-localize-locks", "ModuleOp"> {
  let summary = "Convert global locks to a core-relative index";
  let description = [{
    An individual lock can be referenced by 4 different AIE cores.  However, each individual core
    accesses the lock through a different 'lock address space'.  This pass converts a lock in the
    conceptual global address space into a local index.  e.g.:
    ```
    %lock = AIE.lock(%tile, 2)
    AIE.core(%tile) {
      AIE.useLock(%lock, "Acquire", 1)
    }
    ```
    becomes
    ```
    AIE.core(%tile) {
      %lockindex = arith.constant ? : index
      AIE.useLock(%lockindex, "Acquire", 1)
    }
    ```
  }];

  let constructor = "xilinx::AIE::createAIELocalizeLocksPass()";
}
def AIENormalizeAddressSpaces : Pass<"aie-normalize-address-spaces", "ModuleOp"> {
  let summary = "Remove non-default address spaces";
  let description = [{
    Early in the flow, it is convenient to represent multiple memories using different
    address spaces.  However, after outlining code for AIE engines, the core itself only
    has access to a single address space.  To avoid confusion, this pass normalizes
    any address spaces remaining in the code, converting them to the default address
    space.
  }];

  let constructor = "xilinx::AIE::createAIENormalizeAddressSpacesPass()";
  let dependentDialects = [
    "func::FuncDialect",
    "memref::MemRefDialect",
    "xilinx::AIE::AIEDialect",
  ];
}

def AIERouteFlows : Pass<"aie-create-flows", "ModuleOp"> {
  let summary = "Route aie.flow operations through switchboxes";
  let description = [{
    Replace each aie.flow operation with an equivalent set of aie.switchbox and aie.wire
    operations.  
  }];

  let constructor = "xilinx::AIE::createAIERouteFlowsPass()";
  let dependentDialects = [
    "xilinx::AIE::AIEDialect",
  ];
}

def AIERoutePathfinderFlows : Pass<"aie-create-pathfinder-flows", "ModuleOp"> {
  let summary = "Route aie.flow operations through switchboxes with Pathfinder algorithm";
  let description = [{
    Replace each aie.flow operation with an equivalent set of aie.switchbox and aie.wire
    operations. Uses Pathfinder congestion-aware algorithm. 
  }];

  let constructor = "xilinx::AIE::createAIEPathfinderPass()";
  let dependentDialects = [
    "xilinx::AIE::AIEDialect",
  ];
}

def AIEBroadcastPacket : Pass<"aie-lower-broadcast-packet", "ModuleOp"> {
  let summary = "Replace combination of broadcast and packet-switch by packet-flow";
  let description = [{
    Replace combination of broadcast and packet-switch by packet-flow  
  }];

  let constructor = "xilinx::AIE::createAIEBroadcastPacketPass()";
  let dependentDialects = [
    "xilinx::AIE::AIEDialect",
  ];
}

def AIEMulticast : Pass<"aie-lower-multicast", "ModuleOp"> {
  let summary = "Lower AIE.multicast operation to AIE.flow operations";
  let description = [{
    This pass replaces AIE.multicast operation with the equivalent number of AIE.flow 
    operations. The lowered AIE.flow operations have the same source port but different
    destinations.
  }];

  let constructor = "xilinx::AIE::createAIELowerMulticastPass()";
  let dependentDialects = [
    "xilinx::AIE::AIEDialect",
  ];
}

def AIERoutePacketFlows : Pass<"aie-create-packet-flows", "ModuleOp"> {
  let summary = "Route aie.packetflow operations through switchboxes";
  let description = [{
    Replace each aie.packetflow operation with an equivalent set of aie.switchbox and aie.wire
    operations.  
  }];

  let constructor = "xilinx::AIE::createAIERoutePacketFlowsPass()";
  let dependentDialects = [
    "xilinx::AIE::AIEDialect",
  ];
}

def AIEFindFlows : Pass<"aie-find-flows", "ModuleOp"> {
  let summary = "Recover flows from switchbox configuration";
  let description = [{
    Under normal circumstances, every configured aie.switchbox operation
    should contribute to describing an end-to-end flow from one point
    to another.  These flows may be circuit-switched flows (represented
    by aie.flow) or a packet-switched connection (represensted by
    aie.packetflow).  This pass is primarily used for testing automatic
    routing.
  }];

  let constructor = "xilinx::AIE::createAIEFindFlowsPass()";
  let dependentDialects = [
    "xilinx::AIE::AIEDialect",
  ];
}

def AIELowerMemcpy : Pass<"aie-lower-memcpy", "ModuleOp"> {
  let summary = "Lower aie.memcpy operations to Flows and DMA programs";
  let description = [{
    aie.memcpy operations are an experimental high-level abstraction which
    move data from one buffer to another.
    This pass lowers them into appropriate aie.flow and aie.mem operations.
  }];

  let constructor = "xilinx::AIE::createAIELowerMemcpyPass()";
  let dependentDialects = [
    "func::FuncDialect",
    "xilinx::AIE::AIEDialect",
  ];
}

def AIEVectorOpt : Pass<"aie-vector-opt", "func::FuncOp"> {
  let summary = "optimize vector instructions for AIE";
  let description = [{
    After super-vectorization, some additional optimizations are important
    for improving QOR and enabling lowering to LLVM.
  }];

  let constructor = "xilinx::AIE::createAIEVectorOptPass()";
  let dependentDialects = [
  ];
}

def AIEObjectFifoStatefulTransform : Pass<"aie-objectFifo-stateful-transform", "ModuleOp"> {
  let summary = "Instantiate the buffers and locks of aie.objectFifo.createObjectFifo operations";
  let description = [{
    Replace each aie.objectFifo.createObjectFifo operation with aie.buffer and aie.lock operations in the 
    producer tile. Convert aie.objectFifo.acquire, aie.objectFifo.release and aie.objectFifo.subviewAccess
    operations into useLock operations by keeping track of acquire/release operations on each objectFifo by
    each process.

    If the producer and consumer tiles of an aie.objectFifo.createObjectFifo operation are not adjacent, the 
    pass also establised aie.flow and aie.dma operations to enable communication between the tiles.
<<<<<<< HEAD
  }];

  let constructor = "xilinx::AIE::createAIEObjectFifoStatefulTransformPass()";
  let dependentDialects = [
    "func::FuncDialect",
    "xilinx::AIE::AIEDialect",
  ];
}

def AIEObjectFifoLoopUnroll : Pass<"aie-unroll-objectFifos", "ModuleOp"> {
  let summary = "Identify and unroll loops that contain operations on objectFifos based on their number of elements";
  let description = [{
=======

>>>>>>> 8178816f
    Extend the body of each loop that contains operations on objectFifos such that it is unrolled
    based on the number of elements in the objectFifos. If the number of iterations of the loop 
    cannot be divided pefectly by the unrolling factor, the pass duplicates the loop body after 
    the original loop.
  }];

<<<<<<< HEAD
  let constructor = "xilinx::AIE::createAIEObjectFifoLoopUnrollPass()";
=======
  let constructor = "xilinx::AIE::createAIEObjectFifoStatefulTransformPass()";
>>>>>>> 8178816f
  let dependentDialects = [
    "scf::SCFDialect",
    "func::FuncDialect",
    "arith::ArithmeticDialect",
    "xilinx::AIE::AIEDialect",
  ];
}

def AIEObjectFifoRegisterProcess : Pass<"aie-register-objectFifos", "ModuleOp"> {
  let summary = "Generate acquire/release patterns for producer/consumer processes registered to an objectFifo";
  let description = [{
    Generate acquire/release patterns in the CoreOps of associated cores for each 
    aie.objectFifo.registerProcess operation. Patterns are generated as for loops
    of different sizes depending on input patterns.
  }];

  let constructor = "xilinx::AIE::createAIEObjectFifoRegisterProcessPass()";
  let dependentDialects = [
    "scf::SCFDialect",
    "func::FuncDialect",
    "arith::ArithmeticDialect",
    "xilinx::AIE::AIEDialect",
  ];
}

#endif<|MERGE_RESOLUTION|>--- conflicted
+++ resolved
@@ -278,33 +278,13 @@
 
     If the producer and consumer tiles of an aie.objectFifo.createObjectFifo operation are not adjacent, the 
     pass also establised aie.flow and aie.dma operations to enable communication between the tiles.
-<<<<<<< HEAD
-  }];
-
-  let constructor = "xilinx::AIE::createAIEObjectFifoStatefulTransformPass()";
-  let dependentDialects = [
-    "func::FuncDialect",
-    "xilinx::AIE::AIEDialect",
-  ];
-}
-
-def AIEObjectFifoLoopUnroll : Pass<"aie-unroll-objectFifos", "ModuleOp"> {
-  let summary = "Identify and unroll loops that contain operations on objectFifos based on their number of elements";
-  let description = [{
-=======
-
->>>>>>> 8178816f
     Extend the body of each loop that contains operations on objectFifos such that it is unrolled
     based on the number of elements in the objectFifos. If the number of iterations of the loop 
     cannot be divided pefectly by the unrolling factor, the pass duplicates the loop body after 
     the original loop.
   }];
 
-<<<<<<< HEAD
-  let constructor = "xilinx::AIE::createAIEObjectFifoLoopUnrollPass()";
-=======
   let constructor = "xilinx::AIE::createAIEObjectFifoStatefulTransformPass()";
->>>>>>> 8178816f
   let dependentDialects = [
     "scf::SCFDialect",
     "func::FuncDialect",
