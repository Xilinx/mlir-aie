--- conflicted
+++ resolved
@@ -1557,60 +1557,14 @@
 
   let arguments = (
     ins Index:$producerTile,
-<<<<<<< HEAD
         Variadic<Index>:$consumerTiles,
-        Confined<I32Attr, [IntMinValue<0>]>:$elemNumber
-=======
-        Index:$consumerTile,
         ConfinedAttr<I32Attr, [IntMinValue<0>]>:$elemNumber
->>>>>>> 01eb9623
   );
 
   let results = (outs AIE_ObjectFifoType:$fifo);
 
   let assemblyFormat = [{
     `(` $producerTile `,` `{` $consumerTiles `}` `,` $elemNumber`)` attr-dict `:` type($fifo)
-  }];
-
-  let extraClassDeclaration = [{
-    int size() { return elemNumber(); }
-    TileOp getProducerTileOp();
-  }];
-}
-
-def AIE_ObjectFifoBroadcastOp: AIE_Op<"objectFifo.broadcast", []> {
-  let summary = "Broadcast operation for Object FIFOs";
-  let description = [{
-    The "aie.objectFifo.broadcast" operation is used to express broadcasting
-    from one source AIE tile to multiple destination AIE tiles. This operation
-    is converted to multiple aie.objectFifo.createObjectFifo operations based 
-    on tile adjacency between the source tile and each of the destination tiles.
-
-    This operation assumes that the AXI stream switch in the AIE array is configured
-    in circuit switch mode. 
-
-    Example:
-    ```
-      %tile11 = AIE.tile(1, 1);
-      %tile12 = AIE.tile(1, 2);
-      %tile13 = AIE.tile(1, 3);
-      %tile23 = AIE.tile(2, 3);
-      %broadFifo = AIE.objectFifo.broadcast(4, %tile11)(%tile12, %tile13, %tile23) : !AIE.objectFifo<memref<16xi32>>
-    ```
-    This operation establishes a broadcast objectFifo with 4 elements between source %tile11 and destinations %tile12,
-    %tile13 and %tile23.
-  }];
-
-  let arguments = (
-    ins Confined<I32Attr, [IntMinValue<0>]>:$elemNumber,
-        Index:$producerTile,
-        Variadic<Index>:$consumerTiles
-  );
-
-  let results = (outs AIE_ObjectFifoType:$fifo);
-
-  let assemblyFormat = [{
-    `(`  $elemNumber `,` $producerTile `)` `(` $consumerTiles `)` attr-dict `:` type($fifo)
   }];
 
   let extraClassDeclaration = [{
