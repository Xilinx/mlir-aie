//===- AIE.td ----------------------------------------------*- tablegen -*-===//
//
// This file is licensed under the Apache License v2.0 with LLVM Exceptions.
// See https://llvm.org/LICENSE.txt for license information.
// SPDX-License-Identifier: Apache-2.0 WITH LLVM-exception
//
// (c) Copyright 2019 Xilinx Inc.
//
//===----------------------------------------------------------------------===//

#ifdef OP_BASE
#else
include "mlir/IR/OpBase.td"
#endif // OP_BASE

include "mlir/IR/AttrTypeBase.td"
include "mlir/IR/EnumAttr.td"

#ifdef AIE_OPS
#else
#define AIE_OPS
#endif

include "mlir/IR/SymbolInterfaces.td"
include "mlir/Interfaces/CallInterfaces.td"
include "mlir/Interfaces/SideEffectInterfaces.td"
include "AIEInterfaces.td"

def AIE_Dialect : Dialect {
  let name = "AIE";
  let cppNamespace = "::xilinx::AIE";
  let description = [{

This is a dialect for describing netlists of AIE components in a
Versal device.  It focuses on representing logical stream connections
between cores and DMAs, along with the implementation of those logical
connections in the various switch components.  In the dialect, a
switch is referred to as 'switchbox' to avoid confusion with the
'switch' keyword in C/C++.

  }];
  let useDefaultTypePrinterParser = 1;
}

def Core: I32EnumAttrCase<"Core", 0>;
def DMA: I32EnumAttrCase<"DMA", 1>;
def FIFO: I32EnumAttrCase<"FIFO", 2>;
def South: I32EnumAttrCase<"South", 3>;
def West: I32EnumAttrCase<"West", 4>;
def North: I32EnumAttrCase<"North", 5>;
def East: I32EnumAttrCase<"East", 6>;
def PLIO: I32EnumAttrCase<"PLIO", 7>;
def NOC: I32EnumAttrCase<"NOC", 8>;
def Trace: I32EnumAttrCase<"Trace", 9>;

def WireBundle: I32EnumAttr<"WireBundle", "Bundle of wires",
  [Core, DMA, FIFO, South, West, North, East, PLIO, NOC, Trace]> {

  let cppNamespace = "xilinx::AIE";
}

def Produce: I32EnumAttrCase<"Produce", 0>;
def Consume: I32EnumAttrCase<"Consume", 1>;

def ObjectFifoPort: I32EnumAttr<"ObjectFifoPort", "Ports of an object FIFO",
  [Produce, Consume]> {

  let cppNamespace = "xilinx::AIE";
}


class AIE_Op<string mnemonic, list<Trait> traits = []> :
    Op<AIE_Dialect, mnemonic, traits>;

def AIE_ObjectFifoType :
    DialectType<AIE_Dialect, CPred<"$_self.isa<AIEObjectFifoType>()">,
                "AIE objectFifo type">;

def AIE_ObjectFifoSubviewType :
    DialectType<AIE_Dialect, CPred<"$_self.isa<AIEObjectFifoSubviewType>()">,
                "AIE ObjectFifoSubview type">;

def AIE_Type : AnyTypeOf<[AIE_ObjectFifoType, AIE_ObjectFifoSubviewType]>;

def AnyScalarOrTensor : TypeConstraint<Or<[AnySignlessInteger.predicate,
                                           AnyFloat.predicate,
                                           AnyTensor.predicate]>,
                                          "scalar-or-tensor">;

def AnyScalar : TypeConstraint<Or<[Index.predicate,
                                   AnySignlessInteger.predicate,
                                   AnyFloat.predicate]>,
                                  "scalar">;

def AIE_TileOp: AIE_Op<"tile", [FlowEndPoint]>, Results<(outs Index:$result)> {
  let arguments = (
    ins ConfinedAttr<I32Attr, [IntMinValue<0>]>:$col,
        ConfinedAttr<I32Attr, [IntMinValue<0>]>:$row
  );

  let summary = "Declare an AIE tile";
  let description = [{
    This operation creates an AIE tile in the AIE array. We specify what the column and the row of the tile.

    A tile encompasses core module (CoreOp), memory module (MemOp), stream switch (SwitchboxOp),
    memory buffer (BufferOp), and lock (LockOp).

    A tile is a logical abstraction. We use a tile to establish an ownership of a hardware entity
    to it.
    Note that row 0 of the Tile array is different from other rows, since it models the shim interface between
    the AIE array proper and the PL.  The South-West/Lower Right most core exists in Tile(0,1)
  }];

  let extraClassDeclaration = [{
    int getNumSourceConnections(WireBundle bundle);
    int getNumDestConnections(WireBundle bundle);
    int colIndex() { return getCol(); }
    int rowIndex() { return getRow(); }
    bool isShimTile() { return getRow() == 0; }
    bool isShimNOCTile();
    bool isShimPLTile();
    bool isShimNOCorPLTile();
    bool isInternalMemWest() { return ((rowIndex() % 2) == 0); };
    MemOp getMemOp() {
      auto users = getResult().getUsers();
      for(auto user : users)
        if(auto memOp = llvm::dyn_cast<MemOp>(*user))
          return memOp;
      return nullptr;
    }
    CoreOp getCoreOp() {
      auto users = getResult().getUsers();
      for(auto user : users)
        if(auto coreOp = llvm::dyn_cast<CoreOp>(*user))
          return coreOp;
      return nullptr;
    }
  }];

  let assemblyFormat = [{
    `(` $col `,` $row `)` attr-dict
  }];
  let hasVerifier = 1;

  let builders = [
    OpBuilder<(ins "int":$col, "int":$row),
    [{
              build($_builder, $_state, $_builder.getIndexType(),
                    $_builder.getI32IntegerAttr(col),
                    $_builder.getI32IntegerAttr(row));
              }]>
  ];
}

def AIE_GetTileOp: AIE_Op<"getTile", []>, Results<(outs Index:$result)> {
  let arguments = (
    ins Index:$col,
        Index:$row
  );

  let summary = "Get a reference to an AIE tile";
  let description = [{
    Return a reference to an AIE tile, given the column and the row of the tile.
  }];
  let assemblyFormat = [{ `(` $col `,` $row `)` attr-dict }];
}

def AIE_EndOp: AIE_Op<"end", [Terminator]> {
  let summary = "end op";
  let description = [{
    A generic terminator operation for AIE ops' regions.
  }];
  let assemblyFormat = [{ attr-dict }];
}

def AIE_SwitchboxOp: AIE_Op<"switchbox", [Interconnect, SingleBlockImplicitTerminator<"EndOp">]>,
                     Results<(outs Index)> {
  let arguments = (
    ins Index:$tile
  );

  let summary = "Declare a switch";
  let description = [{
    This operation represents the switchbox that is part of a tile.  A switchbox is configured
    by code in its region, representing various connections

    Example:
    ```
    %tile = aie.tile(1, 1)
    aie.switchbox(%tile) {
      aie.connect<"West" : 0, "Core" : 1>
    }
    ```
  }];
  let regions = (region AnyRegion:$connections);
  let assemblyFormat = [{ `(` $tile `)` regions attr-dict }];
  let hasVerifier = 1;
  let extraClassDeclaration = [{
    int getNumSourceConnections(WireBundle bundle);
    int getNumDestConnections(WireBundle bundle);
    int colIndex();
    int rowIndex();
    TileOp getTileOp();
  }];
  let builders = [
    OpBuilder<(ins "Value":$tile),
    [{
              build($_builder, $_state, $_builder.getIndexType(), tile);
              }]>
  ];
}

def AIE_ShimSwitchboxOp: AIE_Op<"shimswitchbox", [SingleBlockImplicitTerminator<"EndOp">]>,
                         Results<(outs Index)> {
  let arguments = (
    ins I32Attr:$col
  );
  let summary = "Declare a switch in the PL shim";
  let description = [{

    A switch in the Shim.
    AXI-Stream Master Ports AXI-Stream Slave Ports
    6 Ports to North (Core Tile) 4 Ports from North (Core Tile)
    4 Ports to West 4 Ports from West
    4 Ports to East 4 Ports from East
    6 Ports to South(DMA, NoC I/F, PL I/F) 8 Ports from South (DMA, NoC I/F, PL I/F)
    2 Ports to FIFOs 2 Ports from FIFOs
    1 Port for control packet for Shim register access
    1 Port for response to access for Shim registers
    1 Port for trace packet from Shim

  }];
  let regions = (region AnyRegion:$connections);
  let assemblyFormat = [{ `(` $col `)` regions attr-dict }];
  let hasVerifier = 1;
  let builders = [
    OpBuilder<(ins "Type":$resultType,
                      "int":$col), [{
        build($_builder, $_state, resultType, $_builder.getI32IntegerAttr(col));
    }]>
  ];
}

def AIE_ShimMuxOp: AIE_Op<"shimmux", [Interconnect,
                                      SingleBlockImplicitTerminator<"EndOp">]>,
                         Results<(outs Index)> {
  let arguments = (
    ins Index:$tile
  );
  let summary = "Declare a switch in the PL shim";
  let description = [{
    This operation represents the additional interconnect that is part of a shim interface tile.
    Like the "AIE.switchbox" operation, "AIE.shimMux" is configured
    by code in its region, but can only contain connect operations

    Example:
    ```
    %tile = aie.tile(1, 1)
    aie.shimmux(%tile) {
      aie.connect<"North" : 0, "DMA" : 1>
    }
    ```
  }];
  let regions = (region AnyRegion:$connections);
  let assemblyFormat = [{ `(` $tile `)` regions attr-dict }];
  let hasVerifier = 1;
  let extraClassDeclaration = [{
    int colIndex();
    int rowIndex();
    int getNumSourceConnections(WireBundle bundle);
    int getNumDestConnections(WireBundle bundle);
    TileOp getTileOp();
  }];
 let builders = [
    OpBuilder<(ins "Value":$tile), [{
      build($_builder, $_state, $_builder.getIndexType(), tile);
    }]>
 ];
}

def AIE_ShimDMAOp: AIE_Op<"shimDMA", [FlowEndPoint/*, CallableOpInterface*/]>,
                         Results<(outs Index)> {
  let arguments = (
    ins Index:$tile
  );
  let summary = "Declare a DMA in the PL shim";
  let description = [{
  }];
  let regions = (region AnyRegion:$body);
  let assemblyFormat = [{ `(` $tile `)` regions attr-dict }];
  let hasVerifier = 1;
  let extraClassDeclaration = [{
    int colIndex();
    int rowIndex();
    TileOp getTileOp();
  }];
}

def AIE_CoreOp: AIE_Op<"core", [FlowEndPoint]>, Results<(outs Index)> {
  let arguments = (
    ins Index:$tile
  );
  let summary = "Declare a core module";
  let description = [{
    This operation represents an AIEngine processor core belonging to a tile.
    The region of a CoreOp contains code that gets run on the AIE core.  This code will
    typically be outlined into the LLVM dialect, eventually resulting in a binary file
    for each core.  The name of this file can be be specified using the 'elf_file'
    attribute.

    Examples:
    ```
    %tile = aie.tile(1, 1)
    %lock11_8 = AIE.lock(%tile, 8)
    aie.core(%tile) {
      AIE.useLock(%lock11_8, "Acquire", 1)
      AIE.useLock(%lock11_8, "Release", 0)
      AIE.end
    }
    ```
    ```
    %tile = AIE.tile(3, 3)
    AIE.core(%tile) {
      AIE.end
    } { elf_file = "core_33.elf" }
    ```
  }];
  let regions = (region AnyRegion:$body);
  let assemblyFormat = [{ `(` $tile `)` regions attr-dict }];
  let hasVerifier = 1;
  let extraClassDeclaration = [{
    int colIndex();
    int rowIndex();
    bool isMemWest() { return ((rowIndex() % 2) == 0); };
    TileOp getTileOp();
  }];
  let builders = [
    OpBuilder<(ins "Value":$tile), [{
      build($_builder, $_state, $_builder.getIndexType(), tile);
    }]>
  ];
}

def AIE_DebugOp: AIE_Op<"debug", []> {
  let arguments = (
    ins AnyType:$arg
  );
  let summary = "Capture a value for debugging";
  let description = [{
    Output the given value for debugging.  This is primarily used for simulation.
  }];
  let assemblyFormat = [{ `(` $arg `:` type($arg) `)` attr-dict }];
}

def AIE_PLIOOp: AIE_Op<"plio", []>, Results<(outs Index)> {
  let arguments = (
    ins I32Attr:$col
  );
  let summary = "Declare an interface to the PL";
  let description = [{
    An interface to the PL.
  }];
  let assemblyFormat = [{ `(` $col `)` attr-dict }];
  let extraClassDeclaration = [{
    int colIndex() { return getCol(); }
  }];
}

def AIE_ConnectOp: AIE_Op<"connect", [ParentOneOf<["SwitchboxOp", "ShimMuxOp"]> ]> {
  let arguments = (
    ins WireBundle:$sourceBundle,
        I32Attr:$sourceChannel,
        WireBundle:$destBundle,
        I32Attr:$destChannel
  );
  let summary = "A circuit-switched connection inside a switchbox";
  let description = [{
    This operation represents a programmed circuit-switched connection in a stream switch.
    It associates a source bundle and source channel with a destination bundle and a destination channel.
    This operation must exist within an "aie.switchbox" or "aie.shimswitchbox" operation.
    All of the "aie.connect" operations in a switchbox must have a different destinations.
    All of the "aie.connect" operations must also have a destination which is different from all
    of the "aie.masterset" operations in the same switchbox.

    Example:
    ```
    %tile = aie.tile(1, 1)
    aie.switchbox(%tile) {
      aie.connect<"West" : 0, "Core" : 1>
    }
    ```
  }];
  let assemblyFormat = [{
    `<` $sourceBundle `:` $sourceChannel `,` $destBundle `:` $destChannel `>` attr-dict
  }];
  let extraClassDeclaration = [{
    int sourceIndex() { return getSourceChannel(); }
    int destIndex() { return getDestChannel(); }
    Port sourcePort() { return std::make_pair(getSourceBundle(), sourceIndex()); }
    Port destPort() { return std::make_pair(getDestBundle(), destIndex()); }
  }];
}

def AIE_FlowOp: AIE_Op<"flow", []> {
  let arguments = (
    ins Index:$source,
        WireBundle:$sourceBundle,
        I32Attr:$sourceChannel,
        Index:$dest,
        WireBundle:$destBundle,
        I32Attr:$destChannel
  );
  let summary = "A logical circuit-switched connection between cores";
  let description = [{
    The "aie.flow" operation represents a circuit switched connection between two endpoints, usually
    "aie.tile" operations.  During routing, this is replaced by "aie.connect" operations which represent
    the programmed connections inside a switchbox, along with "aie.wire" operations which represent
    physical connections between switchboxes and other components.

    Example:
    ```
      %00 = aie.tile(0, 0)
      %11 = aie.tile(1, 1)
      %01 = aie.tile(0, 1)
      aie.flow(%00, "DMA" : 0, %11, "Core" : 1)
    ```
  }];
  let assemblyFormat = [{
    `(` $source `,` $sourceBundle `:` $sourceChannel `,` $dest `,` $destBundle `:` $destChannel `)` attr-dict
  }];
  let extraClassDeclaration = [{
    int sourceIndex() { return getSourceChannel(); }
    int destIndex() { return getDestChannel(); }
  }];
  // let builders = [
  //   OpBuilder<(ins "Value":$source, "int":$sourceBundle,
  //     "int":$sourceChannel, "Value":$dest, "int":$destBundle, "int":$destChannel), [{
  //     build($_builder, $_state,
  //           source,
  //           $_builder.getI32IntegerAttr(sourceBundle),
  //           $_builder.getI32IntegerAttr(sourceChannel),
  //           dest,
  //           $_builder.getI32IntegerAttr(destBundle),
  //           $_builder.getI32IntegerAttr(destChannel));
  //     }]>
  // ];
}

def AIE_ConnectionOp: AIE_Op<"connection", []> {
  let arguments = (
    ins Index:$source,
        WireBundle:$sourceBundle,
        I32Attr:$sourceChannel,
        Index:$dest,
        WireBundle:$destBundle,
        I32Attr:$destChannel
  );
  let summary = "A logical circuit-switched connection between cores";
  let description = [{
    The "aie.connection" operation represents a circuit switched connection between two endpoints, usually
    "aie.core" operations.  During routing, this is replaced by "aie.connect" operations which represent
    the programmed connections inside a switchbox, along with "aie.wire" operations which represent
    physical connections between switchboxes and other components.  Note that while "aie.flow" operations
    can express partial routes between tiles, this is not possible with "aie.connection" operations.

    Example:
      %22 = aie.tile(2, 2)
      %c22 = aie.core(%22)
      %11 = aie.tile(1, 1)
      %c11 = aie.core(%11)
      aie.flow(%c22, "Core" : 0, %c11, "Core" : 1)

  }];
  let assemblyFormat = [{
    `(` $source `,` $sourceBundle `:` $sourceChannel `,` $dest `,` $destBundle `:` $destChannel `)` attr-dict
  }];
  let extraClassDeclaration = [{
    int sourceIndex() { return getSourceChannel(); }
    int destIndex() { return getDestChannel(); }
  }];
  // let builders = [
  //   OpBuilder<(ins "Value":$source, "int":$sourceBundle,
  //     "int":$sourceChannel, "Value":$dest, "int":$destBundle, "int":$destChannel), [{
  //     build($_builder, $_state,
  //           source,
  //           $_builder.getI32IntegerAttr(sourceBundle),
  //           $_builder.getI32IntegerAttr(sourceChannel),
  //           dest,
  //           $_builder.getI32IntegerAttr(destBundle),
  //           $_builder.getI32IntegerAttr(destChannel));
  //     }]>
  // ];
}

def AIE_AMSelOp: AIE_Op<"amsel", [HasParent<"SwitchboxOp">]>, Results<(outs Index)> {
  let arguments = (
    ins ConfinedAttr<I8Attr, [IntMinValue<0>, IntMaxValue<5>]>:$arbiterID,
        ConfinedAttr<I8Attr, [IntMinValue<0>, IntMaxValue<3>]>:$msel
  );
  let summary = "Declare an arbiter of a switchbox with a master select value (arbiter + msel)";
  let description = [{
    A combination of arbiter ID and master select (msel) value.
    This op is used as a pointer to select the arbiter for routing a packet-switched flow

    Example:
    ```
        %a0_0 = AIE.amsel<5>(3)
        %m1 = AIE.masterset("East" : 0, %a0_0 )
        AIE.packetrules("South" : 0) {
          AIE.rule(0x1F, 0x10, %a0_0)
        }
    ```
    This code associates arbiter 5 with msel=3.  A packet-switched connection is made routing
    traffic from the South:0 port to the East:0 port using this arbiter.
    There are 6 arbiters per switchbox and 4 possible master select values.
    See also [MasterSetOp](#aiemasterset-aiemastersetop),
    [PacketRulesOp](#aiepacketrules-aiepacketrulesop), and
    [PacketRuleOp](#aierule-aiepacketruleop) for more information.
  }];

  let assemblyFormat = [{
    `<` $arbiterID `>` `(` $msel `)` attr-dict
  }];
  let extraClassDeclaration = [{
    int arbiterIndex() { return getArbiterID(); }
    int getMselValue() { return getMsel(); }
  }];

  let builders = [
    OpBuilder<(ins "int":$arbiterID, "int":$msel),
    [{
              build($_builder, $_state, $_builder.getIndexType(),
                    $_builder.getI8IntegerAttr(arbiterID),
                    $_builder.getI8IntegerAttr(msel));
              }]>
  ];
}

def AIE_MasterSetOp: AIE_Op<"masterset", [HasParent<"SwitchboxOp">]>, Results<(outs Index)> {
  let arguments = (
    ins WireBundle:$destBundle,
        I32Attr:$destChannel,
        Variadic<Index>:$amsels
  );
  let summary = "Packet switched input connection";
  let description = [{
    A Packet switched connection inside a switchbox.
    This operation specifies the configuration for a master port.

    Example:
      %a0_m2 = AIE.amsel<0>(2)
      AIE.masterset("Core" : 0, %a0_m2)

    The code will configure the master port <"Core" : 0> to use arbiter 0 with msel 2
    (see AMSelOp for more details regarding AMSel)

    In the current architecture, a master port can only be associated with one arbiter. However,
    a master port can be activated by different msels from one arbiter

    Example:
      %a1_0 = AIE.amsel<1>(0)
      %a1_1 = AIE.amsel<1>(1)
      %a2_3 = AIE.amsel<2>(3)

      AIE.masterset("West" : 2, %a1_0, %a2_3) // this is illegal, please don't do this
      AIE.masterset("West" : 3, %a1_0, %a1_1) // this is OK
  }];
  let assemblyFormat = [{
    `(` $destBundle `:` $destChannel `,` $amsels `)` attr-dict
  }];
  let extraClassDeclaration = [{
    int destIndex() { return getDestChannel(); }
    Port destPort() { return std::make_pair(getDestBundle(), destIndex()); }
  }];
}

def AIE_WireOp: AIE_Op<"wire", []> {
  let arguments = (
    ins Index:$source,
        WireBundle:$sourceBundle,
        Index:$dest,
        WireBundle:$destBundle
  );
  let summary = "A bundle of physical wires between components";
  let description = [{
    The "aie.wire" operation represents a physical set of connections between components in a Versal device.
    Typically, these components are switches, represented by an "aie.switchbox" operation, and tiles,
    represented by an [aie.tile](#aietile-aietileop) operation.
  }];
  let assemblyFormat = [{
    `(` $source `:` $sourceBundle `,` $dest `:` $destBundle `)` attr-dict
  }];
  // let builders = [
  //   OpBuilder<(ins "Value":$source, "int":$sourceBundle, "Value":$dest,
  //     "int":$destBundle), [{
  //     build($_builder, $_state,
  //           source,
  //           $_builder.getI32IntegerAttr((int)sourceBundle),
  //           dest,
  //           $_builder.getI32IntegerAttr((int)destBundle));
  //     }]>
  // ];
}

def AIE_PacketRulesOp: AIE_Op<"packetrules", [/*HasParent<"SwitchboxOp">*/
                                              SingleBlockImplicitTerminator<"EndOp">]> {
  let arguments = (
    ins WireBundle:$sourceBundle,
        I32Attr:$sourceChannel
  );
  let regions = (region AnyRegion:$rules);
  let summary = "Packet switched routing rules";
  let description = [{
    This operation defines packet-switched routing configuration for packets entering a switchbox.
    It references a port of the containing swithcbox, which be unique among other packetRules
    operations and [AIE.connect]($aieconnect-aieconnectop) operations in the containing switchbox.
    It contains a region of up to 4 [AIE.rule](#aierule-aiepacketruleop) operations.

    See [AIE.rule](#aierule-aiepacketruleop) for an example.
  }];
  let assemblyFormat = [{ `(` $sourceBundle `:` $sourceChannel `)` regions attr-dict }];
  let extraClassDeclaration = [{
    int sourceIndex() { return getSourceChannel(); }
    Port sourcePort() { return std::make_pair(getSourceBundle(), sourceIndex()); }
  }];
}

def AIE_PacketRuleOp: AIE_Op<"rule", [HasParent<"PacketRulesOp">]> {
  let arguments = (
    ins I8Attr:$mask,
        I8Attr:$value,
        Index:$amsel
  );
  let summary = "Packet switched routing rule";
  let description = [{
    This operation defines a matching rule and a destination for packet-switched
    connections in a switchbox.  Routing is based on the ID field of packet arriving on the
    matching port of the containing [AIE.packetRules](#aiepacketrules-aiepacketrulesop).
    The ID is first bitwise-AND'd with the mask and then checked for equality with the given ID.
    It is routed to arbiter and master set associated with the first matching entry.

    Example:
      LUT ID  |  Mask     | ID          | Arbiter | Msel
      ---     | ---       | ---         | ---     | ---
      0       |  5'b11111 | 5'b00010    | 4       | 1
      1       |  5'b11011 | 5'b00001    | 3       | 2
      2       |           |             |         |
      3       |           |             |         |

    If a packet flow that has an ID of 2, it will be directed to the arbiter 4 with msel 1,
    If a packet flow that has an ID of 1 or 5, it will be directed to the arbiter 3 with msel 2,

    We encapsulate the configuration table as follows:
    Example:
    ```
      %a4_1 = AIE.amsel<4>(1)
      %a3_2 = AIE.amsel<3>(2)

      AIE.packetRules("Core" : 0) {
        AIE.rule(0x1F, 0x2, %a4_1)
        AIE.rule(0x1B, 0x1, %a3_2)
      }
    ```
  }];
  let extraClassDeclaration = [{
    int maskInt() { return getMask(); }
    int valueInt() { return getValue(); }
  }];
  let assemblyFormat = [{
    `(` $mask `,` $value `,` $amsel `)` attr-dict
  }];
  // let builders = [
  //   OpBuilder<(ins "int":$mask, "int":$value, "Value":$amsel), [{
  //     build($_builder, $_state,
  //           $_builder.getI8IntegerAttr(mask),
  //           $_builder.getI8IntegerAttr(value),
  //           amsel);
  //     }]>
  // ];
}

def AIE_BroadcastPacketOp: AIE_Op<"broadcast_packet", [SingleBlockImplicitTerminator<"EndOp">]> {
  let arguments = (
    ins Index:$tile,
        WireBundle:$bundle,
        I32Attr:$channel
  );
  let regions = (region AnyRegion:$ports);
  let summary = "Combination of broadcast and packet-switch";
  let description = [{
    An abstraction of broadcast and packet-switched flow. During place and
    route, it will be replaced by packet-switched flow and further replaced 
    by MasterSets and PacketRules inside switchboxes.

    Example:
    ```
      %70 = AIE.tile(7, 0)
      %73 = AIE.tile(7, 3)
      %74 = AIE.tile(7, 4)
      %63 = AIE.tile(6, 3)
      %64 = AIE.tile(6, 4)
      AIE.broadcast_packet(%70, "DMA" : 0){
        AIE.bp_id(0x0){
          AIE.bp_dest<%73, "DMA" : 0>
          AIE.bp_dest<%63, "DMA" : 0>
        }
        AIE.bp_id(0x1){
          AIE.bp_dest<%74, "DMA" : 0>
          AIE.bp_dest<%64, "DMA" : 0>
        }
      }
    ```
  }];
  let assemblyFormat = [{ `(` $tile `,` $bundle `:` $channel `)` regions attr-dict }];
  let hasVerifier = 1;
  let extraClassDeclaration = [{
    int channelIndex() { return getChannel(); }
    Port port() { return std::make_pair(getBundle(), channelIndex()); }
  }];
}

def AIE_BPIDOp: AIE_Op<"bp_id", [SingleBlockImplicitTerminator<"EndOp">]> {
  let arguments = (
    ins I8Attr:$ID
  );
  let regions = (region AnyRegion:$ports);
  let summary = "A set of packets that share the same ID";
  let description = [{
    A set of destination packets that share the same source and ID. This must exist
    within an [AIE.broadcast_packet] operation.
    See [AIE.broadcast_packet]for an example.
  }];
  let assemblyFormat = [{ `(` $ID `)` regions attr-dict }];
  let extraClassDeclaration = [{
    int IDInt() { return getID(); }
  }];
}

def AIE_BPDestOp: AIE_Op<"bp_dest", [HasParent<"BPIDOp">]> {
  let arguments = (
    ins Index:$tile,
        WireBundle:$bundle,
        I32Attr:$channel
  );
  let summary = "A destination port";
  let description = [{
    An object representing the destination of a  Broad Packet. This must exist
    within an [AIE.bp_id] operation.
    See [AIE.broadcast_packet] for an example.
  }];
  let assemblyFormat = [{
    `<` $tile `,` $bundle `:` $channel `>` attr-dict
  }];
  let extraClassDeclaration = [{
    int channelIndex() { return getChannel(); }
    Port port() { return std::make_pair(getBundle(), channelIndex()); }
  }];
}

def AIE_MulticastOp: AIE_Op<"multicast", [SingleBlockImplicitTerminator<"EndOp">]> {
  let arguments = (
    ins Index:$tile,
        WireBundle:$bundle,
        I32Attr:$channel
  );
  let regions = (region AnyRegion:$ports);
  let summary = "An abstraction of multicast";
  let description = [{
    An abstraction of broadcast. During place and
    route, it will be replaced by multiple flows.

    Example:
    ```
      %70 = AIE.tile(7, 0)
      %73 = AIE.tile(7, 3)
      %74 = AIE.tile(7, 4)
      %63 = AIE.tile(6, 3)
      %64 = AIE.tile(6, 4)
      AIE.multicast(%70, "DMA" : 0){
        AIE.multi_dest<%73, "DMA" : 0>
        AIE.multi_dest<%74, "DMA" : 0>
        AIE.multi_dest<%63, "DMA" : 0>
        AIE.multi_dest<%64, "DMA" : 0>
      }
    ```
  }];
  let assemblyFormat = [{ `(` $tile `,` $bundle `:` $channel `)` regions attr-dict }];
  let hasVerifier = 1;
  let extraClassDeclaration = [{
    int channelIndex() { return getChannel(); }
    Port port() { return std::make_pair(getBundle(), channelIndex()); }
  }];
}

def AIE_MultiDestOp: AIE_Op<"multi_dest", [HasParent<"MulticastOp">]> {
  let arguments = (
    ins Index:$tile,
        WireBundle:$bundle,
        I32Attr:$channel
  );
  let summary = "A destination port of multicast flow";
  let description = [{
    An object representing the destination of a multicast flow. This must exist
    within an [AIE.multicast] operation. There can be multiple destinations within an
    AIE.multicast Op.

    See [AIE.multicast]for an example.
  }];
  let assemblyFormat = [{
    `<` $tile `,` $bundle `:` $channel `>` attr-dict
  }];
  let extraClassDeclaration = [{
    int channelIndex() { return getChannel(); }
    Port port() { return std::make_pair(getBundle(), channelIndex()); }
  }];
}

def AIE_PacketFlowOp: AIE_Op<"packet_flow", [SingleBlockImplicitTerminator<"EndOp">]> {
  let arguments = (
    ins I8Attr:$ID
  );
  let regions = (region AnyRegion:$ports);
  let summary = "Packet switched flow";
  let description = [{
    A logical packet-switched flow between tiles.  During place and
    route, this is replaced by MasterSets and PacketRules inside
    switchboxes.

    Example:
    ```
      %01 = AIE.tile(0, 1)
      AIE.packet_flow(0x10) {
        AIE.packet_source<%01, "Core" : 0>
        AIE.packet_dest<%01, "Core" : 0>
      }
    ```
  }];
  let assemblyFormat = [{ `(` $ID `)` regions attr-dict }];
  let hasVerifier = 1;
  let extraClassDeclaration = [{
    int IDInt() { return getID(); }
  }];
}

def AIE_PacketSourceOp: AIE_Op<"packet_source", [HasParent<"PacketFlowOp">]> {
  let arguments = (
    ins Index:$tile,
        WireBundle:$bundle,
        I32Attr:$channel
  );
  let summary = "A sourceport";
  let description = [{
    A object representing the destination of a packet-switched flow. This must exist
    within an [AIE.packet_flow](#aiepacketflow-aiepacketflowop) operation.

    See [AIE.packet_flow](#aiepacketflow-aiepacketflowop) for an example.
  }];
  let assemblyFormat = [{
    `<` $tile `,` $bundle `:` $channel `>` attr-dict
  }];
  let extraClassDeclaration = [{
    int channelIndex() { return getChannel(); }
    Port port() { return std::make_pair(getBundle(), channelIndex()); }
  }];
}

def AIE_PacketDestOp: AIE_Op<"packet_dest", [HasParent<"PacketFlowOp">]> {
  let arguments = (
    ins Index:$tile,
        WireBundle:$bundle,
        I32Attr:$channel
  );
  let summary = "A destination port";
  let description = [{
    A object representing the destination of a packet-switched flow. This must exist
    within an [AIE.packet_flow](#aiepacketflow-aiepacketflowop) operation. The destination
    Must be unique within a design.

    See [AIE.packet_flow](#aiepacketflow-aiepacketflowop) for an example.
  }];
  let assemblyFormat = [{
    `<` $tile `,` $bundle `:` $channel `>` attr-dict
  }];
  let extraClassDeclaration = [{
    int channelIndex() { return getChannel(); }
    Port port() { return std::make_pair(getBundle(), channelIndex()); }
  }];
}

def S2MM:  I32EnumAttrCase<"S2MM", 0>;
def MM2S:  I32EnumAttrCase<"MM2S", 1>;

def DMAChannelDir: I32EnumAttr<"DMAChannelDir", "DMA Channel direction",
  [S2MM, MM2S]> {

  let cppNamespace = "xilinx::AIE";
}

def AIE_DMABDPACKETOp: AIE_Op<"dmaBdPacket", []> {
  let summary = "Enable packet headers for a dma block descriptor";
  let description = [{
    This operation enables packet headers for a block descriptor for DMA operations. In particular, it specifies
    the packet type (3-bits) and packet ID (5-bits).
    
    This operation must be used in an MLIR block that lives inside a MemOp's region, and before AIE.dmaBd.
    The block descriptor specifies what lock to use and the buffer configuration.

    Example:
    ```
      // this defines a BD that uses lock %lck0 and buffer %buf0
      ^bd5:
        AIE.useLock(%lck, "Acquire", 0)
        AIE.dmaBdPacket(0x4, 0xD)
        AIE.dmaBd(<$buf0 : memref<512xi32>, 0, 512>, 1)
        AIE.useLock(%lck, "Release", 1)
        br ^bd6 // point to the next Block, which is also a different Block Descriptor

    ```
    
  }];

  let arguments = (
    ins I32Attr:$packet_type,
        I32Attr:$packet_id
  );

  let assemblyFormat = [{
    `(` $packet_type `,` $packet_id `)` attr-dict
  }];

  let extraClassDeclaration = [{
    int getPacketID() { return getPacketId(); }
  }];

}

def AIE_DMABDOp: AIE_Op<"dmaBd", []> {
  let summary = "Declare a dma block descriptor op";
  let description = [{
    This operation describes a block descriptor for DMA operations. In particular, it specifies
    what buffer addresss to use, the transfer length, and the buffer type (A or B).
    
    This operation must be used in an MLIR block that lives inside a MemOp's region.
    The block descriptor specifies what lock to use and the buffer configuration.

    Example:
    ```
      // this defines a BD that uses lock %lck0 and buffer %buf0
      ^bd5:
        AIE.useLock(%lck, "Acquire", 0)
        AIE.dmaBd(<$buf0 : memref<512xi32>, 0, 512>, 1)
        AIE.useLock(%lck, "Release", 1)
        br ^bd6 // point to the next Block, which is also a different Block Descriptor

      ...

      // this defines a BD that does not use any lock
      ^bd8:
        AIE.dmaBd(<$buf1 : memref<64xi32>, 0, 64>, 0)
    ```
    A DMA channel in a Memory Module can process one block descriptor after another by chaining them.
    There are 16 block descriptors per Memory Module. They are shared by four DMA channels.
  }];

  let arguments = (
    ins AnyMemRef:$buffer,
        I32Attr:$offset,
        I32Attr:$len,
        ConfinedAttr<I32Attr, [IntMinValue<0>, IntMaxValue<1>]>:$AB // 0: A, 1: B
  );

  let assemblyFormat = [{
    `(` `<` $buffer  `:` type($buffer) `,` $offset `,` $len `>` `,` $AB `)` attr-dict
  }];

  let extraClassDeclaration = [{
    int getOffsetValue() { return getOffset(); }
    int getLenValue() { return getLen(); }
    bool isA() { return (getAB() == 0); }
    bool isB() { return (getAB() == 1); }
  }];

  // let builders = [
  //   OpBuilder<(ins "Value":$buffer, "int":$offset, "int":$len, "int":$AB), [{
  //     build($_builder, $_state,
  //           buffer,
  //           $_builder.getI32IntegerAttr(offset),
  //           $_builder.getI32IntegerAttr(len),
  //           $_builder.getI32IntegerAttr(AB));
  //     }]>
  // ];
}

def AIE_DMAStartOp: AIE_Op<"dmaStart", [ParentOneOf<["MemOp", "func::FuncOp", "ShimDMAOp"]>, Terminator]>,
                     Results<(outs I1:$valid)> {

  let summary = "An op to start DMA";
  let description = [{
    This operation declares a DMA channel to be used for data transfer.  It usually exists inside
    either a MemOp (representing a TileDMA channel), or in a ShimDMAOp (representing a ShimDMA channel).

    Example:
    ```
        AIE.dmaStart("MM2S0", ^bd0, ^end)
      ^bd0:
        AIE.useLock(%lock0, "Acquire", 0)
        AIE.dmaBd(<%buffer : memref<16 x f32>, 0, 16>, 0)
        AIE.useLock(%lock0, "Release", 1)
        br ^bd0
      ^end:
        AIE.end
    ```

    Comceptually, the AIE.dmaStart operation is a terminator that either passes
    control to a basic block containing DMA operations (through its first successor)
    or to a basic block for another dmaStart, to an AIE.end operation.
  }];

  let arguments = (
    ins DMAChannelDir:$channelDir, 
        ConfinedAttr<I32Attr, [IntMinValue<0>, IntMaxValue<1>]>:$channelIndex
  );
  let successors = (successor AnySuccessor:$dest, AnySuccessor:$chain);
  let assemblyFormat = [{
    `(` $channelDir `,` $channelIndex `,` $dest `,` $chain `)` attr-dict
  }];

  let extraClassDeclaration = [{
    bool isSend() { return (static_cast<int32_t>(getChannelDir()) == 1); }
    bool isRecv() { return (static_cast<int32_t>(getChannelDir()) == 0); }
  }];

  let builders = [
    OpBuilder<(ins "DMAChannelDir":$channelDir, "int":$channelIndex, "Block *":$dest, "Block *":$chain),
    [{
              build($_builder, $_state, $_builder.getIntegerType(1), channelDir, channelIndex, dest, chain);
              }]>
  ];
}

// MemOps are not actually Callable, but we want to inline code into them, so we have to 
// implement CallableOpInterface
def AIE_MemOp: AIE_Op<"mem", [FlowEndPoint, CallableOpInterface]>,
                     Results<(outs Index)> {
  let summary = "Declare a memory op";
  let description = [{
    This operation creates a Memory module that belongs to a tile.
    The region of a MemOp is used to setup the DMAs and Block Descriptors.
    See DMAOp and DMABdOp for more concrete examples.
  }];
  let arguments = (
    ins Index:$tile
  );
  let regions = (region AnyRegion:$body);
  let assemblyFormat = [{ `(` $tile `)` regions attr-dict }];
  let hasVerifier = 1;
  let extraClassDeclaration = [{
    int colIndex();
    int rowIndex();
    int maxSizeInBytes() { return 32768; }
    // CallableOpInterface
    Region *getCallableRegion();
    ArrayRef<Type> getCallableResults();
  }];
  let builders = [
    OpBuilder<(ins "Value":$tile), [{
      build($_builder, $_state, $_builder.getIndexType(), tile);
    }]>
  ];
}

def AIE_LockOp: AIE_Op<"lock", []>, Results<(outs Index)> {
  let summary = "Declare a physical lock";
  let description = [{
    This operation creates a physical lock. For this operation the lockID variable is optional. 
    However, if that is the case then the lockID must be assigned using the AIEAssignLockIDs pass. 

    Example:
    ```
      %tile33 = AIE.tile(3, 3)
      %lck = AIE.lock(%tile33, 7)
    ```
    This operation represents a lock that lives in the Memory module of Tile(3, 3) with a lockID of 7

    Case when LockID is not assigned:
      Before AIEAssignLockIDs: %tile33 = AIE.tile(3)
      After AIEAssignLockIDs: %tile33 = AIE.tile(3, $assigned_value)
  }];
  let arguments = (
    ins Index:$tile,
        OptionalAttr<ConfinedAttr<I32Attr, [IntMinValue<0>, IntMaxValue<15>]>>:$lockID
  );
  let assemblyFormat = [{ `(` $tile (`,` $lockID^ )? `)` attr-dict }];
  let extraClassDeclaration = [{
    int getLockIDValue() { 
      assert(getLockID().has_value() && "Lock has no ID value");
      return getLockID().value();
    }
  }];
  let builders = [
    OpBuilder<(ins "Value":$tile, "int":$lockID), [{
      build($_builder, $_state,
        $_builder.getIndexType(),
        tile,
        $_builder.getI32IntegerAttr(lockID));
      }]>
  ];
  // let hasCanonicalizer = 1;
}

def Acquire: I32EnumAttrCase<"Acquire", 0>;
def Release: I32EnumAttrCase<"Release", 1>;
def NonBlocking: I32EnumAttrCase<"NonBlocking", 0>;
def Blocking: I32EnumAttrCase<"Blocking", 1>;

def LockAction: I32EnumAttr<"LockAction", "lock acquire/release",
  [Acquire, Release]> {

  let cppNamespace = "xilinx::AIE";
}
def LockBlocking: I32EnumAttr<"LockBlocking", "lock operation is blocking",
  [NonBlocking, Blocking]> {

  let cppNamespace = "xilinx::AIE";
}

def AIE_UseLockOp: AIE_Op<"useLock", []> {
  let summary = "acquire/release lock op";
  let description = [{
    This operation uses a lock. A lock can be acquired with a value, or release with a value.
    This should be understood as a "blocking" operation.  This lock must appear in a parent op
    where the tile can be determined (A CoreOp, a ShimDMAOp, or a MemOp).  If the useLock
    operation appears in a module directly, an initialization to the lock will be generated in
    the host implementation.
  }];
  let arguments = (
    ins Index:$lock,
        ConfinedAttr<I32Attr, [IntMinValue<0>, IntMaxValue<2>]>:$value,
        LockAction:$action,
        OptionalAttr<LockBlocking>:$blocking
  );
  let assemblyFormat = [{
    `(` $lock `,` $action `,` $value ( `,` $blocking^ )? `)` attr-dict
  }];
  let hasVerifier = 1;
  let builders = [
    OpBuilder<(ins "::mlir::Value":$lock, "uint32_t":$value, "xilinx::AIE::LockAction":$action),
    [{
      build($_builder, $_state, lock, value, action, nullptr);
    }]>
  ];

  let extraClassDeclaration = [{
    bool acquire() { return (getAction() == LockAction::Acquire); }
    bool release() { return (getAction() == LockAction::Release); }
    int getLockValue() { return getValue(); }
    int getTimeout() { if(auto val = getBlocking()) return (int)*val; else return 1;}
  }];
}

def AIE_BufferOp: AIE_Op<"buffer", []>, Results<(outs AnyMemRef)> {
  let summary = "Declare a buffer";
  let description = [{
    This operation instantiates a buffer that belongs to a Memory Module of a tile.

    Example:
    ```
      %tile33 = AIE.tile(3, 3)
      %buf = AIE.buffer(%tile33) : memref<256xi64>
    ```
    This operation represents a buffer in tile (3, 3) of 256 elements, each a 64-bit integer.
  }];
  let arguments = (
    ins Index:$tile
  );
  let results = (outs AnyMemRef:$buffer);
  let assemblyFormat = [{ `(` $tile `)` attr-dict `:` type($buffer) }];
  let extraClassDeclaration = [{
    bool hasName() {
      if(auto attr = getOperation()->getAttrOfType<StringAttr>(SymbolTable::getSymbolAttrName())) {
        return true;
      } else {
        return false;
      }
    }
    StringAttr name() {
      if(auto attr = getOperation()->getAttrOfType<StringAttr>(SymbolTable::getSymbolAttrName())) {
        return attr;
      } else {
        emitOpError("does not have '") << SymbolTable::getSymbolAttrName() <<
          "' attribute specified";
      }
      llvm_unreachable("unreachable");
    }
    // Return the address of this buffer
    int64_t address() {
      if(auto attr = getOperation()->getAttrOfType<IntegerAttr>("address")) {
        return attr.getInt();
      } else {
        emitOpError("does not have 'address' attribute specified");
      }
      llvm_unreachable("unreachable");
    }
    // Return the number of bytes that need to be allocated for this buffer.
    int64_t getAllocationSize();
    TileOp getTileOp();
  }];
  }

def AIE_ExternalBufferOp: AIE_Op<"external_buffer", []>, Results<(outs AnyMemRef)> {
  let summary = "Declare a buffer in external memory";
  let description = [{
    This operation represents a buffer that exists in some physical
    location in a device, most likely external memory.

    Example:
    ```
      %buf = AIE.external_buffer 0x200000 : memref<256xi64>
    ```
    This operation represents a buffer living at physical address 0x200000.
  }];
  let arguments = (ins I64Attr:$address);
  let results = (outs AnyMemRef:$buffer);
  let assemblyFormat = [{ $address attr-dict `:` type($buffer) }];
}

def AIE_TokenOp: AIE_Op<"token", [Symbol]> {
  let summary = "Declare a token (a logical lock)";
  let description = [{
    This operation creates a logical lock. We use Symbol so that it can be referenced globally.
    Unlike phsical locks, logical locks are unlimited, and we can specify any integer value
    associated with a lock. The logical lock is used to manually specify the dependence of tasks, or
    core executions.

    The operation can also be generated automatically if the Dependence Analysis can be leveraged.

    Example:
      AIE.token(0) {sym_name = "token0"} // Declare token0 with initial value of 0

      ...

      AIE.useToken @token0("Acquire", 0) // acquire token0 if its value is 0

      ...

      AIE.useToken @token0("Release", 5) // release token0 and set its value to 5

  }];
  let arguments = (ins I32Attr:$value);
  let assemblyFormat = [{ `(` $value `)` attr-dict }];
  let extraClassDeclaration = [{
    int getTokenValue() { return getValue(); }
  }];
}

def AIE_UseTokenOp: AIE_Op<"useToken", []> {
  let summary = "acquire/release a logical lock";
  let description = [{
    This operation uses token (logical lock). A logical lock can be acquired or released with a value.
    Similar to UseLockOp, this operation can be understood as "blocking" op.
  }];
  let arguments = (
    ins FlatSymbolRefAttr:$tokenName,
        I32Attr:$value,
        LockAction:$action
  );
  let assemblyFormat = [{ $tokenName `(` $action `,` $value `)` attr-dict }];
  let hasVerifier = 1;
  let extraClassDeclaration = [{
    bool acquire() { return (getAction() == LockAction::Acquire); }
    bool release() { return (getAction() == LockAction::Release); }
    int getTokenValue() { return getValue(); }
  }];
}

def AIE_MemcpyOp: AIE_Op<"memcpy", []> {
  let summary = "A memcpy op";
  let description = [{
    This operation defines a logical data transfer of a buffer from a source tile to another buffer
    from a destination tile.

    This operation should be lowered to Mem ops with DMA setup and Flow ops for routing data from
    the source tile to the dest. tile.
  }];
  let arguments = (
    ins FlatSymbolRefAttr:$tokenName,
        I32Attr:$acqValue,
        I32Attr:$relValue,
        Index:$srcTile,
        AnyMemRef:$srcBuf,
        I32Attr:$srcOffset,
        I32Attr:$srcLen,
        Index:$dstTile,
        AnyMemRef:$dstBuf,
        I32Attr:$dstOffset,
        I32Attr:$dstLen
  );
  let assemblyFormat = [{
    $tokenName `(` $acqValue `,` $relValue `)` `(`
      $srcTile `:` `<` $srcBuf `,` $srcOffset `,` $srcLen `>` `,`
      $dstTile `:` `<` $dstBuf `,` $dstOffset `,` $dstLen `>` `)`
        attr-dict `:` `(` type($srcBuf) `,` type($dstBuf) `)`
  }];
  let extraClassDeclaration = [{
    int getAcquireTokenValue() { return getAcqValue(); }
    int getReleaseTokenValue() { return getRelValue(); }
    int getSrcOffsetValue() { return getSrcOffset(); }
    int getDstOffsetValue() { return getDstOffset(); }
    int getSrcLenValue() { return getSrcLen(); }
    int getDstLenValue() { return getDstLen(); }
  }];
}

def AIE_GetStreamOp: AIE_Op<"getStream", [HasParent<"CoreOp">]>,
                 Results<(outs AnyTypeOf<[F32, I32, I<128>]>)> {
  let summary = "An op to read from a stream channel/port of a switchbox";
  let description = [{
    An op to read from a stream channel/port of a switchbox.
  }];
  let arguments = (
    ins AnyInteger:$channel
  );
  let results = (outs AnyTypeOf<[F32, I32, I<128>]>:$streamValue);
  let assemblyFormat = [{
    `(` $channel `:` type($channel) `)` attr-dict `:` type($streamValue)
  }];
  let extraClassDeclaration = [{
    bool isWideStream() { return getStreamValue().getType().isInteger(128); }
    bool isFloatStream() { return getStreamValue().getType().isa<FloatType>(); }
  }];
}

def AIE_PutStreamOp: AIE_Op<"putStream", [HasParent<"CoreOp">]> {
  let summary = "An op to write to a stream channel/port of a switchbox";
  let description = [{
    An op to write to a stream channel/port of a switchbox.
  }];
  let arguments = (
    ins AnyInteger:$channel,
        AnyTypeOf<[F32, I32, I<128>]>:$streamValue
  );
  let assemblyFormat = [{
    `(` $streamValue `:` type($streamValue) `,` $channel `:` type($channel) `)` attr-dict
  }];
  let extraClassDeclaration = [{
    bool isWideStream() { return getStreamValue().getType().isInteger(128); }
    bool isFloatStream() { return getStreamValue().getType().isa<FloatType>(); }
  }];
}

def AIE_GetCascadeOp: AIE_Op<"getCascade", [HasParent<"CoreOp">]>,
                      Results<(outs AnyI<384>)> {
  let summary = "An op to read from a cascading stream from a neighboring core";
  let description = [{
    An op to read from a cascading stream from a neighboring core.
  }];
  let results = (outs AnyI<384>:$cascadeValue);
  let assemblyFormat = [{ `(` `)` attr-dict `:` type($cascadeValue) }];
}

def AIE_PutCascadeOp: AIE_Op<"putCascade", [HasParent<"CoreOp">]> {
  let summary = "An op to write to a cascading stream from a neighboring core";
  let description = [{
    An op to write to a cascading stream from a neighboring core.
  }];
  let arguments = (
    ins AnyI<384>:$cascadeValue
  );
  let assemblyFormat = [{ `(` $cascadeValue `:` type($cascadeValue) `)` attr-dict }];
}


/// Experimental Herd operations
def AIE_HerdOp: AIE_Op<"herd", []>, Results<(outs Index)> {
  let summary = "Declare a herd which is a bundle of core organized in a rectangular shape";
  let description = [{
    This operation creates a group of AIE tiles in 2D shape.

    Example:
      %herd0 = AIE.herd[1][1] // a single AIE tile. location unknown
      %herd1 = AIE.herd[4][1] // a row of four-AIE tile

    The operation can be used in replacement of a TileOp -- in case we want to select a group of
    hardware entities (cores, mems, switchboxes) instead of individual entity, and we don't want to
    specify their locations just yet. This can be useful if we want to generate parameterizable
    code (the column and row values are parameterized).

    Example:

      %herd = AIE.herd[2][2] // a herd of 2x2 AIE tiles

      AIE.core(%herd) {
        // all the cores belong to this herd runs the same code
      }
  }];
  let arguments = (
    ins I32Attr:$width,
        I32Attr:$height
  );
  let extraClassDeclaration = [{
    int getHerdWidth()   { return getWidth(); }
    int getHerdHeight()  { return getHeight(); }
    int getNumAIETiles() { return getHerdWidth() * getHerdHeight(); }
    StringAttr name() {
      if(auto attr = getOperation()->getAttrOfType<StringAttr>(SymbolTable::getSymbolAttrName())) {
        return attr;
      } else {
        emitOpError("does not have '") << SymbolTable::getSymbolAttrName() <<
          "' attribute specified";
      }
      llvm_unreachable("unreachable");
    }
  }];
  let assemblyFormat = [{ `[` $width `]` `[` $height `]` attr-dict }];
  let builders = [
    OpBuilder<(ins "int":$width, "int":$height),
    [{
              build($_builder, $_state, $_builder.getIndexType(),
                    $_builder.getI32IntegerAttr(width),
                    $_builder.getI32IntegerAttr(height));
              }]>
  ];
}

def AIE_PlaceOp: AIE_Op<"place", []> {
  let summary = "A place operation that specifies the relative placement (XY) of one herd to another";
  let description = [{
    A place operation that specifies the relative placement (XY) of one herd to another.
  }];
  let arguments = (
    ins Index:$sourceHerd,
        Index:$destHerd,
        I32Attr:$distX,
        I32Attr:$distY
  );
  let assemblyFormat = [{ `(` $sourceHerd `,` $destHerd `,` $distX `,` $distY `)` attr-dict }];
  let extraClassDeclaration = [{
    int getDistXValue() { return getDistX(); }
    int getDistYValue() { return getDistY(); }
  }];
}

def AIE_RouteOp: AIE_Op<"route", []> {
  let summary = "A route operation that routes one herd to another";
  let description = [{
    A route operation that routes one herd to another.
  }];
  let arguments = (
    ins Index:$sourceHerds,
        WireBundle:$sourceBundle,
        I32Attr:$sourceChannel,
        Index:$destHerds,
        WireBundle:$destBundle,
        I32Attr:$destChannel
  );
  let assemblyFormat = [{
    `(` `<` $sourceHerds `,` $sourceBundle `:` $sourceChannel `>` `,`
        `<` $destHerds   `,` $destBundle   `:` $destChannel   `>` `)` attr-dict
  }];
  let extraClassDeclaration = [{
    int getSourceChannelValue()  { return getSourceChannel(); }
    int getDestChannelValue()  { return getDestChannel(); }
  }];
}

def AIE_IterOp: AIE_Op<"iter", []>, Results<(outs Index)> {
  let summary = "An iter operation";
  let description = [{
    This operation generates index values that can be used with the SelectOp to select a group of tiles
    from a herd.

    Example:
      %iter0 = AIE.iter(0, 15, 1) // 0, 1, 2, ... , 15
      %iter1 = AIE.iter(2, 8, 2)  // 2, 4, 6
  }];
  let arguments = (
    ins I32Attr:$start,
        I32Attr:$end,
        I32Attr:$stride
  );
  let assemblyFormat = [{ `(` $start `,` $end `,` $stride `)` attr-dict }];
  let extraClassDeclaration = [{
    int getStartValue()  { return getStart(); }
    int getEndValue()    { return getEnd(); }
    int getStrideValue() { return getStride(); }
  }];
  let builders = [
    OpBuilder<(ins "int":$start, "int":$end, "int":$stride), [{
      build($_builder, $_state, $_builder.getIndexType(),
            $_builder.getI32IntegerAttr(start),
            $_builder.getI32IntegerAttr(end),
            $_builder.getI32IntegerAttr(stride));
      }]>
  ];
}

def AIE_SelectOp: AIE_Op<"select", []>, Results<(outs Index)> {
  let summary = "A select operation";
  let description = [{
    This operation selects a group of tiles based on the selected indices.

    Example:

      %herd = AIE.herd[4][4] // a herd of 4x4 tiles

      %ix = AIE.iter(0, 4, 1) // 0, 1, 2, 3
      %iy = AIE.iter(0, 1, 1) // 0

      %sub_herd = AIE.select(%herd, %ix, %iy)

    The SelectOp in the above example will select the tiles %herd[0][0], %herd[1][0],
    %herd[2][0], %herd[3][0] (the first column of the herd).
  }];
  let arguments = (
    ins Index:$startHerd,
        Index:$iterX,
        Index:$iterY
  );
  let assemblyFormat = [{ `(` $startHerd `,` $iterX `,` $iterY `)` attr-dict }];
  let builders = [
    OpBuilder<(ins "Value":$startHerd, "Value":$iterX, "Value":$iterY), [{
      build($_builder, $_state, $_builder.getIndexType(),
            startHerd, iterX, iterY);
      }]>
  ];
}

def AIE_ObjectFifoCreateOp: AIE_Op<"objectFifo.createObjectFifo", []> {
  let summary = "Create a circular buffer or channel between two tiles";
  let description = [{
    The "aie.createObjectFifo" operation creates a circular buffer established between a producer and
    a consumer, which are "aie.tile" operations. The aie.createObjectFifo instantiates the given number of 
    buffers (of given output type) and their locks in the Memory Module of the producer tile after lowering. 
    These elements represent the conceptual depth of the objectFifo.

    This operation is then converted by the AIEObjectFifoStatefulTransformPass into buffers and their associated 
    locks. The pass also establishes Flow and DMA operations between the producer and consumer tiles if they are
    not adjacent.

    Example:
    ```
      %objFifo = AIE.objectFifo.createObjectFifo(%tile12, %tile13, 4) : !AIE.objectFifo<memref<16xi32>> 
    ```
    This operation creates an objectFifo between tiles 12 and 13 of 4 elements, each a buffer of 16 32-bit integers.
  }];

  let arguments = (
    ins Index:$producerTile,
        Index:$consumerTile,
<<<<<<< HEAD
        Confined<I32Attr, [IntMinValue<0>]>:$elemNumber
=======
        ConfinedAttr<I32Attr, [IntMinValue<0>]>:$elemNumber
>>>>>>> 8178816f
  );

  let results = (outs AIE_ObjectFifoType:$fifo);

  let assemblyFormat = [{
    `(` $producerTile `,` $consumerTile `,` $elemNumber`)` attr-dict `:` type($fifo)
  }];

  let extraClassDeclaration = [{
<<<<<<< HEAD
    int size() { return elemNumber(); }
=======
    int size() { return getElemNumber(); }
>>>>>>> 8178816f
    TileOp getProducerTileOp();
    TileOp getConsumerTileOp();
  }];
}

def AIE_ObjectFifoAcquireOp: AIE_Op<"objectFifo.acquire", []> {
  let summary = "Acquire operation to lock and return objects of an ObjectFifo";
  let description = [{
    The "aie.objectFifo.acquire" operation first acquires the locks of the next given number 
    of objects in the objectFifo. The mode it acquires the locks in is chosen based on the port 
    (producer: acquire for write, consumer: acquire for read). Then, it returns a subview of 
    the acquired objects which can be used to access them.

    This operation is then converted by the AIEObjectFifoStatefulTransformPass into useLock operations on 
    the locks of the objectFifo objects that will be acquired. Under the hood, the operation only performs
    new acquires if necessary. For example, if two objects have been acquired in the past and none have yet
    to be released by the same process, then performing another acquire operation on the same objectFifo 
    within the same process of size two or less will not result in any new useLock operations (and for size 
    greater than two, only (size - 2) useLock operations will be performed).

    Example:
    ```
      %subview = AIE.objectFifo.acquire<Consume>(%objFifo : !AIE.objectFifo<memref<16xi32>>, 2) : !AIE.objectFifoSubview<memref<16xi32>>
    ```
    This operation acquires the locks of the next two objects in objFifo from its consumer port and returns a subview of the acquired objects.
  }];

  let arguments = (
    ins ObjectFifoPort:$port,
        AIE_ObjectFifoType:$fifo,
<<<<<<< HEAD
        Confined<I32Attr, [IntMinValue<0>]>:$size
=======
        ConfinedAttr<I32Attr, [IntMinValue<0>]>:$size
>>>>>>> 8178816f
  );

  let results = (outs AIE_ObjectFifoSubviewType:$subview);

  let assemblyFormat = [{
    attr-dict `<` $port `>` `(` $fifo `:` type($fifo) `,` $size `)` `:` type($subview)
  }];

  let hasVerifier = 1;

<<<<<<< HEAD
  let builders = [
    OpBuilder<(ins "::mlir::Type":$subview, "xilinx::AIE::ObjectFifoPort":$port, "Value":$fifo, "IntegerAttr":$size),
    [{
      build($_builder, $_state, subview, port, fifo, size);
    }]>
  ];

  let extraClassDeclaration = [{
    Value getAIEObjectFifo() { return fifo(); }
    AIEObjectFifoType getAIEObjectFifoType() {
      return getAIEObjectFifo().getType().cast<AIEObjectFifoType>();
    }
    int acqNumber() { return size(); }
=======
  let extraClassDeclaration = [{
    Value getAIEObjectFifo() { return getFifo(); }
    AIEObjectFifoType getAIEObjectFifoType() {
      return getAIEObjectFifo().getType().cast<AIEObjectFifoType>();
    }
    int acqNumber() { return getSize(); }
>>>>>>> 8178816f
  }];
}

def AIE_ObjectFifoReleaseOp: AIE_Op<"objectFifo.release", []> {
  let summary = "Release operation for object locks in an ObjectFifo";
  let description = [{
    The "aie.objectFifo.release" operation releases the locks of the given number of objects 
    in the objectFifo. The mode it releases the locks in is chosen based on the "port" 
    (producer: release for read, consumer: release for write). 

    This operation is then converted by the AIEObjectFifoStatefulTransformPass into useLock operations.

    Example:
    ```
      AIE.objectFifo.release<Produce>(%objFifo : !AIE.objectFifo<memref<16xi32>>, 1)
    ```
    This operation releases the lock of the next object in objFifo from producer port.
  }];

  let arguments = (
    ins ObjectFifoPort:$port,
        AIE_ObjectFifoType:$fifo,
<<<<<<< HEAD
        Confined<I32Attr, [IntMinValue<0>]>:$size
=======
        ConfinedAttr<I32Attr, [IntMinValue<0>]>:$size
>>>>>>> 8178816f
  );

  let assemblyFormat = [{
    attr-dict `<` $port `>` `(` $fifo `:` type($fifo) `,` $size `)` 
  }];

  let hasVerifier = 1;

<<<<<<< HEAD
  let builders = [
    OpBuilder<(ins "xilinx::AIE::ObjectFifoPort":$port, "Value":$fifo, "IntegerAttr":$size),
    [{
      build($_builder, $_state, port, fifo, size);
    }]>
  ];

  let extraClassDeclaration = [{
    Value getAIEObjectFifo() { return fifo(); }
    AIEObjectFifoType getAIEObjectFifoType() {
      return getAIEObjectFifo().getType().cast<AIEObjectFifoType>();
    }
    int relNumber() { return size(); }
=======
  let extraClassDeclaration = [{
    Value getAIEObjectFifo() { return getFifo(); }
    AIEObjectFifoType getAIEObjectFifoType() {
      return getAIEObjectFifo().getType().cast<AIEObjectFifoType>();
    }
    int relNumber() { return getSize(); }
>>>>>>> 8178816f
  }];
}

def AIE_ObjectFifoSubviewAccessOp : AIE_Op<"objectFifo.subview.access", []> {
  let summary = "ObjectFifoSubview type accessor method";
  let description = [{
    Access the Nth element of a value of ObjectFifoSubview type.

  Example:
    ```
      %subview = AIE.objectFifo.acquire<Produce>(%objFifo : !AIE.objectFifo<memref<16xi32>>, 3) : !AIE.objectFifoSubview<memref<16xi32>>
      %elem = AIE.objectFifo.subview.access %subview[0] : !AIE.objectFifoSubview<memref<16xi32>> -> memref<16xi32>
    ```
    In this example, elem is the first object of the subview. Note that this may not correspond to the first element of 
    the objectFifo if other acquire operations took place beforehand.

  }];

  let arguments = (
    ins AIE_ObjectFifoSubviewType:$subview, 
<<<<<<< HEAD
        Confined<I32Attr, [IntMinValue<0>]>:$index
=======
        ConfinedAttr<I32Attr, [IntMinValue<0>]>:$index
>>>>>>> 8178816f
  );

  let results = (outs AnyMemRef:$output);

  let assemblyFormat = [{
    $subview `[` $index `]` attr-dict `:` type($subview) `->` type($output)
  }];

  // Allow building an AIE_ObjectFifoSubviewAccessOp with just a subview value and an index.
  let builders = [
    OpBuilder<(ins "Value":$subview, "size_t":$index)>
  ];
<<<<<<< HEAD

  let extraClassDeclaration = [{
    int getIndex() { return index(); }
  }];
=======
>>>>>>> 8178816f
}

def AIE_ObjectFifoRegisterProcessOp: AIE_Op<"objectFifo.registerProcess", []> {
  let summary = "Operation that produces the acquire/release patterns for a process registered to an objectFifo";
  let description = [{
    The "aie.registerProcess" operation allows the user to register a function to an objectFifo along with its 
    acquire and release patterns. These patterns will be used to generate a sequence of acquires and releases
    on the objectFifo elements. This generated sequence is often in the form of a for loop, however, in the case 
    of cyclo-static patterns only the repetition of same number accesses and releases will generate a for loop. 
    This may result in multiple for loops of different sizes being generated. If there is no repetition, then no 
    loops will be generated.

    Example:
    ```
      %length = arith.constant 10 : index
      %acquirePatternProducer = arith.constant dense<[1, 2, 2, 0]> : tensor<4xi32>
      %releasePatternProducer = arith.constant dense<[0, 1, 1, 2]> : tensor<4xi32>
      func @producer_work(%input : !AIE.objectFifoSubview<memref<16xi32>>) -> () { ... }

      AIE.objectFifo.registerProcess<Produce>(%objFifo : !AIE.objectFifo<memref<16xi32>>, %acquirePatternProducer : tensor<4xi32>, %releasePatternProducer : tensor<4xi32>, @producer_work, %length)
    ```
    This operation registers function @producer_work and associated patterns to the produce end of %objFifo. 
    @producer_work will be called with the subviews produced when acquiring elements from %objFifo following the acquire pattern.

    If the input patterns are static (only one element) then the length of the produced for loop will be that of the input %length.
    If the input patterns are cyclo-static then they must be of the same size.
  }];

  let arguments = (
    ins ObjectFifoPort:$port,
        AIE_ObjectFifoType:$fifo,
<<<<<<< HEAD
        I32Tensor:$acquirePattern,
        I32Tensor:$releasePattern,
=======
        I32Tensor:$acquirePatternTensor,
        I32Tensor:$releasePatternTensor,
>>>>>>> 8178816f
        FlatSymbolRefAttr:$callee,
        Index:$length
  );

  let assemblyFormat = [{
<<<<<<< HEAD
    attr-dict `<` $port `>` `(` $fifo `:` type($fifo) `,` $acquirePattern `:` type($acquirePattern) `,` $releasePattern `:` type($releasePattern) `,` $callee `,` $length`)` 
=======
    attr-dict `<` $port `>` `(` $fifo `:` type($fifo) `,` $acquirePatternTensor `:` type($acquirePatternTensor) `,` $releasePatternTensor `:` type($releasePatternTensor) `,` $callee `,` $length`)` 
>>>>>>> 8178816f
  }];

  let hasVerifier = 1;

  let extraClassDeclaration = [{
<<<<<<< HEAD
    ObjectFifoPortAttr getPortAttr() { return portAttr(); }
    DenseIntElementsAttr getAcquirePattern() { return acquirePattern().getDefiningOp<arith::ConstantOp>().getValue().cast<DenseIntElementsAttr>(); }
    DenseIntElementsAttr getReleasePattern() { return releasePattern().getDefiningOp<arith::ConstantOp>().getValue().cast<DenseIntElementsAttr>(); }
    int getProcessLength() { return length().getDefiningOp<arith::ConstantOp>().getValue().cast<IntegerAttr>().getInt(); }
=======
    DenseIntElementsAttr getAcquirePattern() { return getAcquirePatternTensor().getDefiningOp<arith::ConstantOp>().getValue().cast<DenseIntElementsAttr>(); }
    DenseIntElementsAttr getReleasePattern() { return getReleasePatternTensor().getDefiningOp<arith::ConstantOp>().getValue().cast<DenseIntElementsAttr>(); }
    int getProcessLength() { return getLength().getDefiningOp<arith::ConstantOp>().getValue().cast<IntegerAttr>().getInt(); }
>>>>>>> 8178816f
  }];
}<|MERGE_RESOLUTION|>--- conflicted
+++ resolved
@@ -1547,11 +1547,7 @@
   let arguments = (
     ins Index:$producerTile,
         Index:$consumerTile,
-<<<<<<< HEAD
-        Confined<I32Attr, [IntMinValue<0>]>:$elemNumber
-=======
         ConfinedAttr<I32Attr, [IntMinValue<0>]>:$elemNumber
->>>>>>> 8178816f
   );
 
   let results = (outs AIE_ObjectFifoType:$fifo);
@@ -1561,11 +1557,7 @@
   }];
 
   let extraClassDeclaration = [{
-<<<<<<< HEAD
-    int size() { return elemNumber(); }
-=======
     int size() { return getElemNumber(); }
->>>>>>> 8178816f
     TileOp getProducerTileOp();
     TileOp getConsumerTileOp();
   }];
@@ -1596,11 +1588,7 @@
   let arguments = (
     ins ObjectFifoPort:$port,
         AIE_ObjectFifoType:$fifo,
-<<<<<<< HEAD
-        Confined<I32Attr, [IntMinValue<0>]>:$size
-=======
         ConfinedAttr<I32Attr, [IntMinValue<0>]>:$size
->>>>>>> 8178816f
   );
 
   let results = (outs AIE_ObjectFifoSubviewType:$subview);
@@ -1611,28 +1599,12 @@
 
   let hasVerifier = 1;
 
-<<<<<<< HEAD
-  let builders = [
-    OpBuilder<(ins "::mlir::Type":$subview, "xilinx::AIE::ObjectFifoPort":$port, "Value":$fifo, "IntegerAttr":$size),
-    [{
-      build($_builder, $_state, subview, port, fifo, size);
-    }]>
-  ];
-
-  let extraClassDeclaration = [{
-    Value getAIEObjectFifo() { return fifo(); }
-    AIEObjectFifoType getAIEObjectFifoType() {
-      return getAIEObjectFifo().getType().cast<AIEObjectFifoType>();
-    }
-    int acqNumber() { return size(); }
-=======
   let extraClassDeclaration = [{
     Value getAIEObjectFifo() { return getFifo(); }
     AIEObjectFifoType getAIEObjectFifoType() {
       return getAIEObjectFifo().getType().cast<AIEObjectFifoType>();
     }
     int acqNumber() { return getSize(); }
->>>>>>> 8178816f
   }];
 }
 
@@ -1655,11 +1627,7 @@
   let arguments = (
     ins ObjectFifoPort:$port,
         AIE_ObjectFifoType:$fifo,
-<<<<<<< HEAD
-        Confined<I32Attr, [IntMinValue<0>]>:$size
-=======
         ConfinedAttr<I32Attr, [IntMinValue<0>]>:$size
->>>>>>> 8178816f
   );
 
   let assemblyFormat = [{
@@ -1668,28 +1636,12 @@
 
   let hasVerifier = 1;
 
-<<<<<<< HEAD
-  let builders = [
-    OpBuilder<(ins "xilinx::AIE::ObjectFifoPort":$port, "Value":$fifo, "IntegerAttr":$size),
-    [{
-      build($_builder, $_state, port, fifo, size);
-    }]>
-  ];
-
-  let extraClassDeclaration = [{
-    Value getAIEObjectFifo() { return fifo(); }
-    AIEObjectFifoType getAIEObjectFifoType() {
-      return getAIEObjectFifo().getType().cast<AIEObjectFifoType>();
-    }
-    int relNumber() { return size(); }
-=======
   let extraClassDeclaration = [{
     Value getAIEObjectFifo() { return getFifo(); }
     AIEObjectFifoType getAIEObjectFifoType() {
       return getAIEObjectFifo().getType().cast<AIEObjectFifoType>();
     }
     int relNumber() { return getSize(); }
->>>>>>> 8178816f
   }];
 }
 
@@ -1710,11 +1662,7 @@
 
   let arguments = (
     ins AIE_ObjectFifoSubviewType:$subview, 
-<<<<<<< HEAD
-        Confined<I32Attr, [IntMinValue<0>]>:$index
-=======
         ConfinedAttr<I32Attr, [IntMinValue<0>]>:$index
->>>>>>> 8178816f
   );
 
   let results = (outs AnyMemRef:$output);
@@ -1727,13 +1675,6 @@
   let builders = [
     OpBuilder<(ins "Value":$subview, "size_t":$index)>
   ];
-<<<<<<< HEAD
-
-  let extraClassDeclaration = [{
-    int getIndex() { return index(); }
-  }];
-=======
->>>>>>> 8178816f
 }
 
 def AIE_ObjectFifoRegisterProcessOp: AIE_Op<"objectFifo.registerProcess", []> {
@@ -1765,37 +1706,21 @@
   let arguments = (
     ins ObjectFifoPort:$port,
         AIE_ObjectFifoType:$fifo,
-<<<<<<< HEAD
-        I32Tensor:$acquirePattern,
-        I32Tensor:$releasePattern,
-=======
         I32Tensor:$acquirePatternTensor,
         I32Tensor:$releasePatternTensor,
->>>>>>> 8178816f
         FlatSymbolRefAttr:$callee,
         Index:$length
   );
 
   let assemblyFormat = [{
-<<<<<<< HEAD
-    attr-dict `<` $port `>` `(` $fifo `:` type($fifo) `,` $acquirePattern `:` type($acquirePattern) `,` $releasePattern `:` type($releasePattern) `,` $callee `,` $length`)` 
-=======
     attr-dict `<` $port `>` `(` $fifo `:` type($fifo) `,` $acquirePatternTensor `:` type($acquirePatternTensor) `,` $releasePatternTensor `:` type($releasePatternTensor) `,` $callee `,` $length`)` 
->>>>>>> 8178816f
   }];
 
   let hasVerifier = 1;
 
   let extraClassDeclaration = [{
-<<<<<<< HEAD
-    ObjectFifoPortAttr getPortAttr() { return portAttr(); }
-    DenseIntElementsAttr getAcquirePattern() { return acquirePattern().getDefiningOp<arith::ConstantOp>().getValue().cast<DenseIntElementsAttr>(); }
-    DenseIntElementsAttr getReleasePattern() { return releasePattern().getDefiningOp<arith::ConstantOp>().getValue().cast<DenseIntElementsAttr>(); }
-    int getProcessLength() { return length().getDefiningOp<arith::ConstantOp>().getValue().cast<IntegerAttr>().getInt(); }
-=======
     DenseIntElementsAttr getAcquirePattern() { return getAcquirePatternTensor().getDefiningOp<arith::ConstantOp>().getValue().cast<DenseIntElementsAttr>(); }
     DenseIntElementsAttr getReleasePattern() { return getReleasePatternTensor().getDefiningOp<arith::ConstantOp>().getValue().cast<DenseIntElementsAttr>(); }
     int getProcessLength() { return getLength().getDefiningOp<arith::ConstantOp>().getValue().cast<IntegerAttr>().getInt(); }
->>>>>>> 8178816f
   }];
 }