--- conflicted
+++ resolved
@@ -72,13 +72,6 @@
 class AIE_Op<string mnemonic, list<Trait> traits = []> :
     Op<AIE_Dialect, mnemonic, traits>;
 
-<<<<<<< HEAD
-def AIE_ArrayType :
-    DialectType<AIE_Dialect, CPred<"$_self.isa<AIEArrayType>()">,
-                "AIE array type">;
-
-=======
->>>>>>> da747254
 def AIE_ObjectFifoType :
     DialectType<AIE_Dialect, CPred<"$_self.isa<AIEObjectFifoType>()">,
                 "AIE objectFifo type">;
@@ -87,11 +80,7 @@
     DialectType<AIE_Dialect, CPred<"$_self.isa<AIEObjectFifoSubviewType>()">,
                 "AIE ObjectFifoSubview type">;
 
-<<<<<<< HEAD
-def AIE_Type : AnyTypeOf<[AIE_ObjectFifoType, AIE_ObjectFifoSubviewType, AIE_ArrayType]>;
-=======
 def AIE_Type : AnyTypeOf<[AIE_ObjectFifoType, AIE_ObjectFifoSubviewType]>;
->>>>>>> da747254
 
 def AnyScalarOrTensor : TypeConstraint<Or<[AnySignlessInteger.predicate,
                                            AnyFloat.predicate,
@@ -1402,65 +1391,13 @@
   ];
 }
 
-<<<<<<< HEAD
-def AIE_CreateArrayOp : AIE_Op<"createArray", []> {
-  let summary = "Create an aie array";
-  let description = [{
-    Creates an aie.array with the input values of given type
-  }];
-
-  let arguments = (
-    ins Variadic<AnyType>:$operands
-  );
-
-  let results = (outs AIE_ArrayType:$output);
-
-  let assemblyFormat = [{
-    attr-dict `(` $operands `:` type($operands) `)` `:` type($output)
-  }];
-
-  //let extraClassDeclaration = [{
-  //  int size();
-  //}];
-}
-
-def AIE_ArrayLoadOp : AIE_Op<"array.load", []> {
-  let summary = "Load operation for aie arrays";
-  let description = [{
-    Given an aie.array and an index value, outputs the element at that position from the array
-  }];
-
-  let arguments = (
-    ins AIE_ArrayType:$array, 
-        Index:$index
-  );
-
-  let results = (outs AnyType:$output);
-
-  let assemblyFormat = [{
-    attr-dict `(` $array `:` type($array) `,` $index `)` `:` type($output)
-  }];
-
-  //let hasVerifier = 1;
-
-  //let extraClassDeclaration = [{
-  //  int getIndex();
-  //}];
-}
-
-=======
->>>>>>> da747254
 def AIE_ObjectFifoCreateOp: AIE_Op<"objectFifo.createObjectFifo", []> {
   let summary = "Create a circular buffer or channel between two tiles";
   let description = [{
     The "aie.createObjectFifo" operation creates a circular buffer established between a producer and
     a consumer, which are "aie.tile" operations. The aie.createObjectFifo instantiates the given number of 
-<<<<<<< HEAD
-    buffers (of given output type) and their locks in the Memory Module of the producer tile.
-=======
     buffers (of given output type) and their locks in the Memory Module of the producer tile after lowering. 
     These elements represent the conceptual depth of the objectFifo.
->>>>>>> da747254
 
     This operation is then converted by the AIEObjectFifoStatefulTransformPass into buffers and their associated 
     locks. The pass also establishes Flow and DMA operations between the producer and consumer tiles if they are
@@ -1485,11 +1422,6 @@
     `(` $producerTile `,` $consumerTile `,` $elemNumber`)` attr-dict `:` type($fifo)
   }];
 
-<<<<<<< HEAD
-  let hasVerifier = 1;
-
-=======
->>>>>>> da747254
   let extraClassDeclaration = [{
     int size() { return elemNumber(); }
     TileOp getProducerTileOp();
@@ -1500,17 +1432,10 @@
 def AIE_ObjectFifoAcquireOp: AIE_Op<"objectFifo.acquire", []> {
   let summary = "Acquire operation to lock and return objects of an ObjectFifo";
   let description = [{
-<<<<<<< HEAD
-    The "aie.objectFifo.acquire" operation first acquires the locks of the next given number of objects 
-    in the objectFifo. The mode it acquires the locks in is chosen based on the "port" attribute 
-    (producer: acquire for write, consumer: acquire for read). Then, it returns a subview of the acquired 
-    objects which can be used to access them.
-=======
     The "aie.objectFifo.acquire" operation first acquires the locks of the next given number 
     of objects in the objectFifo. The mode it acquires the locks in is chosen based on the port 
     (producer: acquire for write, consumer: acquire for read). Then, it returns a subview of 
     the acquired objects which can be used to access them.
->>>>>>> da747254
 
     This operation is then converted by the AIEObjectFifoStatefulTransformPass into useLock operations on 
     the locks of the objectFifo objects that will be acquired. Under the hood, the operation only performs
@@ -1521,48 +1446,25 @@
 
     Example:
     ```
-<<<<<<< HEAD
-      %subview = AIE.objectFifo.acquire{ port = "consume" }(%objFifo : !AIE.objectFifo<memref<16xi32>>, 2) : !AIE.objectFifoSubview<memref<16xi32>>
-=======
       %subview = AIE.objectFifo.acquire<Consume>(%objFifo : !AIE.objectFifo<memref<16xi32>>, 2) : !AIE.objectFifoSubview<memref<16xi32>>
->>>>>>> da747254
     ```
     This operation acquires the locks of the next two objects in objFifo from its consumer port and returns a subview of the acquired objects.
   }];
 
   let arguments = (
-<<<<<<< HEAD
-    ins AIE_ObjectFifoType:$fifo,
-=======
     ins ObjectFifoPort:$port,
         AIE_ObjectFifoType:$fifo,
->>>>>>> da747254
         Confined<I32Attr, [IntMinValue<0>]>:$size
   );
 
   let results = (outs AIE_ObjectFifoSubviewType:$subview);
 
   let assemblyFormat = [{
-<<<<<<< HEAD
-    attr-dict `(` $fifo `:` type($fifo) `,` $size `)` `:` type($subview)
-=======
     attr-dict `<` $port `>` `(` $fifo `:` type($fifo) `,` $size `)` `:` type($subview)
->>>>>>> da747254
   }];
 
   let hasVerifier = 1;
 
-<<<<<<< HEAD
-  let extraClassDeclaration = [{
-    StringAttr port() {
-      if(auto attr = getOperation()->getAttrOfType<StringAttr>("port")) {
-        return attr;
-      } else {
-        emitOpError("does not have 'port' attribute specified");
-      }
-      llvm_unreachable("unreachable");
-    }
-=======
   let builders = [
     OpBuilder<(ins "::mlir::Type":$subview, "xilinx::AIE::ObjectFifoPort":$port, "Value":$fifo, "IntegerAttr":$size),
     [{
@@ -1571,7 +1473,6 @@
   ];
 
   let extraClassDeclaration = [{
->>>>>>> da747254
     Value getAIEObjectFifo() { return fifo(); }
     AIEObjectFifoType getAIEObjectFifoType() {
       return getAIEObjectFifo().getType().cast<AIEObjectFifoType>();
@@ -1583,59 +1484,31 @@
 def AIE_ObjectFifoReleaseOp: AIE_Op<"objectFifo.release", []> {
   let summary = "Release operation for object locks in an ObjectFifo";
   let description = [{
-<<<<<<< HEAD
-    The "aie.objectFifo.release" operation releases the locks of the given number of objects in the
-    objectFifo. The mode it releases the locks in is chosen based on the "port" attribute 
-=======
     The "aie.objectFifo.release" operation releases the locks of the given number of objects 
     in the objectFifo. The mode it releases the locks in is chosen based on the "port" 
->>>>>>> da747254
     (producer: release for read, consumer: release for write). 
 
     This operation is then converted by the AIEObjectFifoStatefulTransformPass into useLock operations.
 
     Example:
     ```
-<<<<<<< HEAD
-      AIE.objectFifo.release{ port = "produce" }(%objFifo : !AIE.objectFifo<memref<16xi32>>, 1)
-=======
       AIE.objectFifo.release<Produce>(%objFifo : !AIE.objectFifo<memref<16xi32>>, 1)
->>>>>>> da747254
     ```
     This operation releases the lock of the next object in objFifo from producer port.
   }];
 
   let arguments = (
-<<<<<<< HEAD
-    ins AIE_ObjectFifoType:$fifo,
-=======
     ins ObjectFifoPort:$port,
         AIE_ObjectFifoType:$fifo,
->>>>>>> da747254
         Confined<I32Attr, [IntMinValue<0>]>:$size
   );
 
   let assemblyFormat = [{
-<<<<<<< HEAD
-    attr-dict `(` $fifo `:` type($fifo) `,` $size `)` 
-=======
     attr-dict `<` $port `>` `(` $fifo `:` type($fifo) `,` $size `)` 
->>>>>>> da747254
   }];
 
   let hasVerifier = 1;
 
-<<<<<<< HEAD
-  let extraClassDeclaration = [{
-    StringAttr port() {
-      if(auto attr = getOperation()->getAttrOfType<StringAttr>("port")) {
-        return attr;
-      } else {
-        emitOpError("does not have 'port' attribute specified");
-      }
-      llvm_unreachable("unreachable");
-    }
-=======
   let builders = [
     OpBuilder<(ins "xilinx::AIE::ObjectFifoPort":$port, "Value":$fifo, "IntegerAttr":$size),
     [{
@@ -1644,7 +1517,6 @@
   ];
 
   let extraClassDeclaration = [{
->>>>>>> da747254
     Value getAIEObjectFifo() { return fifo(); }
     AIEObjectFifoType getAIEObjectFifoType() {
       return getAIEObjectFifo().getType().cast<AIEObjectFifoType>();
@@ -1660,11 +1532,7 @@
 
   Example:
     ```
-<<<<<<< HEAD
-      %subview = AIE.objectFifo.acquire{ port = "produce" }(%objFifo : !AIE.objectFifo<memref<16xi32>>, 3) : !AIE.objectFifoSubview<memref<16xi32>>
-=======
       %subview = AIE.objectFifo.acquire<Produce>(%objFifo : !AIE.objectFifo<memref<16xi32>>, 3) : !AIE.objectFifoSubview<memref<16xi32>>
->>>>>>> da747254
       %elem = AIE.objectFifo.subview.access %subview[0] : !AIE.objectFifoSubview<memref<16xi32>> -> memref<16xi32>
     ```
     In this example, elem is the first object of the subview. Note that this may not correspond to the first element of 
@@ -1710,11 +1578,7 @@
       %releasePatternProducer = arith.constant dense<[0, 1, 1, 2]> : tensor<4xi32>
       func @producer_work(%input : !AIE.objectFifoSubview<memref<16xi32>>) -> () { ... }
 
-<<<<<<< HEAD
-      AIE.objectFifo.registerProcess{port = "produce"}(%objFifo : !AIE.objectFifo<memref<16xi32>>, %acquirePatternProducer : tensor<4xi32>, %releasePatternProducer : tensor<4xi32>, @producer_work, %length)
-=======
       AIE.objectFifo.registerProcess<Produce>(%objFifo : !AIE.objectFifo<memref<16xi32>>, %acquirePatternProducer : tensor<4xi32>, %releasePatternProducer : tensor<4xi32>, @producer_work, %length)
->>>>>>> da747254
     ```
     This operation registers function @producer_work and associated patterns to the produce end of %objFifo. 
     @producer_work will be called with the subviews produced when acquiring elements from %objFifo following the acquire pattern.
@@ -1724,12 +1588,8 @@
   }];
 
   let arguments = (
-<<<<<<< HEAD
-    ins AIE_ObjectFifoType:$fifo,
-=======
     ins ObjectFifoPort:$port,
         AIE_ObjectFifoType:$fifo,
->>>>>>> da747254
         I32Tensor:$acquirePattern,
         I32Tensor:$releasePattern,
         FlatSymbolRefAttr:$callee,
@@ -1737,28 +1597,13 @@
   );
 
   let assemblyFormat = [{
-<<<<<<< HEAD
-    attr-dict `(` $fifo `:` type($fifo) `,` $acquirePattern `:` type($acquirePattern) `,` $releasePattern `:` type($releasePattern) `,` $callee `,` $length`)` 
-=======
     attr-dict `<` $port `>` `(` $fifo `:` type($fifo) `,` $acquirePattern `:` type($acquirePattern) `,` $releasePattern `:` type($releasePattern) `,` $callee `,` $length`)` 
->>>>>>> da747254
   }];
 
   let hasVerifier = 1;
 
   let extraClassDeclaration = [{
-<<<<<<< HEAD
-    StringAttr port() {
-      if(auto attr = getOperation()->getAttrOfType<StringAttr>("port")) {
-        return attr;
-      } else {
-        emitOpError("does not have 'port' attribute specified");
-      }
-      llvm_unreachable("unreachable");
-    }
-=======
     ObjectFifoPortAttr getPortAttr() { return portAttr(); }
->>>>>>> da747254
     DenseIntElementsAttr getAcquirePattern() { return acquirePattern().getDefiningOp<arith::ConstantOp>().getValue().cast<DenseIntElementsAttr>(); }
     DenseIntElementsAttr getReleasePattern() { return releasePattern().getDefiningOp<arith::ConstantOp>().getValue().cast<DenseIntElementsAttr>(); }
     int getProcessLength() { return length().getDefiningOp<arith::ConstantOp>().getValue().cast<IntegerAttr>().getInt(); }
