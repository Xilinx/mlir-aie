<!---//===- README.md --------------------------*- Markdown -*-===//
//
// This file is licensed under the Apache License v2.0 with LLVM Exceptions.
// See https://llvm.org/LICENSE.txt for license information.
// SPDX-License-Identifier: Apache-2.0 WITH LLVM-exception
//
// Copyright (C) 2022, Advanced Micro Devices, Inc.
// 
//===----------------------------------------------------------------------===//-->

# <ins>MLIR-based AI Engine Design Tutorial</ins>

The AI Engine array of the AMD Versal ACAP device is a set of VLIW vector processors with adaptable interconnect. This tutorial is targeted at tool developers and system designers who are looking for fast and completely open source design tools to support their research. We will first get insight into the Versal ACAP architecture, more specifically the AI Engine compute and data movement capabilities. Through small design examples expressed in the MLIR-AIE dialect and executed on an ACAP device, we will leverage AI Engine features for optimizing performance of increasingly complex designs. This will enable you to recognize how this physical-level dialect can be connected to higher level abstraction in the MLIR framework and understand how logical concepts can be expressed to increase productivity and reduce complexity. 

This design tutorial will help guide someone new to MLIR through the steps of building increasingly complex multi-core designs. In order to understand this MLIR-based representation for AI Engine design, it is important to first understand AI Engines and its architecture. 

The structure of this series of tutorials are as follows:
* Basic AI Engine architecture
* [Tutorial 1 - modules, tile, buffer, core](./tutorial-1)
* [Tutorial 2 - single kernel compilation and simulation](./tutorial-2)
* [Tutorial 3 - communication (local memory), locks](./tutorial-3) 
* [Tutorial 4 - communication (tile DMA, logical routing)](./tutorial-4)
* [Tutorial 5 - communication (shim DMA, external memory aka DDR)](./tutorial-5)
<<<<<<< HEAD
* [Tutorial 6 - communication (circuit broadcast)](./tutorial-6)
* [Tutorial 7 - communication (packet routing)](./tutorial-7)
* [Tutorial 8 - communication (packet broadcast)](./tutorial-8)
* [Tutorial 9 - communication (cascade)](./tutorial-9)
* [Tutorial 10 - mlir-aie commands and utilities](./tutorial-10)
* [Example Design #1 - 2x2 Matrix Multiplication](./example-design-1)
* [Example Design #2 - iDCT](./example-design-2)
=======
* [Tutorial 6 - communication (packet routing)](./tutorial-6)
* [Tutorial 7 - communication (broadcast)](./tutorial-7)
* [Tutorial 8 - communication (cascade)](./tutorial-8)
* [Tutorial 9 - scaling up to large multi-core designs](./tutorial-9)
* [Tutorial 10 - mlir-aie commands and utilities](./tutorial-10)
* [Example Design #1 - 2x2 Matrix Multiplication (Object FIFO)](../reference_designs/MM_2x2)
* [Example Design #2 - iDCT](../reference_designs/idct/)
>>>>>>> 73b35f03

## <ins>Basic AI Engine architecture</ins>
AI Engines are architected as 2D arrays consisting of multiple AI Engine tiles and allow for a very scalable solution across the Versal portfolio, ranging from 10s to 100s of AI Engines in a single device, servicing the compute needs of a breadth of applications.

To maximally utilize the full power of the AI Engine, designers are encouraged to familiarize themselves with [ug1076](https://docs.xilinx.com/r/en-US/ug1076-ai-engine-environment/) for the AI Engine design environment and [am009](https://docs.xilinx.com/r/en-US/am009-versal-ai-engine) for detailed AI Engine functional specification.  For the purposes of this MLIR-based representation, we will focus primarily on the main AI Engine components and the communication between them. Single core programming and optimization, while an important aspect of AI Engine application development, will be described primarily as a means to facilitate data communication.

AI Engines are part of the larger Versal ACAP device and famiiarty with other ACAP components such as the NoC, ARM processors, and custom PL components such as datamovers will help the designer integrate their AI Engine design into a larger ACAP system design.

<p align="left"><img src="https://www.xilinx.com/content/xilinx/en/products/technology/ai-engine/_jcr_content/root/imageTabParsys/childParsys-overview/xilinxcolumns_copy_c_1601636194/childParsys-1/xilinximage.img.png/1622238572946.png" width="400"></p>

Within the AI Engine region of the device, there is an array of AI Engine tiles connected to one another through a number of communication structures (stream switches, local memories, and cascade streams). 

<p align="left"><img src="https://docs.xilinx.com/api/khub/maps/scNYG4asFKV~nqnjEkGwmA/resources/4QKgSQwqrYtSReOmABmdBw/content?Ft-Calling-App=ft%2Fturnkey-portal&Ft-Calling-App-Version=3.11.43" width="700"></p>

And within an AI Engine tile, we see an ISA-based VLIW Vector processor with its own program memory and register file, and its associated local data memory, which is shared with its immediate neighbors in a regular pattern (more on that later).

<p align="left"><img src="https://docs.xilinx.com/api/khub/maps/q_Yc6QkQHbaC2~Qz9NTtmg/resources/g8M48UDPavKcSu6HWN65FQ/content?Ft-Calling-App=ft%2Fturnkey-portal&Ft-Calling-App-Version=3.11.43" width="700"></p>

## <ins>Communication</ins>
Focusing back on communication, there are 3 primary ways AI Engines communicate with one another: 
1. local memory
2. stream switch 
3. cascade. 

### <ins>Communication - Local Memory</ins>
For local memory, each AI Engine is able to access the local memory of its immediate neighbor in all 4 cardinal directions. This communication method with the most bandwidth as load and store units in first generation AI Engines will access up to 256-bits per cycle.

>**Note for first generation AI Engines:** We have a notion of even and odd rows where the local memory of an AI Engine Core may be to the left (in even rows) or the right (in odd rows) of the AIE tile. As such, the local memory on the left for a given AIE tile may be its own local memory (for even rows) or that of its left neighbor (for odd rows). More on this in tutorial 1.

In the diagram below, we see data being communicated between AIE tiles through local memory in a pipelined or dataflow way.

<p align="left"><img src="https://docs.xilinx.com/api/khub/maps/scNYG4asFKV~nqnjEkGwmA/resources/46TJtyJx_RF00BGX0ErAXA/content?Ft-Calling-App=ft%2Fturnkey-portal&Ft-Calling-App-Version=3.11.43&filename=bzt1530655350975.image" width="600"></p>

### <ins>Communication - Stream Switch</ins>

The second way to communicate between AI Engines is through the stream switch which moves data up to 32-bits per cycle per stream. Here, data travels through stream switches throughout the AI Engine array from a source AIE tile to destination one. These stream paths can be circuit switched or packet switched and can be connected directly to stream ports at the AIE tile or read/written via DMAs. This is the second most common method of data communication and is the only method for moving data between non-adjacent tiles and into/out of the AI Engine array. The diagram below shows a streaming mulitcast example where streams are multicast from one AIE tile to 3 destinations.

<p align="left"><img src="https://docs.xilinx.com/api/khub/maps/scNYG4asFKV~nqnjEkGwmA/resources/rJt9bOfzmlQdCPlCnG5_WQ/content?Ft-Calling-App=ft%2Fturnkey-portal&Ft-Calling-App-Version=3.11.43&filename=ixc1530655536100.image" width="410"></p>

### <ins>Communication - Cascade</ins>

Finally, we have cascade streams which has the widest data width (384-bits per cycle) of any communication channel but only moves data between accumulator registers of horizontally adjacent neighbors (for first generation AI Engines). In addition, the cascade direction is right-to-left for even rows and left-to-right for odd rows (wrapping around and up such that the rightmost tile in row 1 has a cascade connection to the rightmost tile in row 2, while the leftmost tile of row 2 cascades into the leftmost tile of row 3).

## <ins>More on streams</ins>

There are fixed number of vertical and horizontal streams routed by the stream switch so balancing the data movement over these shared resources is an important part of efficient AI Engine design. 

We've only begun to touch the the processing and communication capabilities of the AI Engine so please refer to the online specification and user guides for more in-depth details.

<|MERGE_RESOLUTION|>--- conflicted
+++ resolved
@@ -21,23 +21,13 @@
 * [Tutorial 3 - communication (local memory), locks](./tutorial-3) 
 * [Tutorial 4 - communication (tile DMA, logical routing)](./tutorial-4)
 * [Tutorial 5 - communication (shim DMA, external memory aka DDR)](./tutorial-5)
-<<<<<<< HEAD
-* [Tutorial 6 - communication (circuit broadcast)](./tutorial-6)
-* [Tutorial 7 - communication (packet routing)](./tutorial-7)
-* [Tutorial 8 - communication (packet broadcast)](./tutorial-8)
-* [Tutorial 9 - communication (cascade)](./tutorial-9)
-* [Tutorial 10 - mlir-aie commands and utilities](./tutorial-10)
-* [Example Design #1 - 2x2 Matrix Multiplication](./example-design-1)
-* [Example Design #2 - iDCT](./example-design-2)
-=======
 * [Tutorial 6 - communication (packet routing)](./tutorial-6)
 * [Tutorial 7 - communication (broadcast)](./tutorial-7)
 * [Tutorial 8 - communication (cascade)](./tutorial-8)
 * [Tutorial 9 - scaling up to large multi-core designs](./tutorial-9)
 * [Tutorial 10 - mlir-aie commands and utilities](./tutorial-10)
-* [Example Design #1 - 2x2 Matrix Multiplication (Object FIFO)](../reference_designs/MM_2x2)
+* [Example Design #1 - 2x2 Matrix Multiplication](../reference_designs/MM_2x2)
 * [Example Design #2 - iDCT](../reference_designs/idct/)
->>>>>>> 73b35f03
 
 ## <ins>Basic AI Engine architecture</ins>
 AI Engines are architected as 2D arrays consisting of multiple AI Engine tiles and allow for a very scalable solution across the Versal portfolio, ranging from 10s to 100s of AI Engines in a single device, servicing the compute needs of a breadth of applications.
