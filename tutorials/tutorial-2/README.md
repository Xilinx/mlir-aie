--- conflicted
+++ resolved
@@ -15,10 +15,6 @@
 2. Run a software simulation of the design in [tutorial-2b](./tutorial-2b)
 3. Run the design in hardware and measure performance in [tutorial-2c](./tutorial-2c)
 
-<<<<<<< HEAD
 All of these topics allow us to interact with our design at a system level, to ensure correct functionality and execute our design in simulation and live hardware. They bring the generated individual tile programs you built in [tutorial-1](../tutorial-1) down to simulation and implementation on AMD hardware.
-=======
-All of these topics allow us to interact with our design at a system level, to ensure correct functionality and execute our design in simulation and live hardware. They bring he generated individual tile programs you built in [tutorial-1](../tutorial-1) down to simulation and implementation on AMD hardware.
->>>>>>> bb3b4e8b
 
 Let's start with initializing and configuring our design in [tutorial-2a](./tutorial-2a).