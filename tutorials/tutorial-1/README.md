<!---//===- README.md --------------------------*- Markdown -*-===//
//
// This file is licensed under the Apache License v2.0 with LLVM Exceptions.
// See https://llvm.org/LICENSE.txt for license information.
// SPDX-License-Identifier: Apache-2.0 WITH LLVM-exception
//
// Copyright (C) 2022, Advanced Micro Devices, Inc.
// 
//===----------------------------------------------------------------------===//-->

# <ins>Tutorial 1 - Modules, tile, buffer, core, lock</ins>
In the MLIR-based AI Engine representation, every physical component of the AI Engine array including connections are declared within the top level block called a `module`. All parameters and customizations of these components are then elaborated within the `module`. We generally write the MLIR code in a file with the .mlir file extension as it integrates well with the lit based auto-test of LLVM, such as those found in `test` sub-folder. A module declaration is shown below:

```
module @module_name {
    ... 
    AI Engine array components and connections 
    ...
}
```

## <ins>Tile Components</ins>
AI Engine tiles are the basic building blocks of AIE designs and can be declared as `AIE.tile(col,row)`. Examples include:
```
%tile14 = AIE.tile(1,4)
%tile24 = AIE.tile(2,4)
%tile34 = AIE.tile(3,4)
```
The two major components of an AI Engine tile is 

* VLIW processor core declared as `AIE.core(tileName) { body }`
* Local memory buffer declared as `AIE.buffer(tileName) : memref<depth x data_type> { body }`. 

Examples declarations include:
```
AIE.core(%tile14) {
    ... 
    core body 
    ...
}

%buff0 = AIE.buffer(%tile14) : memref<256xi32>
%buff1 = AIE.buffer(%tile14) : memref<256xi32>
```
The association between these declarations and the physical AI Engine tile components can be seen here. For more details on mlir-aie dialect syntax, you can refer to the online reference document [here](https://xilinx.github.io/mlir-aie/AIEDialect.html).
<img src="../images/diagram1.png" width="1000">

A third key component of a tile is the `lock` which is critical for synchronizing data between tiles and one another, and between tiles and the host controller. While not a physically large component, it plays a critical role in facilitating efficient and correct data communication.

### <ins>Tile</ins>

For the tile, we simply declare its coordinates by column and row 
>**NOTE:** index values start at 0, with row 0 belonging to the shim which is not a regular row. The first regular row for first generation AI engines is row index 1. 
Tile declaration is mainly needed so other sub components can be associated to the tile by name. Some higher level logical components may also automatically declare tiles so they are enabled (e.g. logical flows require the intermediate tiles along the path to be enabled to support stream switch routing).

>**ADF Graph NOTE:** ADF graph descriptions treat the first full row of AI Engines as row 0 and does not count the shim tiles. As such, be sure to add one to the row value when moving from ADF designs to MLIR-AIE descriptions.

The type of tiles and orientation of its associated local memory is architecture dependent. In the case of the first generation of AI Engines, each tile has an associated local memory physically to its left or right depending on the row.
* odd row - memory on left
* even row - memory on right

<p><img src="../images/diagram3.png" width="800"><p>

### <ins>Buffer</ins>

When declaring a buffer, we pass in associated AIE tile and declare the buffer parameters. Those parameters are the depth and data type width (though the local memory itself is not physically organized in this way). 
> One important note about buffers is that one buffer is not strictly mapped to the entire local memory. You can declare multiple buffers that are associated with the local memory of a tile and they would, by default, be allocated sequentially in that tile's local memory.

Operators such buffers (and some other components such as locks) also can have a symbolic name defined in the body to make it easier to refer to the component in generated host access functions. The syntax for this looks like:
```
%buf = AIE.buffer(%tile14) { sym_name = "a14" } : memref<256xi32>
```

### <ins>Core</ins>

<<<<<<< HEAD
The AIE core functionality is defined within the core body. This functionality is a combination of AIE dialect specific operations as well as other dialects that are supported by the MLIR compiler. This includes a large set of dialects such as [arith](https://mlir.llvm.org/docs/Dialects/ArithOps/) and [memref](https://mlir.llvm.org/docs/Dialects/MemRef/) but can also include many others. Custom functions that are not inherently supported on AI Engines can be translated into scalar operations that are (e.g. arctan). Keep in mind that MLIR is not a programming language but a intermediate representation so the syntax of doing simple operations may seem cumbersome at first glance but is designed to capture a robust set of operations.
=======
The AIE core functionality is defined within the core body. This functionality is a combination of AIE dialect specific operations as well as other general dialects that are supported by the MLIR compiler. This includes a large set of dialects such as [arith](https://mlir.llvm.org/docs/Dialects/ArithOps/) and [memref](https://mlir.llvm.org/docs/Dialects/MemRef/) but can also include many others. Custom functions that are not inherently supported on AI Engines can be translated into scalar operations that are (e.g. arctan). Keep in mind that MLIR is not a programming language but a intermediate representation so the syntax of doing simple operations may seem cumbersome at first glance but is designed to capture a robust set of operations.
>>>>>>> bb3b4e8b

In addition to the integrated core functionality definitions, `mlir-aie` also supports linking with externally compiled kernel code which we you can explore in more detail in [tutorial 9](../tutorial-9). This process allows custom kernels to be included directly in `mlir-aie` defined designs.

### <ins>Lock</ins>

Locks are components used by other components to arbitrate access to a shared resource. They are not tied to any particular resource and thus do not physically prevent the resource that they are associated with from being accessed. Instead, they facilitate a contractual agreement among users of a resource that a lock must be successfully acquired before the resource can be used. More details about how locks can be used will be presented in subsequent tutorials but a common resource they are associated with are buffers where two users of that buffer (e.g. core and DMA) may wish to access the buffer at the same time.

The `lock` operation, is actually a physical sub component of the `AIE.tile` but is declared within the `module` block. The syntax for declaring a lock is `AIE.lock(tileName, lockID)`. An example would be:
```
%lockName = AIE.lock(%tileName, %lockID) { body }
```
Examples:
```
%lock13_4 = AIE.lock(%tile13, 4)
%lock13_11 = AIE.lock(%tile13, 11) { sym_name = "lock13_11" }
```
Each tile has 16 locks and each lock is in one of two states (acquired, released) and one of two values (0, 1).
> By default, we tend to assume (value=0 is a "write", value=1 is "read"). But there is no real definition of these values. The only key thing to remember is that lock value start and is reset into the release val=0 state. Which means an acquire=0 will always succeed first while an acquire=1 needs the lock state to be release=1 to succeed. Once acquired, a lock can be released to the 0 or 1 state. 

The 16 locks in a tile are accessible by it's the same 3 cardinal neighbors that can access the tile's local memory. This is to ensure all neighbors that can access the local memory can also access the locks. 

To use the lock, we call the `useLock` operation either inside a `core` operation or `mem/ shimDMA` operation. 
```
AIE.useLock(%lockName, "Acquire|Release", 0|1)
```
That code would look something like:
```
%core14 = AIE.core(%tile14) {
    AIE.useLock(%lock14_7, "Acquire", 0)
    ... core ops ...
    AIE.useLock(%lock14_7, "Release", 1)
}
```
Notice the familiar design pattern of:
* acquire lock in some value
* a set of operations
* release lock in some value (usually the other value)

The acquire value must match the current lock state in order for the acquire to succeed. The release value can be either 0 or 1. 

We will be introducing more components and the ways these components are customized in subsequent tutorials. Additional syntax for these MLIR-based AI Engine components can be found in the github<area>.io docs [here](https://xilinx.github.io/mlir-aie/AIEDialect.html).

## <ins>Tutorial 1 Lab</ins>
1. Take a close look at the source file [aie.mlir](aie.mlir) and read through the code comments which walks through the syntax of this simple design. What is the variable name of the module? <img src="../images/answer1.jpg" title="tutorial_1" height=25>

2. After building and installing `mlir-aie`, run make to compile the first tutorial.
    ```
    > make
    ```

### <ins>MLIR-AIE Transformations</ins>
Under the hood, `make` calls `aiecc.py` which itself calls a number of utilities that are built as part of the `mlir-aie` project (`aie-translate`, `aie-opt`). More details on these utilities can be found in [tutorial-10](../tutorial-10). These utilities are built as part of the `mlir-aie` to perform IR transformations and lowerings. In this example, since we are already describing our design at a low physical level, we will perform the final transformation and produce an AI Engine program (core_1_4.elf).

The MLIR operations inside the core are then converted to an LLVM representation which the AMD internal compiler (currently xchesscc) takes and builds the executable that will run on each individual AIE tile. 
   
3. In [aie.mlir](aie.mlir), what is the variable name for tile(1,4)? <img src="../images/answer1.jpg" title="%tile14" height=25> 

    What about the variable name and size of the buffer that is associated with the local memory of tile(1,4)? <img src="../images/answer1.jpg" title="%buf, 256 x int32" height=25>

### <ins>AI Engine Data Memory</ins>
In first generation AI Engines, each tile has 32 kB of local data memory assigned to it. In addition, it can access the local memory in the other 3 cardinal directions giving a total accessible memory of 128 kB.

4. What percentage of the local memory (32 kB) does this design currently use?
<img src="../images/answer1.jpg" title="3%, 256 / 8192 int32" height=25>

5. Change the size of the buffer to the size of our local memory (8192 x i32) and run `make` again. What do you expect to happen and what happens instead? <img src="../images/answer1.jpg" title="Allocated buffers exceed local memory." height=25>

### <ins>AI Engine Program Memory</ins>
While we have a separate 16 kB of program memory which stores the AIE program code, the 32 kB of data memory is also used for the program stack. By default, the tool reserves 4096 bytes for the stack so all buffers are then allocated immediately after that. 

6. Declare an horizontally adjacent tile (pay attention to which row we're in) so that tile (1,4) can access the neighbor tile's local memory. Declare a buffer in this tile that uses the entire local memory (8192 x i32) and replace the reference %buf in line 34 with the new buffer and run `make ` again. What do you expect to happen and what happens instead? <img src="../images/answer1.jpg" title="We expect to be able to compile successfully since we can use our neighbor's full local memory but the same error shows up. Right now, all tiles that are enabled have a stack space of 4096 bytes reserved, even if that tile is not running any program code. This is an area for future improvement." height=25>

In the [tutorial-2](../tutorial-2), we we take a look at host code configuration, simulation, and hardware performance.<|MERGE_RESOLUTION|>--- conflicted
+++ resolved
@@ -73,11 +73,7 @@
 
 ### <ins>Core</ins>
 
-<<<<<<< HEAD
 The AIE core functionality is defined within the core body. This functionality is a combination of AIE dialect specific operations as well as other dialects that are supported by the MLIR compiler. This includes a large set of dialects such as [arith](https://mlir.llvm.org/docs/Dialects/ArithOps/) and [memref](https://mlir.llvm.org/docs/Dialects/MemRef/) but can also include many others. Custom functions that are not inherently supported on AI Engines can be translated into scalar operations that are (e.g. arctan). Keep in mind that MLIR is not a programming language but a intermediate representation so the syntax of doing simple operations may seem cumbersome at first glance but is designed to capture a robust set of operations.
-=======
-The AIE core functionality is defined within the core body. This functionality is a combination of AIE dialect specific operations as well as other general dialects that are supported by the MLIR compiler. This includes a large set of dialects such as [arith](https://mlir.llvm.org/docs/Dialects/ArithOps/) and [memref](https://mlir.llvm.org/docs/Dialects/MemRef/) but can also include many others. Custom functions that are not inherently supported on AI Engines can be translated into scalar operations that are (e.g. arctan). Keep in mind that MLIR is not a programming language but a intermediate representation so the syntax of doing simple operations may seem cumbersome at first glance but is designed to capture a robust set of operations.
->>>>>>> bb3b4e8b
 
 In addition to the integrated core functionality definitions, `mlir-aie` also supports linking with externally compiled kernel code which we you can explore in more detail in [tutorial 9](../tutorial-9). This process allows custom kernels to be included directly in `mlir-aie` defined designs.
 
