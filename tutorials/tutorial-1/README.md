<<<<<<< HEAD
<!---//===- README.md --------------------------*- Markdown -*-===//
//
// This file is licensed under the Apache License v2.0 with LLVM Exceptions.
// See https://llvm.org/LICENSE.txt for license information.
// SPDX-License-Identifier: Apache-2.0 WITH LLVM-exception
//
// Copyright (C) 2022, Advanced Micro Devices, Inc.
// 
//===----------------------------------------------------------------------===//-->

# <ins>Tutorial 1 - modules, tile, buffer, core</ins>
In the MLIR-based AI Engine representation, every physical component of the AI Engine array including connections are declared within the top level block called a `module`. All parameters and customizations of these components are then elaborated within the `module`. We generally write the MLIR code in a file with the .mlir file extension as it integrates well with the lit based auto-test of LLVM, such as those found in `test` sub-folder. A module declaration is shown below:

```
module @module_name {
    ... 
    AI Engine array components and connections 
    ...
}
```

## <ins>Tile Components</ins>
AI Engine tiles are the basic building blocks of AIE designs and can be declared as `AIE.tile(col,row)`. Examples incude:
```
%tile14 = AIE.tile(1,4)
%tile24 = AIE.tile(2,4)
%tile34 = AIE.tile(3,4)
```
The two major components of an AI Engine tile is 

* VLIW processor core declared as `AIE.core(tileName) { body }`
* Local memory buffer declared as `AIE.buffer(tileName) : memref<depthxdata_type> { body }`. 

Examples declarations include:
```
AIE.core(%tile14) {
    ... 
    core body 
    ...
}

%buff0 = AIE.buffer(%tile14) : memref<256xi32>
%buff1 = AIE.buffer(%tile14) : memref<256xi32>
```
The association between these declarations and the physical AI Engine tile components can be seen here. For more details on mlir-aie dialect syntax, you can refer to the onine reference document [here](https://xilinx.github.io/mlir-aie/AIEDialect.html).
<img src="../images/diagram1.png" width="1000">

### <ins>Tile</ins>

For the tile, we simply declare its coordinates by column and row 
>**Note:** index values start at 0, with row 0 belonging to the shim which is not a regular row. The first regular row for first generation AI engines is row index 1. 
Tile declaration is mainly needed so other sub components can be associated to the tile by name. Some higher level logical components may also automatically declare tiles so they are enabled (e.g. logical flows require the intermediate tiles along the path to be enabled to support stream switch routing).

The type of tiles and orientation of its associated local memory is architecture dependent. In the case of the first generation of AI Engines, each tile has an associated local memory physically to its left or right depending on the row.
* odd row - memory on left
* even row - memory on right

<p><img src="../images/diagram3.jpg?raw=true" width="500"><p>

### <ins>Buffer</ins>

When delcaring a buffer, we pass in associated AIE tile and declare the buffer parameters. Those parameters are the depth and data type width (though the local memory itself is not physically organized in this way). 
> One important note about buffers is that one buffer is not strictly mapped to the entire local memory. You can declare multiple buffers that are associated with the local memory of a tile and they would, by default, be allocated sequentially in that tile's local memory.

### <ins>Core</ins>

The AIE core functionality is defined within the core body. This functionality is a combination of AIE dialect specific operations as well as other general dialects that are supported by the MLIR compiler. This includes a large set of dialects such as [arith](https://mlir.llvm.org/docs/Dialects/ArithOps/) and [memref](https://mlir.llvm.org/docs/Dialects/MemRef/) but can also include many others. Custom functions that are not inherently supported on AI Engines can be translated into scalara operations that are (e.g. arctan). Keep in mind that MLIR is not a programming language but a intermediate representation so the syntax of doing simple opertions may seem cumbersome at first glance but is designed to capture a robust set of operations.

In addition to the integrated core functionality defintions, `mlir-aie` also supports linking with externally compiled kernel code which we will go into more detials in tutorial 2. This process allows custom kernels to be included directly in `mlir-aie` defined designs.

We will be introducing more components and the ways these components are customized in subsequent tutorials. Additional syntax for these MLIR-based AI Engine components can be found in the github<area>.io docs [here](https://xilinx.github.io/mlir-aie/AIEDialect.html).

## <ins>Tutorial 1 Lab</ins>
1. Take a close look at the source file [aie.mlir](aie.mlir) and read through the code comments which walks through the syntax of this simple design. What is the variable name of the module? <img src="../images/answer1.jpg" title="tutorial_1" height=25>

2. After building and installing `mlir-aie`, run make to compile the first tutorial.
    ```
    > make
    ```
Under the hood, `make` calls `aiecc.py` which itself calls a number of utilities that are built as part of the `mlir-aie` project (`aie-translate`, `aie-opt`). The MLIR operations inside the core are then converted to an LLVM representation which the AMD internal compiler (currently xchesscc) takes and builds the executable that will run on each individaul AIE tile. 
   
3. In [aie.mlir](aie.mlir), what is the variable name for tile(1,4)? <img src="../images/answer1.jpg" title="%tile14" height=25> 

    What about the variable name and size of the buffer that is associated with the local memory of tile(1,4)? <img src="../images/answer1.jpg" title="%buf, 256 x int32" height=25>

In first generation AI Engines, each tile has 32 kB of local data memory assigned to it. In addition, it can access the local memory in the other 3 cardinal directions giving a total accessible memory of 128 kB.

4. What percentage of the local memory (32 kB) does this design currently use?
<img src="../images/answer1.jpg" title="3%, 256 / 8192 int32" height=25>

5. Change the size of the buffer to the size of our local memory (8192 x i32) and run `make` again. What do you expect to happen and what happens instead? <img src="../images/answer1.jpg" title="Allocated buffers exceed local memory." height=25>

While we have a separate 16 kB of program memory which stores the AIE program code, the 32 kB of data memory is also used for the program stack. By default, the tool reserves 4096 bytes for the stack so all buffers are then allocated immediately after that. 

6. Declare an horizontally adjacent tile (pay attention to which row we're in) so that tile (1,4) can access the neighbor tile's local memory. Declare a buffer in this tile that uses the entire local memory (8192 x i32) and replace the reference %buf in line 34 with the new buffer and run `make ` again. What do you expect to happen and what happens instead? <img src="../images/answer1.jpg" title="We expect to be able to compile successfully since we can use our neighbor's full local memory but the same error shows up. Right now, all tiles that are enabeld have a stack space of 4096 bytes reserved, even if that tile is not running any program code. This is an area for future improvement." height=25>

To create complete AI Engine designs that can run on a Versal device, we also need code that is used to configure and program the AIE array. `aiecc.py` is used to translate the physical MLIR description of our design into elf files that run on each tile (e.g. core_1_4.elf). It also generates configuration and initialization functions under `acdc_project/aie_inc.cpp`. These functions can be invoked as part of a host code testbench [test.cpp](test.cpp) which can be run on a target platform such as the the vck190 development board. While running our `mlir-aie` tools on an x86 machine, we can cross-compile the final executable (`tutorial-1.exe`) to run on the ARM processor on the Versal device.

7. Take a look at  [test.cpp](test.cpp). There are a number of configuration functions for initializing and configuring the AIE array. These functions are defined in the test library [test_library.h](../../runtime_lib/test_library.h) and the generated `acdc_project/aie_inc.cpp` file. Read through this testbench to see the explanations of what each helper function does and how we can check the results after configuring and enabling the AIE cores. What is the expected value at buf[3] that we're checking for after our design is run? <img src="../images/answer1.jpg" title="14" height=25>

8. **PLACEHOLDER** Run simuation

9. Copy the generated executables (tutorial-1.exe, core_1_4.elf) to the vck190 board and run the test bench executable to see that the compiled program works on the board.
    ```
    sudo ./tutorial-1.exe
    ```
## <ins>Advanced Topic - Performance Measurement in HW</ins>
Now that we've compiled, simulated and run our design. We can take a step back to leverage some of the AI Engine's built in performance measurement hardware (timers and event traces) to capture actual on-board performance. 

We can first declare some host code variable to hold timer values.
```
u32 pc0_times[num_iter];
```
From the testbench host code, we configure the hardware program counters (2 counters per AIE core, 4 counters per AIE local memory), and set `Start` and `Stop` event triggers for our counters to count the number of cycles between the two triggers. 
> Note that the event triggers for `Start` and `Stop` work much like a stopwatch where multiple start/stop pairs are cumulative and the next start signal restarts the counter at the value it stopped on. In addition, new `Start` events while the counter is counting is ignored and new `Stop` while the counter is paused likewise has no effect. This also means that if the counter is started and not stopped, the value you get when you read will be invalid.

In this example, we call `XAie_EvenPCEnable` to define an event based off two program counter values: 0 (program start) and 240 (program end). These two program counter values are true for every AIE program but can change as the compiler evolves (accurate for Vitis 2022.2). These events are assigned to event 0 and event 1 for PC events.

```
XAie_EventPCEnable(&(_xaie->DevInst), XAie_TileLoc(1,4), 0, 0);
XAie_EventPCEnable(&(_xaie->DevInst), XAie_TileLoc(1,4), 1, 240);
```
Now, we configure the program counter to have `Start` and `Stop` values based on the two defined program counter events, being sure that we set this prior to the core being run.
```
EventMonitor pc0(_xaie, 1, 4, 1, XAIE_EVENT_PC_0_CORE, XAIE_EVENT_PC_1_CORE,
                    XAIE_EVENT_NONE_CORE, XAIE_CORE_MOD);
pc0.set();
```
This `EventMonitor` class is a wrapper to simplify the commands needed to set up the program counter. We pass in our AIE config struct (_xaie), tile column (1), tile row (4), program counter number (1), start event trigger, end event trigger, reset event trigger, and counter mode (core).
> Note that event triggers is a larger topic which we will touch upon in later tutorials. For now, we have the program counter events for PC 0 and PC 1 as well as no event (XAIE_EVENT_NONE_CORE). We also have counter modes to indicate which category of counters we're using (core, memory and PL section of the AIE tile).

We call the `set` class function to record the counter start value. Now we enable our AIE tiles so the design can run. After that, we compute the program counter difference and store the value in our array of times with:
```
pc0_times[0] = pc0.diff();
```
The `diff` class functions calculates the differnece in the counter from the last `set` or `diff` call. We can call it multiple times and store the results from mutliple runs to see if the values vary. We finish our program by reporting the number of cycles captured by our program counters by calling:
```
computeStats(pc0_times, 1);
```
This is passed the array of times along with size of the array in order to report an average of the values.

10. Run make of the performance example to compile a design that will run on the board and report kernel cycles count performance to the terminal.
    ```
    make tutorial-1_perf.exe
    ```
    How many cycles is reported by the performance counter? <img src="../images/answer1.jpg" title="6" height=25>

This number includes program initalization and cleanup on top of the actual kernel code. As kernel code is often run in a loop or for multiple iterations, this initialization and cleanup code cost is amortized when the design is running in steady state. We can subtract the initialiation and cleanup cycles by building an empty design and counting its reported cycles (as seen [here](../../test/benchmarks/05_Core_Startup/)). For Vitis 2022.2, this baseline is 128 cycles, which means the kernel code was absorbed in the initialziation and cleanup code cycles.

=======
<!---//===- README.md --------------------------*- Markdown -*-===//
//
// This file is licensed under the Apache License v2.0 with LLVM Exceptions.
// See https://llvm.org/LICENSE.txt for license information.
// SPDX-License-Identifier: Apache-2.0 WITH LLVM-exception
//
// Copyright (C) 2022, Advanced Micro Devices, Inc.
// 
//===----------------------------------------------------------------------===//-->

# <ins>Tutorial 1 - modules, tile, buffer, core</ins>
In the MLIR-based AI Engine representation, every physical component of the AI Engine array including connections are declared within the top level block called a `module`. All parameters and customizations of these components are then elaborated within the `module`. We generally write the MLIR code in a file with the .mlir file extension as it integrates well with the lit based auto-test of LLVM, such as those found in `test` sub-folder. A module declaration is shown below:

```
module @module_name {
    ... 
    AI Engine array components and connections 
    ...
}
```

## <ins>Tile Components</ins>
AI Engine tiles are the basic building blocks of AIE designs and can be declared as `AIE.tile(col,row)`. Examples include:
```
%tile14 = AIE.tile(1,4)
%tile24 = AIE.tile(2,4)
%tile34 = AIE.tile(3,4)
```
The two major components of an AI Engine tile is 

* VLIW processor core declared as `AIE.core(tileName) { body }`
* Local memory buffer declared as `AIE.buffer(tileName) : memref<depthxdata_type> { body }`. 

Examples declarations include:
```
AIE.core(%tile14) {
    ... 
    core body 
    ...
}

%buff0 = AIE.buffer(%tile14) : memref<256xi32>
%buff1 = AIE.buffer(%tile14) : memref<256xi32>
```
The association between these declarations and the physical AI Engine tile components can be seen here. For more details on mlir-aie dialect syntax, you can refer to the online reference document [here](https://xilinx.github.io/mlir-aie/AIEDialect.html).
<img src="../images/diagram1.png" width="1000">

### <ins>Tile</ins>

For the tile, we simply declare its coordinates by column and row 
>**Note:** index values start at 0, with row 0 belonging to the shim which is not a regular row. The first regular row for first generation AI engines is row index 1. 
Tile declaration is mainly needed so other sub components can be associated to the tile by name. Some higher level logical components may also automatically declare tiles so they are enabled (e.g. logical flows require the intermediate tiles along the path to be enabled to support stream switch routing).

The type of tiles and orientation of its associated local memory is architecture dependent. In the case of the first generation of AI Engines, each tile has an associated local memory physically to its left or right depending on the row.
* odd row - memory on left
* even row - memory on right

<p><img src="../images/diagram3.jpg?raw=true" width="500"><p>

### <ins>Buffer</ins>

When declaring a buffer, we pass in associated AIE tile and declare the buffer parameters. Those parameters are the depth and data type width (though the local memory itself is not physically organized in this way).
> One important note about buffers is that one buffer is not strictly mapped to the entire local memory. You can declare multiple buffers that are associated with the local memory of a tile and they would, by default, be allocated sequentially in that tile's local memory.

### <ins>Core</ins>

The AIE core functionality is defined within the core body. This functionality is a combination of AIE dialect specific operations as well as other general dialects that are supported by the MLIR compiler. This includes a large set of dialects such as [arith](https://mlir.llvm.org/docs/Dialects/ArithOps/) and [memref](https://mlir.llvm.org/docs/Dialects/MemRef/) but can also include many others. Custom functions that are not inherently supported on AI Engines can be translated into scalar operations that are (e.g. arctan). Keep in mind that MLIR is not a programming language but a intermediate representation so the syntax of doing simple operations may seem cumbersome at first glance but is designed to capture a robust set of operations.

In addition to the integrated core functionality definitions, `mlir-aie` also supports linking with externally compiled kernel code which we will go into more details in tutorial 2. This process allows custom kernels to be included directly in `mlir-aie` defined designs.

We will be introducing more components and the ways these components are customized in subsequent tutorials. Additional syntax for these MLIR-based AI Engine components can be found in the github<area>.io docs [here](https://xilinx.github.io/mlir-aie/AIEDialect.html).

## <ins>Tutorial 1 Lab</ins>
1. Take a close look at the source file [aie.mlir](aie.mlir) and read through the code comments which walks through the syntax of this simple design. What is the variable name of the module? <img src="../images/answer1.jpg" title="tutorial_1" height=25>

2. After building and installing `mlir-aie`, run make to compile the first tutorial.
    ```
    > make
    ```
Under the hood, `make` calls `aiecc.py` which itself calls a number of utilities that are built as part of the `mlir-aie` project (`aie-translate`, `aie-opt`). The MLIR operations inside the core are then converted to an LLVM representation which the AMD internal compiler (currently xchesscc) takes and builds the executable that will run on each individual AIE tile.
   
3. In [aie.mlir](aie.mlir), what is the variable name for tile(1,4)? <img src="../images/answer1.jpg" title="%tile14" height=25> 

    What about the variable name and size of the buffer that is associated with the local memory of tile(1,4)? <img src="../images/answer1.jpg" title="%buf, 256 x int32" height=25>

In first generation AI Engines, each tile has 32 kB of local data memory assigned to it. In addition, it can access the local memory in the other 3 cardinal directions giving a total accessible memory of 128 kB.

4. What percentage of the local memory (32 kB) does this design currently use?
<img src="../images/answer1.jpg" title="3%, 256 / 8192 int32" height=25>

5. Change the size of the buffer to the size of our local memory (8192 x i32) and run `make` again. What do you expect to happen and what happens instead? <img src="../images/answer1.jpg" title="Allocated buffers exceed local memory." height=25>

While we have a separate 16 kB of program memory which stores the AIE program code, the 32 kB of data memory is also used for the program stack. By default, the tool reserves 4096 bytes for the stack so all buffers are then allocated immediately after that. 

6. Declare an horizontally adjacent tile (pay attention to which row we're in) so that tile (1,4) can access the neighbor tile's local memory. Declare a buffer in this tile that uses the entire local memory (8192 x i32) and replace the reference %buf in line 34 with the new buffer and run `make ` again. What do you expect to happen and what happens instead? <img src="../images/answer1.jpg" title="We expect to be able to compile successfully since we can use our neighbor's full local memory but the same error shows up. Right now, all tiles that are enabeld have a stack space of 4096 bytes reserved, even if that tile is not running any program code. This is an area for future improvement." height=25>

To create complete AI Engine designs that can run on a Versal device, we also need code that is used to configure and program the AIE array. `aiecc.py` is used to translate the physical MLIR description of our design into elf files that run on each tile (e.g. core_1_4.elf). It also generates configuration and initialization functions under `acdc_project/aie_inc.cpp`. These functions can be invoked as part of a host code testbench [test.cpp](test.cpp) which can be run on a target platform such as the the vck190 development board. While running our `mlir-aie` tools on an x86 machine, we can cross-compile the final executable (`tutorial-1.exe`) to run on the ARM processor on the Versal device.

7. Take a look at  [test.cpp](test.cpp). There are a number of configuration functions for initializing and configuring the AIE array. These functions are defined in the test library [test_library.h](../../runtime_lib/test_library.h) and the generated `acdc_project/aie_inc.cpp` file. Read through this testbench to see the explanations of what each helper function does and how we can check the results after configuring and enabling the AIE cores. What is the expected value at buf[3] that we're checking for after our design is run? <img src="../images/answer1.jpg" title="14" height=25>

8. **PLACEHOLDER** Run simulation

9. Copy the generated executables (tutorial-1.exe, core_1_4.elf) to the vck190 board and run the test bench executable to see that the compiled program works on the board.
    ```
    sudo ./tutorial-1.exe
    ```
## <ins>Advanced Topic - Performance Measurement in HW</ins>
Now that we've compiled, simulated and run our design. We can take a step back to leverage some of the AI Engine's built in performance measurement hardware (timers and event traces) to capture actual on-board performance. 

We can first declare some host code variable to hold timer values.
```
u32 pc0_times[num_iter];
```
From the testbench host code, we configure the hardware program counters (2 counters per AIE core, 4 counters per AIE local memory), and set `Start` and `Stop` event triggers for our counters to count the number of cycles between the two triggers. 
> Note that the event triggers for `Start` and `Stop` work much like a stopwatch where multiple start/stop pairs are cumulative and the next start signal restarts the counter at the value it stopped on. In addition, new `Start` events while the counter is counting is ignored and new `Stop` while the counter is paused likewise has no effect. This also means that if the counter is started and not stopped, the value you get when you read will be invalid.

In this example, we call `XAie_EvenPCEnable` to define an event based off two program counter values: 0 (program start) and 240 (program end). These two program counter values are true for every AIE program but can change as the compiler evolves (accurate for Vitis 2022.2). These events are assigned to event 0 and event 1 for PC events.

```
XAie_EventPCEnable(&(_xaie->DevInst), XAie_TileLoc(1,4), 0, 0);
XAie_EventPCEnable(&(_xaie->DevInst), XAie_TileLoc(1,4), 1, 240);
```
Now, we configure the program counter to have `Start` and `Stop` values based on the two defined program counter events, being sure that we set this prior to the core being run.
```
EventMonitor pc0(_xaie, 1, 4, 1, XAIE_EVENT_PC_0_CORE, XAIE_EVENT_PC_1_CORE,
                    XAIE_EVENT_NONE_CORE, XAIE_CORE_MOD);
pc0.set();
```
This `EventMonitor` class is a wrapper to simplify the commands needed to set up the program counter. We pass in our AIE config struct (_xaie), tile column (1), tile row (4), program counter number (1), start event trigger, end event trigger, reset event trigger, and counter mode (core).
> Note that event triggers is a larger topic which we will touch upon in later tutorials. For now, we have the program counter events for PC 0 and PC 1 as well as no event (XAIE_EVENT_NONE_CORE). We also have counter modes to indicate which category of counters we're using (core, memory and PL section of the AIE tile).

We call the `set` class function to record the counter start value. Now we enable our AIE tiles so the design can run. After that, we compute the program counter difference and store the value in our array of times with:
```
pc0_times[0] = pc0.diff();
```
The `diff` class functions calculates the difference in the counter from the last `set` or `diff` call. We can call it multiple times and store the results from multiple runs to see if the values vary. We finish our program by reporting the number of cycles captured by our program counters by calling:
```
computeStats(pc0_times, 1);
```
This is passed the array of times along with size of the array in order to report an average of the values.

10. Run make of the performance example to compile a design that will run on the board and report kernel cycles count performance to the terminal.
    ```
    make tutorial-1_perf.exe
    ```
    How many cycles is reported by the performance counter? <img src="../images/answer1.jpg" title="6" height=25>

This number includes program initialization and cleanup on top of the actual kernel code. As kernel code is often run in a loop or for multiple iterations, this initialization and cleanup code cost is amortized when the design is running in steady state. We can subtract the initialization and cleanup cycles by building an empty design and counting its reported cycles (as seen [here](../../test/benchmarks/05_Core_Startup/)). For Vitis 2022.2, this baseline is 128 cycles, which means the kernel code was absorbed in the initialization and cleanup code cycles.
>>>>>>> 1a9835ca
<|MERGE_RESOLUTION|>--- conflicted
+++ resolved
@@ -1,154 +1,3 @@
-<<<<<<< HEAD
-<!---//===- README.md --------------------------*- Markdown -*-===//
-//
-// This file is licensed under the Apache License v2.0 with LLVM Exceptions.
-// See https://llvm.org/LICENSE.txt for license information.
-// SPDX-License-Identifier: Apache-2.0 WITH LLVM-exception
-//
-// Copyright (C) 2022, Advanced Micro Devices, Inc.
-// 
-//===----------------------------------------------------------------------===//-->
-
-# <ins>Tutorial 1 - modules, tile, buffer, core</ins>
-In the MLIR-based AI Engine representation, every physical component of the AI Engine array including connections are declared within the top level block called a `module`. All parameters and customizations of these components are then elaborated within the `module`. We generally write the MLIR code in a file with the .mlir file extension as it integrates well with the lit based auto-test of LLVM, such as those found in `test` sub-folder. A module declaration is shown below:
-
-```
-module @module_name {
-    ... 
-    AI Engine array components and connections 
-    ...
-}
-```
-
-## <ins>Tile Components</ins>
-AI Engine tiles are the basic building blocks of AIE designs and can be declared as `AIE.tile(col,row)`. Examples incude:
-```
-%tile14 = AIE.tile(1,4)
-%tile24 = AIE.tile(2,4)
-%tile34 = AIE.tile(3,4)
-```
-The two major components of an AI Engine tile is 
-
-* VLIW processor core declared as `AIE.core(tileName) { body }`
-* Local memory buffer declared as `AIE.buffer(tileName) : memref<depthxdata_type> { body }`. 
-
-Examples declarations include:
-```
-AIE.core(%tile14) {
-    ... 
-    core body 
-    ...
-}
-
-%buff0 = AIE.buffer(%tile14) : memref<256xi32>
-%buff1 = AIE.buffer(%tile14) : memref<256xi32>
-```
-The association between these declarations and the physical AI Engine tile components can be seen here. For more details on mlir-aie dialect syntax, you can refer to the onine reference document [here](https://xilinx.github.io/mlir-aie/AIEDialect.html).
-<img src="../images/diagram1.png" width="1000">
-
-### <ins>Tile</ins>
-
-For the tile, we simply declare its coordinates by column and row 
->**Note:** index values start at 0, with row 0 belonging to the shim which is not a regular row. The first regular row for first generation AI engines is row index 1. 
-Tile declaration is mainly needed so other sub components can be associated to the tile by name. Some higher level logical components may also automatically declare tiles so they are enabled (e.g. logical flows require the intermediate tiles along the path to be enabled to support stream switch routing).
-
-The type of tiles and orientation of its associated local memory is architecture dependent. In the case of the first generation of AI Engines, each tile has an associated local memory physically to its left or right depending on the row.
-* odd row - memory on left
-* even row - memory on right
-
-<p><img src="../images/diagram3.jpg?raw=true" width="500"><p>
-
-### <ins>Buffer</ins>
-
-When delcaring a buffer, we pass in associated AIE tile and declare the buffer parameters. Those parameters are the depth and data type width (though the local memory itself is not physically organized in this way). 
-> One important note about buffers is that one buffer is not strictly mapped to the entire local memory. You can declare multiple buffers that are associated with the local memory of a tile and they would, by default, be allocated sequentially in that tile's local memory.
-
-### <ins>Core</ins>
-
-The AIE core functionality is defined within the core body. This functionality is a combination of AIE dialect specific operations as well as other general dialects that are supported by the MLIR compiler. This includes a large set of dialects such as [arith](https://mlir.llvm.org/docs/Dialects/ArithOps/) and [memref](https://mlir.llvm.org/docs/Dialects/MemRef/) but can also include many others. Custom functions that are not inherently supported on AI Engines can be translated into scalara operations that are (e.g. arctan). Keep in mind that MLIR is not a programming language but a intermediate representation so the syntax of doing simple opertions may seem cumbersome at first glance but is designed to capture a robust set of operations.
-
-In addition to the integrated core functionality defintions, `mlir-aie` also supports linking with externally compiled kernel code which we will go into more detials in tutorial 2. This process allows custom kernels to be included directly in `mlir-aie` defined designs.
-
-We will be introducing more components and the ways these components are customized in subsequent tutorials. Additional syntax for these MLIR-based AI Engine components can be found in the github<area>.io docs [here](https://xilinx.github.io/mlir-aie/AIEDialect.html).
-
-## <ins>Tutorial 1 Lab</ins>
-1. Take a close look at the source file [aie.mlir](aie.mlir) and read through the code comments which walks through the syntax of this simple design. What is the variable name of the module? <img src="../images/answer1.jpg" title="tutorial_1" height=25>
-
-2. After building and installing `mlir-aie`, run make to compile the first tutorial.
-    ```
-    > make
-    ```
-Under the hood, `make` calls `aiecc.py` which itself calls a number of utilities that are built as part of the `mlir-aie` project (`aie-translate`, `aie-opt`). The MLIR operations inside the core are then converted to an LLVM representation which the AMD internal compiler (currently xchesscc) takes and builds the executable that will run on each individaul AIE tile. 
-   
-3. In [aie.mlir](aie.mlir), what is the variable name for tile(1,4)? <img src="../images/answer1.jpg" title="%tile14" height=25> 
-
-    What about the variable name and size of the buffer that is associated with the local memory of tile(1,4)? <img src="../images/answer1.jpg" title="%buf, 256 x int32" height=25>
-
-In first generation AI Engines, each tile has 32 kB of local data memory assigned to it. In addition, it can access the local memory in the other 3 cardinal directions giving a total accessible memory of 128 kB.
-
-4. What percentage of the local memory (32 kB) does this design currently use?
-<img src="../images/answer1.jpg" title="3%, 256 / 8192 int32" height=25>
-
-5. Change the size of the buffer to the size of our local memory (8192 x i32) and run `make` again. What do you expect to happen and what happens instead? <img src="../images/answer1.jpg" title="Allocated buffers exceed local memory." height=25>
-
-While we have a separate 16 kB of program memory which stores the AIE program code, the 32 kB of data memory is also used for the program stack. By default, the tool reserves 4096 bytes for the stack so all buffers are then allocated immediately after that. 
-
-6. Declare an horizontally adjacent tile (pay attention to which row we're in) so that tile (1,4) can access the neighbor tile's local memory. Declare a buffer in this tile that uses the entire local memory (8192 x i32) and replace the reference %buf in line 34 with the new buffer and run `make ` again. What do you expect to happen and what happens instead? <img src="../images/answer1.jpg" title="We expect to be able to compile successfully since we can use our neighbor's full local memory but the same error shows up. Right now, all tiles that are enabeld have a stack space of 4096 bytes reserved, even if that tile is not running any program code. This is an area for future improvement." height=25>
-
-To create complete AI Engine designs that can run on a Versal device, we also need code that is used to configure and program the AIE array. `aiecc.py` is used to translate the physical MLIR description of our design into elf files that run on each tile (e.g. core_1_4.elf). It also generates configuration and initialization functions under `acdc_project/aie_inc.cpp`. These functions can be invoked as part of a host code testbench [test.cpp](test.cpp) which can be run on a target platform such as the the vck190 development board. While running our `mlir-aie` tools on an x86 machine, we can cross-compile the final executable (`tutorial-1.exe`) to run on the ARM processor on the Versal device.
-
-7. Take a look at  [test.cpp](test.cpp). There are a number of configuration functions for initializing and configuring the AIE array. These functions are defined in the test library [test_library.h](../../runtime_lib/test_library.h) and the generated `acdc_project/aie_inc.cpp` file. Read through this testbench to see the explanations of what each helper function does and how we can check the results after configuring and enabling the AIE cores. What is the expected value at buf[3] that we're checking for after our design is run? <img src="../images/answer1.jpg" title="14" height=25>
-
-8. **PLACEHOLDER** Run simuation
-
-9. Copy the generated executables (tutorial-1.exe, core_1_4.elf) to the vck190 board and run the test bench executable to see that the compiled program works on the board.
-    ```
-    sudo ./tutorial-1.exe
-    ```
-## <ins>Advanced Topic - Performance Measurement in HW</ins>
-Now that we've compiled, simulated and run our design. We can take a step back to leverage some of the AI Engine's built in performance measurement hardware (timers and event traces) to capture actual on-board performance. 
-
-We can first declare some host code variable to hold timer values.
-```
-u32 pc0_times[num_iter];
-```
-From the testbench host code, we configure the hardware program counters (2 counters per AIE core, 4 counters per AIE local memory), and set `Start` and `Stop` event triggers for our counters to count the number of cycles between the two triggers. 
-> Note that the event triggers for `Start` and `Stop` work much like a stopwatch where multiple start/stop pairs are cumulative and the next start signal restarts the counter at the value it stopped on. In addition, new `Start` events while the counter is counting is ignored and new `Stop` while the counter is paused likewise has no effect. This also means that if the counter is started and not stopped, the value you get when you read will be invalid.
-
-In this example, we call `XAie_EvenPCEnable` to define an event based off two program counter values: 0 (program start) and 240 (program end). These two program counter values are true for every AIE program but can change as the compiler evolves (accurate for Vitis 2022.2). These events are assigned to event 0 and event 1 for PC events.
-
-```
-XAie_EventPCEnable(&(_xaie->DevInst), XAie_TileLoc(1,4), 0, 0);
-XAie_EventPCEnable(&(_xaie->DevInst), XAie_TileLoc(1,4), 1, 240);
-```
-Now, we configure the program counter to have `Start` and `Stop` values based on the two defined program counter events, being sure that we set this prior to the core being run.
-```
-EventMonitor pc0(_xaie, 1, 4, 1, XAIE_EVENT_PC_0_CORE, XAIE_EVENT_PC_1_CORE,
-                    XAIE_EVENT_NONE_CORE, XAIE_CORE_MOD);
-pc0.set();
-```
-This `EventMonitor` class is a wrapper to simplify the commands needed to set up the program counter. We pass in our AIE config struct (_xaie), tile column (1), tile row (4), program counter number (1), start event trigger, end event trigger, reset event trigger, and counter mode (core).
-> Note that event triggers is a larger topic which we will touch upon in later tutorials. For now, we have the program counter events for PC 0 and PC 1 as well as no event (XAIE_EVENT_NONE_CORE). We also have counter modes to indicate which category of counters we're using (core, memory and PL section of the AIE tile).
-
-We call the `set` class function to record the counter start value. Now we enable our AIE tiles so the design can run. After that, we compute the program counter difference and store the value in our array of times with:
-```
-pc0_times[0] = pc0.diff();
-```
-The `diff` class functions calculates the differnece in the counter from the last `set` or `diff` call. We can call it multiple times and store the results from mutliple runs to see if the values vary. We finish our program by reporting the number of cycles captured by our program counters by calling:
-```
-computeStats(pc0_times, 1);
-```
-This is passed the array of times along with size of the array in order to report an average of the values.
-
-10. Run make of the performance example to compile a design that will run on the board and report kernel cycles count performance to the terminal.
-    ```
-    make tutorial-1_perf.exe
-    ```
-    How many cycles is reported by the performance counter? <img src="../images/answer1.jpg" title="6" height=25>
-
-This number includes program initalization and cleanup on top of the actual kernel code. As kernel code is often run in a loop or for multiple iterations, this initialization and cleanup code cost is amortized when the design is running in steady state. We can subtract the initialiation and cleanup cycles by building an empty design and counting its reported cycles (as seen [here](../../test/benchmarks/05_Core_Startup/)). For Vitis 2022.2, this baseline is 128 cycles, which means the kernel code was absorbed in the initialziation and cleanup code cycles.
-
-=======
 <!---//===- README.md --------------------------*- Markdown -*-===//
 //
 // This file is licensed under the Apache License v2.0 with LLVM Exceptions.
@@ -297,4 +146,3 @@
     How many cycles is reported by the performance counter? <img src="../images/answer1.jpg" title="6" height=25>
 
 This number includes program initialization and cleanup on top of the actual kernel code. As kernel code is often run in a loop or for multiple iterations, this initialization and cleanup code cost is amortized when the design is running in steady state. We can subtract the initialization and cleanup cycles by building an empty design and counting its reported cycles (as seen [here](../../test/benchmarks/05_Core_Startup/)). For Vitis 2022.2, this baseline is 128 cycles, which means the kernel code was absorbed in the initialization and cleanup code cycles.
->>>>>>> 1a9835ca
