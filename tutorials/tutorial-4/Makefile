--- conflicted
+++ resolved
@@ -12,14 +12,11 @@
 tutorial-4.exe: test.cpp aie.mlir
 	aiecc.py -j4 --sysroot=${SYSROOT} --host-target=aarch64-linux-gnu $(word 2,$^) -I../../runtime_lib ../../runtime_lib/test_library.cpp ./$< -o $@
 
-<<<<<<< HEAD
 view: routes.json
 	../scripts/visualize.py $<
 routes.json: aie.mlir
 	aie-opt --aie-objectFifo-stateful-transform --aie-create-pathfinder-flows --aie-find-flows $< | aie-translate --aie-flows-to-json > $@
 
 
-=======
->>>>>>> 73b35f03
 clean:
 	rm -rf acdc_project *elf *exe core*
