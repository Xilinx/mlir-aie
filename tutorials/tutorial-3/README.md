--- conflicted
+++ resolved
@@ -48,11 +48,7 @@
 
 4. Change the lock from belonging to tile(2,4) to tile(1,4). Does this change the behavior of our design? What does that say about the total number of locks available between two adjacent tiles? <img src="../images/answer1.jpg" title="Yes. Tile(2,4) does not have access to tile(1,4)'s memory module where its locks are. This means that any tile has access to up to 48 locks (from its two vertical neighbours and one horizontal neighbour)." height=25>
 
-<<<<<<< HEAD
-5. Based on what you know about locks, which tile will execute its kernel code inside the lock calls first in this design? <img src="../images/answer1.jpg" title="Tile(1,4), because the lock initially starts in state Release 0, so Acquire 0 will succeed first." height=25>
-=======
 5. Based on what you know about locks, which tile will execute its kernel code first (inside the lock calls) in this design? <img src="../images/answer1.jpg" title="tile(1,4), because the lock initially starts in state Release 0, so Acquire 0 will succeed first." height=25>
->>>>>>> 6e7d571d
 
 6. Run `make` and `make -C sim` to compile the design with `aiecc.py` and then simulate that design with aiesimulator.
 
