--- conflicted
+++ resolved
@@ -1,85 +1,71 @@
-<!---//===- README.md --------------------------*- Markdown -*-===//
-//
-// This file is licensed under the Apache License v2.0 with LLVM Exceptions.
-// See https://llvm.org/LICENSE.txt for license information.
-// SPDX-License-Identifier: Apache-2.0 WITH LLVM-exception
-//
-// Copyright (C) 2022, Advanced Micro Devices, Inc.
-// 
-//===----------------------------------------------------------------------===//-->
-
-# <ins>Tutorial 3 - communication (local memory), locks</ins>
-
-<<<<<<< HEAD
-After declaring the `core` and `buffer` dialect operations which map to the core and local memory respectively, and then defining the functionality within cores with either integrated dialect operations (arith, memref) or external kernel functions, the next major component of for AIE system design is communciation. As summarized briefly in the [Basic AI Engine Architecure](../README.md) section, communication via local memory is one of the most efficient ways to share data and can be done among up to 4 tiles adjacent to a local memory. In `mlir-aie`, all tiles have an associated local memory but adjacent tiles are able to read and write to that memory as well. 
-
-In the diagram below, we see that the local memory for tile(1,4) is accessible to the core in tile(1,3). If we were to expand the diagram further, we would see that tile(0,4) and  tile(1,5) can also access that buffer. That is why the core in tile(1,3) can reference the buffer declared by tile(1,4).
-
-<p><img src="../images/diagram4.jpg?raw=true" width="800"><p>
-
-
-While the tile does naturally arbitrate between read and write requests, to avoid access conflicts, we use such hardware locks to gain exclusive access to the local memory. Bear in mind that these locks are not explicitly tied to the local memory and can be use for any purpose. But using them in this way helps with arbitration and performance.
-
-## <ins>Locks</ins>
-The `lock` operation, is actually a physical sub component of the `AIE.tile` but is declared within the `module` block. The syntax for declaring a lock is `AIE.lock(tileName, lockID)`. An example would be:
-```
-%lockName = AIE.lock(%tileName, %lockID)
-```
-Examples:
-```
-%lock13_4 = AIE.lock(%tile13, 4)
-%lock13_11 = AIE.lock(%tile13, 11)
-```
-Each tile has 16 locks and each lock is in one of two states (acquired, released) and one of two values (0, 1).
-> By default, we tend to assume (value=0 is a "write", value=1 is "read"). But there is no real definition of these values. The only key thing to remember is that lock value start and is reset into the release val=0 state. Which means an acquire=0 will always succeed first while an acquire=1 needs the lock state to be release=1 to succeed. Once acquired, a lock can be released to the 0 or 1 state. 
-
-The 16 locks in a tile are accessible by it's the same 3 cardinal neighbors that can access the tile's local memory. This is to ensure all neighbors that can access the local memory can also access the locks. 
-
-To use the lock, we call the `useLock` operation either inside a `core` operation or `mem/ shimDMA` operation. 
-```
-AIE.useLock(%lockName, "Acquire|Release", 0|1)
-```
-That code would look something like:
-```
-%core14 = AIE.core(%tile14) {
-    AIE.useLock(%lock14_7, "Acquire", 0)
-    ... core ops ...
-    AIE.useLock(%lock14_7, "Release", 1)
-}
-```
-Notice the familiar design pattern of:
-* acquire lock in some value
-* a set of operations
-* release lock in some value (usually the other value)
-
-The acquire value must match the current lock state in order for the acqure to succeed. The release value can be either 0 or 1. Below is another example of lock usage including a common state diagram of lock state transitions. Note that we can actually release to the same value if we choose.
-<p><img src="../images/diagram5.jpg?raw=true" width="800"><p>
-
-## <ins>Tutorial 3 Lab </ins>
-
-1. Read through the [aie.mlir](aie.mlir) design. Which tile's local memory is being shared between the two tiles? <img src="../images/answer1.jpg" title="tile(2,4)" height=25>
-
-2. Can we share tile(1,4)'s local memory instead? Why or why not? <img src="../images/answer1.jpg" title="No, they do not both see tile(1,4) local memory" height=25>
-
-3. What about in the vertical direction, say between tile(1,3) and tile(1,4). Which tiles' local memory can be shared between these two tiles? <img src="../images/answer1.jpg" title="both tile(1,3) and tile(1,4) can be shared" height=25>
-
-4. Change the lock from belonging to tile(2,4) to tile(1,4). Does this change the behavior of our design? What does that say about the total number of locks available between two adjacent tiles? <img src="../images/answer1.jpg" title="No. Two adjacent tiles have up to 32 locks available to them." height=25>
-
-5. Based on what you know about locks, which tile runs first in this design? <img src="../images/answer1.jpg" title="tile(1,4)" height=25>
-
-6. Change the design so that tile(2,4) runs first. What do you expect the value of buf[5] will be with this change? <img src="../images/answer1.jpg" title="100" height=25>
-
-7. Change [test.cpp](test.cpp) so the design passes again. 
-=======
-
-The final core component, the lock, is actually a sub component of the `AIE.tile` and is central to the pipelined data movement / data processing model of the AI Engine array. It is  declared as `AIE.lock(tileName, lockID)`. An example would be:
-```
-%lock3_0 = AIE.lock(%tile13, 0)
-%lock3_1 = AIE.lock(%tile13, 1)
-```
-Each tile has 16 locks and each lock is in one of two states (acquired, released) and one of two values (0 - write, 1 - read). The values do not have an explicit meaning but are regularly defined that way. A given tile's locks are accessible only by its neighbors for the purpose of synchronizing shared memory access. 
-
-
-### Communication
-The second major category of basic MLIR-based AI Engine components are to facilitate data communication. As described in the communication section of the basic AI Engine architecture, we communicate data with local memory, stream switches and cascade. 
->>>>>>> 1866521b
+<!---//===- README.md --------------------------*- Markdown -*-===//
+//
+// This file is licensed under the Apache License v2.0 with LLVM Exceptions.
+// See https://llvm.org/LICENSE.txt for license information.
+// SPDX-License-Identifier: Apache-2.0 WITH LLVM-exception
+//
+// Copyright (C) 2022, Advanced Micro Devices, Inc.
+// 
+//===----------------------------------------------------------------------===//-->
+
+# <ins>Tutorial 3 - communication (local memory), locks</ins>
+
+After declaring the `core` and `buffer` dialect operations which map to the core and local memory respectively, and then defining the functionality within cores with either integrated dialect operations (arith, memref) or external kernel functions, the next major component of for AIE system design is communciation. As summarized briefly in the [Basic AI Engine Architecure](../README.md) section, communication via local memory is one of the most efficient ways to share data and can be done among up to 4 tiles adjacent to a local memory. In `mlir-aie`, all tiles have an associated local memory but adjacent tiles are able to read and write to that memory as well. 
+
+In the diagram below, we see that the local memory for tile(1,4) is accessible to the core in tile(1,3). If we were to expand the diagram further, we would see that tile(0,4) and  tile(1,5) can also access that buffer. That is why the core in tile(1,3) can reference the buffer declared by tile(1,4).
+
+<p><img src="../images/diagram4.jpg?raw=true" width="800"><p>
+
+
+While the tile does naturally arbitrate between read and write requests, to avoid access conflicts, we use such hardware locks to gain exclusive access to the local memory. Bear in mind that these locks are not explicitly tied to the local memory and can be use for any purpose. But using them in this way helps with arbitration and performance.
+
+## <ins>Locks</ins>
+The `lock` operation, is actually a physical sub component of the `AIE.tile` but is declared within the `module` block. The syntax for declaring a lock is `AIE.lock(tileName, lockID)`. An example would be:
+```
+%lockName = AIE.lock(%tileName, %lockID)
+```
+Examples:
+```
+%lock13_4 = AIE.lock(%tile13, 4)
+%lock13_11 = AIE.lock(%tile13, 11)
+```
+Each tile has 16 locks and each lock is in one of two states (acquired, released) and one of two values (0, 1).
+> By default, we tend to assume (value=0 is a "write", value=1 is "read"). But there is no real definition of these values. The only key thing to remember is that lock value start and is reset into the release val=0 state. Which means an acquire=0 will always succeed first while an acquire=1 needs the lock state to be release=1 to succeed. Once acquired, a lock can be released to the 0 or 1 state. 
+
+The 16 locks in a tile are accessible by it's the same 3 cardinal neighbors that can access the tile's local memory. This is to ensure all neighbors that can access the local memory can also access the locks. 
+
+To use the lock, we call the `useLock` operation either inside a `core` operation or `mem/ shimDMA` operation. 
+```
+AIE.useLock(%lockName, "Acquire|Release", 0|1)
+```
+That code would look something like:
+```
+%core14 = AIE.core(%tile14) {
+    AIE.useLock(%lock14_7, "Acquire", 0)
+    ... core ops ...
+    AIE.useLock(%lock14_7, "Release", 1)
+}
+```
+Notice the familiar design pattern of:
+* acquire lock in some value
+* a set of operations
+* release lock in some value (usually the other value)
+
+The acquire value must match the current lock state in order for the acqure to succeed. The release value can be either 0 or 1. Below is another example of lock usage including a common state diagram of lock state transitions. Note that we can actually release to the same value if we choose.
+<p><img src="../images/diagram5.jpg?raw=true" width="800"><p>
+
+## <ins>Tutorial 3 Lab </ins>
+
+1. Read through the [aie.mlir](aie.mlir) design. Which tile's local memory is being shared between the two tiles? <img src="../images/answer1.jpg" title="tile(2,4)" height=25>
+
+2. Can we share tile(1,4)'s local memory instead? Why or why not? <img src="../images/answer1.jpg" title="No, they do not both see tile(1,4) local memory" height=25>
+
+3. What about in the vertical direction, say between tile(1,3) and tile(1,4). Which tiles' local memory can be shared between these two tiles? <img src="../images/answer1.jpg" title="both tile(1,3) and tile(1,4) can be shared" height=25>
+
+4. Change the lock from belonging to tile(2,4) to tile(1,4). Does this change the behavior of our design? What does that say about the total number of locks available between two adjacent tiles? <img src="../images/answer1.jpg" title="No. Two adjacent tiles have up to 32 locks available to them." height=25>
+
+5. Based on what you know about locks, which tile runs first in this design? <img src="../images/answer1.jpg" title="tile(1,4)" height=25>
+
+6. Change the design so that tile(2,4) runs first. What do you expect the value of buf[5] will be with this change? <img src="../images/answer1.jpg" title="100" height=25>
+
+7. Change [test.cpp](test.cpp) so the design passes again. 