--- conflicted
+++ resolved
@@ -94,6 +94,7 @@
     // Wait time for cores to run. Number used here is much larger than needed.
     usleep(100);
 
+    mlir_aie_release_ddr_test_buffer_out_lock(_xaie, 0, 0);
     mlir_aie_sync_mem_cpu(_xaie, 1); // Sync output buffer back to DDR/cache
 
     // Check buffer at index 3 again for expected value of 14 for tile(3,4)
@@ -102,12 +103,8 @@
     // Check buffer at index 5 again for expected value of 114 for tile(3,4)    
     mlir_aie_check("After start cores:", mlir_aie_read_buffer_a34(_xaie, 5), 114,
                    errors);
-<<<<<<< HEAD
-    // mlir_aie_check("After start cores:", mem_ptr0[5], 114, errors);
-=======
     mlir_aie_check("After start cores:", mem_ptr_out[5], 114, errors);
     
->>>>>>> a23a4267
 
     // Print Pass/Fail result of our test
     int res = 0;
