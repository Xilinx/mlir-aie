--- conflicted
+++ resolved
@@ -68,11 +68,7 @@
     10. Translate to generate .bcf or .ldscript 
     11. Compile core (e.g. xchesscc_wrapper)
 
-<<<<<<< HEAD
 ### <ins>1. First set of optimizations</ins>
-=======
-### <ins>1. First set of optimizations\</ins>
->>>>>>> bb3b4e8b
 ```
 aie-opt 
 --lower-affine
