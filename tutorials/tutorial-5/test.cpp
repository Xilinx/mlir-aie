//===- test.cpp -------------------------------------------------*- C++ -*-===//
//
// This file is licensed under the Apache License v2.0 with LLVM Exceptions.
// See https://llvm.org/LICENSE.txt for license information.
// SPDX-License-Identifier: Apache-2.0 WITH LLVM-exception
//
// Copyright (C) 2022, Advanced Micro Devices, Inc.
//
//===----------------------------------------------------------------------===//

#include "test_library.h"
#include <cassert>
#include <cmath>
#include <cstdio>
#include <cstring>
#include <fcntl.h>
#include <stdlib.h>
#include <sys/mman.h>
#include <thread>
#include <unistd.h>
#include <xaiengine.h>

#define LOCK_TIMEOUT 100
#define HIGH_ADDR(addr) ((addr & 0xffffffff00000000) >> 32)
#define LOW_ADDR(addr) (addr & 0x00000000ffffffff)
#define MLIR_STACK_OFFSET 4096

#include "aie_inc.cpp"

<<<<<<< HEAD
int
main(int argc, char *argv[])
{
    printf("Tutorial-8 test start.\n");

    // Standard helper function for initializing and configuring AIE array.
    // The host is used to initialize/ configure/ program the AIE array.
    // ------------------------------------------------------------------------
    // aie_libxaie_ctx_t - AIE config struct
    // mlir_aie_init_device ##### TODO #######
    // mlir_aie_configure_cores - Reset cores and locks. Load elfs.
    // mlir_aie_configure_switchboxes - Switchboxes not used in this example.
    // mlir_aie_configure_dmas - TileDMAs not used in this example.
    // mlir_aie_initialize_locks - Locks not used in this example.
    aie_libxaie_ctx_t *_xaie = mlir_aie_init_libxaie();
    mlir_aie_init_device(_xaie);                        
    mlir_aie_configure_cores(_xaie);
    mlir_aie_configure_switchboxes(_xaie);
    mlir_aie_configure_dmas(_xaie);
    mlir_aie_initialize_locks(_xaie);

    // mlir_aie_release_ddr_test_buffer_lock(_xaie, 0, 0);

    // Configure the number of DDR memory regions we plan to sync with design
    mlir_aie_init_mems(_xaie, 2);

    // Allocate buffer and return virtual pointer to memory
    int *mem_ptr_in  = mlir_aie_mem_alloc(_xaie, 0, 256);
    int *mem_ptr_out = mlir_aie_mem_alloc(_xaie, 1, 256);

    // Set virtual pointer used to configure 
    mlir_aie_external_set_addr_ddr_test_buffer_in((u64)mem_ptr_in);
    mlir_aie_external_set_addr_ddr_test_buffer_out((u64)mem_ptr_out);
    mlir_aie_configure_shimdma_70(_xaie);
    mem_ptr_in[3] = 14;

    mlir_aie_sync_mem_dev(_xaie, 0);
    mlir_aie_configure_shimdma_70(_xaie);

    int errors = 0;

    // Helper function to clear tile data memory
    mlir_aie_clear_tile_memory(_xaie, 3, 4);

    // Check the buffer value at index 3 to ensure it is zeroed out
    // prior to running our simple kernel.
    // ------------------------------------------------------------------------
    // mlir_aie_read_buffer_a34 - helper function to read tile local
    // memory at an offset (offset=3 in this case). _a34 maps to the
    // symbolic buffer name defined in aie.mlir.
    //
    // mlir_aie_check - helper function to compare values to expected
    // golden value and print error message to stdout and increment
    // "errors" variable if mismatch occurs.
    mlir_aie_check("Before start cores:", mlir_aie_read_buffer_a34(_xaie, 5), 0,
                   errors);

    // Helper function to enable all AIE cores
    printf("Start cores\n");
    mlir_aie_start_cores(_xaie);

    mlir_aie_release_ddr_test_buffer_in_lock(_xaie, 1, 0);
    mlir_aie_release_ddr_test_buffer_out_lock(_xaie, 1, 0);

    // Wait time for cores to run. Number used here is much larger than needed.
    usleep(100);

    mlir_aie_release_ddr_test_buffer_out_lock(_xaie, 0, 0);
    mlir_aie_sync_mem_cpu(_xaie, 1); // Sync output buffer back to DDR/cache

    // Check buffer at index 3 again for expected value of 14 for tile(3,4)
    mlir_aie_check("After start cores:", mlir_aie_read_buffer_a34(_xaie, 3), 14,
                   errors);
    // Check buffer at index 5 again for expected value of 114 for tile(3,4)    
    mlir_aie_check("After start cores:", mlir_aie_read_buffer_a34(_xaie, 5), 114,
                   errors);
    mlir_aie_check("After start cores:", mem_ptr_out[5], 114, errors);
    

    // Print Pass/Fail result of our test
    int res = 0;
    if (!errors) {
      printf("PASS!\n");
      res = 0;
    } else {
      printf("Fail!\n");
      res = -1;
    }

    // Teardown and cleanup of AIE array
    mlir_aie_deinit_libxaie(_xaie);

    printf("Tutorial-8 test done.\n");
    return res;
=======
int main(int argc, char *argv[]) {
  printf("Tutorial-5 test start.\n");

  // Standard helper function for initializing and configuring AIE array.
  // The host is used to initialize/ configure/ program the AIE array.
  // ------------------------------------------------------------------------
  // aie_libxaie_ctx_t - AIE config struct
  // mlir_aie_init_device ##### TODO #######
  // mlir_aie_configure_cores - Reset cores and locks. Load elfs.
  // mlir_aie_configure_switchboxes - Switchboxes not used in this example.
  // mlir_aie_configure_dmas - TileDMAs not used in this example.
  // mlir_aie_initialize_locks - Locks not used in this example.
  aie_libxaie_ctx_t *_xaie = mlir_aie_init_libxaie();
  mlir_aie_init_device(_xaie);
  mlir_aie_configure_cores(_xaie);
  mlir_aie_configure_switchboxes(_xaie);
  mlir_aie_configure_dmas(_xaie);
  mlir_aie_initialize_locks(_xaie);

  // mlir_aie_release_ddr_test_buffer_lock(_xaie, 0, 0);

  // Configure the number of DDR memory regions we plan to sync with design
  mlir_aie_init_mems(_xaie, 2);

  // Allocate buffer and return virtual pointer to memory
  int *mem_ptr_in = mlir_aie_mem_alloc(_xaie, 0, 256);
  int *mem_ptr_out = mlir_aie_mem_alloc(_xaie, 1, 256);

  // Set virtual pointer used to configure
  mlir_aie_external_set_addr_ddr_test_buffer_in((u64)mem_ptr_in);
  mlir_aie_external_set_addr_ddr_test_buffer_out((u64)mem_ptr_out);
  mlir_aie_configure_shimdma_70(_xaie);
  mem_ptr_in[3] = 14;

  mlir_aie_sync_mem_dev(_xaie, 0);
  mlir_aie_configure_shimdma_70(_xaie);

  int errors = 0;

  // Helper function to clear tile data memory
  mlir_aie_clear_tile_memory(_xaie, 3, 4);

  // Check the buffer value at index 3 to ensure it is zeroed out
  // prior to running our simple kernel.
  // ------------------------------------------------------------------------
  // mlir_aie_read_buffer_of_1_buff_0 - helper function to read tile local
  // memory at an offset (offset=3 in this case). of_1_buff_0 maps to the
  // symbolic buffer name defined in aie.mlir.
  //
  // mlir_aie_check - helper function to compare values to expected
  // golden value and print error message to stdout and increment
  // "errors" variable if mismatch occurs.
  mlir_aie_check("Before start cores:",
                 mlir_aie_read_buffer_of_1_buff_0(_xaie, 5), 0, errors);

  // Helper function to enable all AIE cores
  printf("Start cores\n");
  mlir_aie_start_cores(_xaie);

  mlir_aie_release_of_0_lock_0(_xaie, 1, 0);
  mlir_aie_release_of_3_lock_0(_xaie, 0, 0);

  // Wait time for cores to run. Number used here is much larger than needed.
  usleep(100);

  mlir_aie_release_of_3_lock_0(_xaie, 1, 0);
  mlir_aie_sync_mem_cpu(_xaie, 1);

  // Check buffer at index 3 again for expected value of 14 for tile(3,4)
  mlir_aie_check("After start cores:",
                 mlir_aie_read_buffer_of_1_buff_0(_xaie, 3), 14, errors);
  // Check buffer at index 5 again for expected value of 114 for tile(3,4)
  mlir_aie_check("After start cores:",
                 mlir_aie_read_buffer_of_1_buff_0(_xaie, 5), 114, errors);
  mlir_aie_check("After start cores:", mem_ptr_out[5], 114, errors);

  // Print Pass/Fail result of our test
  int res = 0;
  if (!errors) {
    printf("PASS!\n");
    res = 0;
  } else {
    printf("Fail!\n");
    res = -1;
  }

  // Teardown and cleanup of AIE array
  mlir_aie_deinit_libxaie(_xaie);

  printf("Tutorial-5 test done.\n");
  return res;
>>>>>>> 73b35f03
}<|MERGE_RESOLUTION|>--- conflicted
+++ resolved
@@ -27,102 +27,6 @@
 
 #include "aie_inc.cpp"
 
-<<<<<<< HEAD
-int
-main(int argc, char *argv[])
-{
-    printf("Tutorial-8 test start.\n");
-
-    // Standard helper function for initializing and configuring AIE array.
-    // The host is used to initialize/ configure/ program the AIE array.
-    // ------------------------------------------------------------------------
-    // aie_libxaie_ctx_t - AIE config struct
-    // mlir_aie_init_device ##### TODO #######
-    // mlir_aie_configure_cores - Reset cores and locks. Load elfs.
-    // mlir_aie_configure_switchboxes - Switchboxes not used in this example.
-    // mlir_aie_configure_dmas - TileDMAs not used in this example.
-    // mlir_aie_initialize_locks - Locks not used in this example.
-    aie_libxaie_ctx_t *_xaie = mlir_aie_init_libxaie();
-    mlir_aie_init_device(_xaie);                        
-    mlir_aie_configure_cores(_xaie);
-    mlir_aie_configure_switchboxes(_xaie);
-    mlir_aie_configure_dmas(_xaie);
-    mlir_aie_initialize_locks(_xaie);
-
-    // mlir_aie_release_ddr_test_buffer_lock(_xaie, 0, 0);
-
-    // Configure the number of DDR memory regions we plan to sync with design
-    mlir_aie_init_mems(_xaie, 2);
-
-    // Allocate buffer and return virtual pointer to memory
-    int *mem_ptr_in  = mlir_aie_mem_alloc(_xaie, 0, 256);
-    int *mem_ptr_out = mlir_aie_mem_alloc(_xaie, 1, 256);
-
-    // Set virtual pointer used to configure 
-    mlir_aie_external_set_addr_ddr_test_buffer_in((u64)mem_ptr_in);
-    mlir_aie_external_set_addr_ddr_test_buffer_out((u64)mem_ptr_out);
-    mlir_aie_configure_shimdma_70(_xaie);
-    mem_ptr_in[3] = 14;
-
-    mlir_aie_sync_mem_dev(_xaie, 0);
-    mlir_aie_configure_shimdma_70(_xaie);
-
-    int errors = 0;
-
-    // Helper function to clear tile data memory
-    mlir_aie_clear_tile_memory(_xaie, 3, 4);
-
-    // Check the buffer value at index 3 to ensure it is zeroed out
-    // prior to running our simple kernel.
-    // ------------------------------------------------------------------------
-    // mlir_aie_read_buffer_a34 - helper function to read tile local
-    // memory at an offset (offset=3 in this case). _a34 maps to the
-    // symbolic buffer name defined in aie.mlir.
-    //
-    // mlir_aie_check - helper function to compare values to expected
-    // golden value and print error message to stdout and increment
-    // "errors" variable if mismatch occurs.
-    mlir_aie_check("Before start cores:", mlir_aie_read_buffer_a34(_xaie, 5), 0,
-                   errors);
-
-    // Helper function to enable all AIE cores
-    printf("Start cores\n");
-    mlir_aie_start_cores(_xaie);
-
-    mlir_aie_release_ddr_test_buffer_in_lock(_xaie, 1, 0);
-    mlir_aie_release_ddr_test_buffer_out_lock(_xaie, 1, 0);
-
-    // Wait time for cores to run. Number used here is much larger than needed.
-    usleep(100);
-
-    mlir_aie_release_ddr_test_buffer_out_lock(_xaie, 0, 0);
-    mlir_aie_sync_mem_cpu(_xaie, 1); // Sync output buffer back to DDR/cache
-
-    // Check buffer at index 3 again for expected value of 14 for tile(3,4)
-    mlir_aie_check("After start cores:", mlir_aie_read_buffer_a34(_xaie, 3), 14,
-                   errors);
-    // Check buffer at index 5 again for expected value of 114 for tile(3,4)    
-    mlir_aie_check("After start cores:", mlir_aie_read_buffer_a34(_xaie, 5), 114,
-                   errors);
-    mlir_aie_check("After start cores:", mem_ptr_out[5], 114, errors);
-    
-
-    // Print Pass/Fail result of our test
-    int res = 0;
-    if (!errors) {
-      printf("PASS!\n");
-      res = 0;
-    } else {
-      printf("Fail!\n");
-      res = -1;
-    }
-
-    // Teardown and cleanup of AIE array
-    mlir_aie_deinit_libxaie(_xaie);
-
-    printf("Tutorial-8 test done.\n");
-    return res;
-=======
 int main(int argc, char *argv[]) {
   printf("Tutorial-5 test start.\n");
 
@@ -214,5 +118,4 @@
 
   printf("Tutorial-5 test done.\n");
   return res;
->>>>>>> 73b35f03
 }