--- conflicted
+++ resolved
@@ -1,98 +1,45 @@
-<!---//===- README.md --------------------------*- Markdown -*-===//
-//
-// This file is licensed under the Apache License v2.0 with LLVM Exceptions.
-// See https://llvm.org/LICENSE.txt for license information.
-// SPDX-License-Identifier: Apache-2.0 WITH LLVM-exception
-//
-// Copyright (C) 2022, Advanced Micro Devices, Inc.
-// 
-//===----------------------------------------------------------------------===//-->
-
-<<<<<<< HEAD
-# <ins>Tutorial 8 - communication (shim DMA, external memory aka DDR)</ins>
-
-In thinking about data communication, it's often helpful to use the memory hierarchy model of CPU architectures where we have different levels of memory with level 1 (L1) being closest to the processing unit (AI Engine local memory) and level 3 (L3) being further away (e.g. DDR). Up till now, we've focused on communication between AI Engines or L1 to L1 communication. Supporting the communication of data between L3 (DDR) to L1 (local memory) uses the same tileDMA and stream switch components as when communicating data between L1 and L1, but requires 3 additiona blocks in the AI engine array and Versal device.
-
-* Shim DMA and External Buffers
-* NOC configuration
-* Host code for buffer allocation and virtual address mapping
-
-A diagram featuring the 3 blocks needed to connect L1 to L3 can be seen in the following diagram.
-<p><img src="../images/diagram9.jpg?raw=true" width="800"><p>
-
-Here, we see the different components of the L1-L3 communciation defined in MLIR. The shim DMA is the box labeled AI Engine Interface Tile while the external buffer is the smaller gray box within the blue DDR box. We see the NOC block represented by the light gray box labeled NOC. And the host code portion would be found in the host code [test.cpp](./test.cpp).
-
-## <ins>Shim DMA and External Buffers</ins>
-### <ins>shimDMA</ins>
-We first need a component to move the data out of the AIE array and that component can be the shim DMA which is connected to the NoC block, or the PL interfaces. For this tutorial, we will focus on the shim DMA as that does not require custom PL blocks to move data to the DDR controller.
-
-The shim DMA functions very similarly to the tile DMA when defined in MLIR. Rather than define the BD behavior inside an `AIE.mem` oeprator, we define the same set of BD behaviors inside the `AIE.shimDMA` operator as shown below:
-```
-%shimdma70 = AIE.shimDMA(%tile70) {
-    AIE.dmaStart("MM2S", 0, ^bd1, ^end)
-    ^bd1:
-        AIE.useLock(%lock70_in, "Acquire", 1)
-        AIE.dmaBd(%external_buf : memref<256xi32>, 0, 256>, 0)
-        AIE.useLock(%lock70_in, "Release", 0)
-        cf.br ^end
-    ^end:
-        AIE.end
-}
-```
-Here, we see that the rules for bd and channel definitions are the same as in the tileDMA case.
-> Note that shimDMA are defined for the shim tiles (row 0). In this example, tile(7,0). Also note that not every column in row 0 is shimDMA capable. The list of capable tiles in the S70 device is `(2,3,6,7,10,11,18,19,26,27,34,35,42,43,46,47)`.
-
-Much like the tile DMA, the shim DMA has 2 DMA units, each with a read and write port, giving us 4 independent dma+channel data movers. Among all 4 data movers, we again have 16 buffer descriptors (bd) describing the rules of the data movement. The definition of these bds are declared within an AIE.shimDMA operation in the same way as the tile DMA. Please review the tile DMA operations in [tutorial-4](../tutorial-4) for more details.
-
-### <ins>external_buffer</ins>
-The second operator is the definition of the external buffer. tile DMA moves data from the local memory of each AI Engine. But shim DMA moves data from external buffers (e.g. DDR). The `dmabBd` oeprator then needs to refer to this buffer in its definition. External buffers are defined with the `AIE.external_buffer` operation as shown below:
-```
-%ext_buf70_in  = AIE.external_buffer {sym_name = "ddr_test_buffer_in"}: memref<256xi32>
-```
-This looks very much like a local buffer defintion except that it's not attached to any tile. Where this memory is physically located and how the shimDMA is able to connect to it is defined in the next two blocks.
-
-## <ins>NOC configuration</ins>
-
-The next block to configure is the NOC interface that is connected to all shimDMAs to route to a valid external buffer. In the S80 device, for example, this can be to the DDR memory controller or other memory component connected to the NOC (e.g. BRAM controller). In our example platform, we have created a design where all NOC ports are able to route to the DDR memory controller but in practice, this step is done as part of the platform design. Future efforts to streamline the NOC configuration at run time is ongoing.
-
-## <ins>Host code for buffer allocation and virtual address mapping</ins>
-
-The last block to configure is the external buffer itself. Because our shim DMA is connected to a DDR memory controller, it can access any valid memory location therein. We then need to allocate a valid region of memory and pass that virtual address to the host code configuration functions so the shim DMA is configured correctly. For all tileDMAs, they are configured at runtime through the `mlir_aie_configure_dmas()` function. But this does not include the configuration of the shim DMAs. This is done as follows:
-```
-int *mem_ptr_in  = mlir_aie_mem_alloc(_xaie, 0, 256);
-mlir_aie_external_set_addr_ddr_test_buffer_in((u64)mem_ptr_in);
-mlir_aie_configure_shimdma_70(_xaie);
-```
-In this example, we first call `mlir_aie_mem_alloc` to allocate a region of DDR memory with a given offset and size and return a virtual address pointer. Then, in the `mlir_aie_external_set_addr_<bufname>(virtual_addr)`, we pass in the virtual address to MLIR defined external buffer. 
-> Note that the `<bufname>` used here is the `sym_name` defined in the MLIR code. 
-
-Finally, the `mlir_aie_configure_shimdma_<location>()` is called to configure the shimDMA given the shim DMA operators in MLIR and the virtual address defined at runtime in the host code. The `<location>` refers to the shim DMA defined in MLIR and is the concatentation of the column-row number, in this case column 7, row 0 or 70. 
-
-Once these three functions are called, the shim DMA is configured properly with the runtime allocated memory region in DDR. Since the common use of shimDMA requires timing synchronization to start a transaction, we often use locks to do this just as we did in the tile DMA example. Here, we can acquire and release locks in the shimDMA using the following access functions:
-```
-mlir_aie_acquire_<sym_name>_lock(_xaie, 1, 100);
-mlir_aie_release_<symn_name_lock(_xaie, 0, 100);
-```
-The `<sym_name>` used here is the same sym_name of the external buffer. The first argument is the lock value (0,1) and the second argument is the timeout duration in microseconds.
-
-## <ins>Tutorial 8 Lab </ins>
-
-1. Read through the [aie.mlir](aie.mlir) design. How many external buffers are defined and which direction are they? <img src="../images/answer1.jpg" title="2 buffers. ext_buf70_in is for reading (DDR->L1). ext_buf70_out is for writing (L1->DDR)" height=25>
-
-External buffers on their own cannot give any indication as to what they are used for but we can figure this out based on the bd description that the buffer is used in. For example, `ext_buf70_in` is definedin `bd1` which is itself defined for `dmaStart("S2MM")` which tells us this is a S2MM connection. 
-> Note that S2MM means stream to memory map. In this case, the stream is the AIE array side and the MM is the external buffer side (e.g. DDR) so we are moving data out of the AIE array or writing data to the external buffer. This is kind of the opposite to the tile DMA case where S2MM would be moving data from the stream to the local memory which would be reading from the perspective of the AIE core.
-
-2. Add a second read and write channel to the single shimDMA (tile(7,0)) that moves data to and from another tile. That tile can have the same function as the existing tile.
-
-3. Can we add a third read or write channel to our shimDMA? <img src="../images/answer1.jpg" title="No" height=25>
-
-4. Change the design so that the external buffer acts like a ping-pong buffer.
-
-
-=======
-# <ins>Tutorial 5 - communication (shim DMA, external memory aka DDR)</ins>
-
-Placeholder for objectfifo write-up
-
-[Link to lower level flow write-up](./flow)
->>>>>>> 73b35f03
+<!---//===- README.md --------------------------*- Markdown -*-===//
+//
+// This file is licensed under the Apache License v2.0 with LLVM Exceptions.
+// See https://llvm.org/LICENSE.txt for license information.
+// SPDX-License-Identifier: Apache-2.0 WITH LLVM-exception
+//
+// Copyright (C) 2022, Advanced Micro Devices, Inc.
+// 
+//===----------------------------------------------------------------------===//-->
+
+# <ins>Tutorial 5 - communication via objectFifo (shim DMA, external memory aka DDR)</ins>
+
+In thinking about data communication, it's often helpful to use the memory hierarchy model of CPU architectures where we have different levels of memory with level 1 (L1) being closest to the processing unit (AI Engine local memory) and level 3 (L3) being further away (e.g. DDR). Up till now, we've focused on communication between AI Engines or L1 to L1 communication. Supporting the communication of data between L3 (DDR) to L1 (local memory) uses the same tileDMA and stream switch components as when communicating data between L1 and L1, but requires 3 additional blocks in the AI engine array and Versal device.
+
+* Shim DMA and External Buffers
+* NOC configuration
+* Host code for buffer allocation and virtual address mapping
+
+A diagram featuring the 3 blocks needed to connect L1 to L3 can be seen in the following diagram.
+<p><img src="../images/diagram9.jpg?raw=true" width="800"><p>
+
+Here, we see the different components of the L1-L3 communciation defined in MLIR. The shim DMA is the box labeled AI Engine Interface Tile while the external buffer is the smaller gray box within the blue DDR box. We see the NOC block represented by the light gray box labeled NOC. And the host code portion would be found in the host code [test.cpp](./test.cpp). 
+> Note that shimDMA are defined for the shim tiles (row 0). Also note that not every column in row 0 is shimDMA capable. The list of capable tiles in the S70 device is `(2,3,6,7,10,11,18,19,26,27,34,35,42,43,46,47)`.
+
+Further in-depth descriptions of the components presented above can be found in the `./flow` subdirectory. 
+
+[Link to lower level flow write-up](./flow)
+
+### <ins> Register external_buffers to objectFifo</ins>
+
+As was the case in the previous tutorial, we will first look at the design written with the `objectFifo` abstraction. The `AIE.objectFifo.createObjectFifo` is used to create an objectFifo between an AIE tile and a shim tile (in this example, tile(7,0)), which has access to a shimDMA and which will enable data movement to/from external memory. While the shim DMA itself is not present in the design, the `AIE.external_buffer` is because it serves as a pointer to an external memory region (e.g. DDR). For additional details about this component and how it is linked to the shimDMA, please refer to the `./flow` subdirectory. 
+
+As for now, the `objectFifo` lowering only instantiates memory elements in L1, i.e., in local memory. In order to make the objectFifo aware of external memory regions that are part of its data movement, the `external buffers` are registered to the objectFifo with the `AIE.objectFifo.registerExternalBuffers(shimTile, objectFifo, {list of external buffers to register})` operation. 
+
+## <ins>Tutorial 5 Lab </ins>
+
+1. Read through the [aie.mlir](aie.mlir) design. Based on the tiles between which each objectFifo is created, what can we say about the direction of the data movement for each one? <img src="../images/answer1.jpg" title="objFifo_in is for reading (DDR->L1). objFifo_out is for writing (L1->DDR)." height=25>
+
+2. How many external buffers are defined and to which objectFifo are they registered? <img src="../images/answer1.jpg" title="2 buffers. ext_buf70_in is registered to objFifo_in. ext_buf70_out is registered to objFifo_out." height=25>
+
+3. How can the design be changed to use a double buffer in the shimDMA of shim tile (7,0) for objFifo_out instead? <img src="../images/answer1.jpg" title="An additional AIE.external_buffer should be created and registered to objFifo_out." height=25>
+
+4. Make the change in the [aie.mlir](aie.mlir) design then apply the objectFifo lowering ((see [../tutorial-3/objectFifo_ver/README.md](tutorial-3) for the command)). Does the change above influence the number of L1 buffers created in tile (3,4) by objFifo_out? <img src="../images/answer1.jpg" title="No. The number of L1 buffers created in tile (3,4) is based on the size given to objFifo_out at creation, and based on the number of elements acquired by the core on tile (3,4)." height=25>
+
+5. Remove the previous change. Increase the number of L1 buffers created by objFifo_out to 2. Apply the lowering again. Does this change also create more external_buffers? <img src="../images/answer1.jpg" title="No. External buffers must be explicitly created and registered to objFifo_out. The virtual address pointer of each external buffer must also be explicitly allocated by the host processor (see test.cpp)." height=25>