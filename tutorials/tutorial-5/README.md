<<<<<<< HEAD
<!---//===- README.md --------------------------*- Markdown -*-===//
//
// This file is licensed under the Apache License v2.0 with LLVM Exceptions.
// See https://llvm.org/LICENSE.txt for license information.
// SPDX-License-Identifier: Apache-2.0 WITH LLVM-exception
//
// Copyright (C) 2022, Advanced Micro Devices, Inc.
// 
//===----------------------------------------------------------------------===//-->

# <ins>Tutorial 5 - communication via objectFifo (shim DMA, external memory aka DDR)</ins>

In thinking about data communication, it's often helpful to use the memory hierarchy model of CPU architectures where we have different levels of memory with level 1 (L1) being closest to the processing unit (AI Engine local memory) and level 3 (L3) being further away (e.g. DDR). Up till now, we've focused on communication between AI Engines or L1 to L1 communication. Supporting the communication of data between L3 (DDR) to L1 (local memory) uses the same tileDMA and stream switch components as when communicating data between L1 and L1, but requires 3 additional blocks in the AI engine array and Versal device.

* Shim DMA and External Buffers
* NOC configuration
* Host code for buffer allocation and virtual address mapping

A diagram featuring the 3 blocks needed to connect L1 to L3 can be seen in the following diagram.
<p><img src="../images/diagram9.png" width="1000"><p>

Here, we see the different components of the L1-L3 communciation defined in MLIR. The shim DMA is the box labeled AI Engine Interface Tile while the external buffer is the smaller gray box within the blue DDR box. We see the NOC block represented by the light gray box labeled NOC. And the host code portion would be found in the host code [test.cpp](./test.cpp). 
> Note that shimDMA are defined for the shim tiles (row 0). Also note that not every column in row 0 is shimDMA capable. The list of capable tiles in the S70 device is `(2,3,6,7,10,11,18,19,26,27,34,35,42,43,46,47)`.

Further in-depth descriptions of the components presented above can be found in the `./flow` subdirectory. 

[Link to lower level flow write-up](./flow)

### <ins> Register external_buffers to objectFifo</ins>

As was the case in the previous tutorial, we will first look at the design written with the `objectFifo` abstraction. The `AIE.objectFifo.createObjectFifo` operation is used to create an objectFifo between an AIE tile and a shim tile (in this example, tile(7,0)), which has access to a shimDMA and which will enable data movement to/from external memory. This is shown in the diagram below.

<img src="../images/OF_external_mem.png" width="1000">

While the shim DMA itself is not present in the design, the `AIE.external_buffer` is because it serves as a pointer to an external memory region (e.g. DDR). For additional details about this component and how it is linked to the shimDMA, please refer to the `./flow` subdirectory. 

As for now, the `objectFifo` lowering only instantiates memory elements in L1, i.e., in local memory. In order to make the objectFifo aware of external memory regions that are part of its data movement, the external buffers are registered to the objectFifo with the operation:
```
AIE.objectFifo.registerExternalBuffers(shimTile, objectFifo, {list of external buffers to register}) : (list of external buffer datatypes)
``` 

## <ins>Tutorial 5 Lab </ins>

1. Read through the [aie.mlir](aie.mlir) design. Based on the tiles between which each objectFifo is created, what can we say about the direction of the data movement for each one? <img src="../images/answer1.jpg" title="objFifo_in is for reading (DDR->L1). objFifo_out is for writing (L1->DDR)." height=25>

2. How many external buffers are defined and to which objectFifo are they registered? <img src="../images/answer1.jpg" title="2 buffers. ext_buf70_in is registered to objFifo_in. ext_buf70_out is registered to objFifo_out." height=25>

3. How can the design be changed to use a double buffer in the shimDMA of shim tile (7,0) for objFifo_out instead? <img src="../images/answer1.jpg" title="An additional AIE.external_buffer should be created and registered to objFifo_out." height=25>

4. Make the change in the [aie.mlir](aie.mlir) design then apply the objectFifo lowering (see tutorial-3/README.md for the command). Does the change above influence the number of L1 buffers created in tile (3,4) by objFifo_out? <img src="../images/answer1.jpg" title="No. The number of L1 buffers created in tile (3,4) is based on the size given to objFifo_out at creation, and based on the number of elements acquired by the core on tile (3,4)." height=25>

5. Remove the previous change. Increase the number of L1 buffers created by objFifo_out to 2. Apply the lowering again. Does this change also create more external_buffers? <img src="../images/answer1.jpg" title="No. External buffers must be explicitly created and registered to objFifo_out. The virtual address pointer of each external buffer must also be explicitly allocated by the host processor (see test.cpp)." height=25>
=======
<!---//===- README.md --------------------------*- Markdown -*-===//
//
// This file is licensed under the Apache License v2.0 with LLVM Exceptions.
// See https://llvm.org/LICENSE.txt for license information.
// SPDX-License-Identifier: Apache-2.0 WITH LLVM-exception
//
// Copyright (C) 2022, Advanced Micro Devices, Inc.
// 
//===----------------------------------------------------------------------===//-->

# <ins>Tutorial 5 - communication via objectFifo (shim DMA, external memory aka DDR)</ins>

In thinking about data communication, it's often helpful to use the memory hierarchy model of CPU architectures where we have different levels of memory with level 1 (L1) being closest to the processing unit (AI Engine local memory) and level 3 (L3) being further away (e.g. DDR). Up to this point, we've focused on communication between AI Engines or L1 to L1 communication. Supporting the communication of data between L3 (DDR) to L1 (local memory) uses the same tileDMA and stream switch components as when communicating data between L1 and L1, but requires 3 additional blocks in the AI engine array and Versal device.

* Shim DMA and External Buffers
* NOC configuration
* Host code for buffer allocation and virtual address mapping

A diagram featuring the 3 blocks needed to connect L1 to L3 can be seen in the following diagram.
<p><img src="../images/diagram9.png" width="1000"><p>

Here, we see the different components of the L1-L3 communication defined in MLIR. The shim DMA is the box labeled AI Engine Interface Tile while the external buffer is the smaller gray box within the blue DDR box. We see the NOC block represented by the light gray box labeled NOC. And the host code portion would be found in the host code [test.cpp](./test.cpp).
> Note that shimDMA are defined for the shim tiles (row 0). Also note that not every column in row 0 is shimDMA capable. The list of capable tiles in the S70 device is `(2,3,6,7,10,11,18,19,26,27,34,35,42,43,46,47)`.

Further in-depth descriptions of the components presented above can be found in the `./flow` sub-directory.

[Link to lower level flow write-up](./flow)

### <ins> Register external_buffers to objectFifo</ins>

As was the case in the previous tutorial, we will first look at the design written with the `objectFifo` abstraction. The `AIE.objectFifo.createObjectFifo` operation is used to create an objectFifo between an AIE tile and a shim tile (in this example, tile(7,0)), which has access to a shimDMA and which will enable data movement to/from external memory. This is shown in the diagram below.

<img src="../images/OF_external_mem.png" width="1000">

While the shim DMA itself is not present in the design, the `AIE.external_buffer` is because it serves as a pointer to an external memory region (e.g. DDR). For additional details about this component and how it is linked to the shimDMA, please refer to the `./flow` sub-directory.

As for now, the `objectFifo` lowering only instantiates memory elements in L1, i.e., in local memory. In order to make the objectFifo aware of external memory regions that are part of its data movement, the external buffers are registered to the objectFifo with the operation:
```
AIE.objectFifo.registerExternalBuffers(shimTile, objectFifo, {list of external buffers to register}) : (list of external buffer datatypes)
``` 

## <ins>Tutorial 5 Lab </ins>

1. Read through the [aie.mlir](aie.mlir) design. Based on the tiles between which each objectFifo is created, what can we say about the direction of the data movement for each one? <img src="../images/answer1.jpg" title="objFifo_in is for reading (DDR->L1). objFifo_out is for writing (L1->DDR)." height=25>

2. How many external buffers are defined and to which objectFifo are they registered? <img src="../images/answer1.jpg" title="2 buffers. ext_buf70_in is registered to objFifo_in. ext_buf70_out is registered to objFifo_out." height=25>

3. How can the design be changed to use a double buffer in the shimDMA of shim tile (7,0) for objFifo_out instead? <img src="../images/answer1.jpg" title="An additional AIE.external_buffer should be created and registered to objFifo_out." height=25>

4. Make the change in the [aie.mlir](aie.mlir) design then apply the objectFifo lowering (see tutorial-3/README.md for the command). Does the change above influence the number of L1 buffers created in tile (3,4) by objFifo_out? <img src="../images/answer1.jpg" title="No. The number of L1 buffers created in tile (3,4) is based on the size given to objFifo_out at creation, and based on the number of elements acquired by the core on tile (3,4)." height=25>

5. Remove the previous change. Increase the number of L1 buffers created by objFifo_out to 2. Apply the lowering again. Does this change also create more external_buffers? <img src="../images/answer1.jpg" title="No. External buffers must be explicitly created and registered to objFifo_out. The virtual address pointer of each external buffer must also be explicitly allocated by the host processor (see test.cpp)." height=25>
>>>>>>> 1a9835ca
<|MERGE_RESOLUTION|>--- conflicted
+++ resolved
@@ -1,57 +1,3 @@
-<<<<<<< HEAD
-<!---//===- README.md --------------------------*- Markdown -*-===//
-//
-// This file is licensed under the Apache License v2.0 with LLVM Exceptions.
-// See https://llvm.org/LICENSE.txt for license information.
-// SPDX-License-Identifier: Apache-2.0 WITH LLVM-exception
-//
-// Copyright (C) 2022, Advanced Micro Devices, Inc.
-// 
-//===----------------------------------------------------------------------===//-->
-
-# <ins>Tutorial 5 - communication via objectFifo (shim DMA, external memory aka DDR)</ins>
-
-In thinking about data communication, it's often helpful to use the memory hierarchy model of CPU architectures where we have different levels of memory with level 1 (L1) being closest to the processing unit (AI Engine local memory) and level 3 (L3) being further away (e.g. DDR). Up till now, we've focused on communication between AI Engines or L1 to L1 communication. Supporting the communication of data between L3 (DDR) to L1 (local memory) uses the same tileDMA and stream switch components as when communicating data between L1 and L1, but requires 3 additional blocks in the AI engine array and Versal device.
-
-* Shim DMA and External Buffers
-* NOC configuration
-* Host code for buffer allocation and virtual address mapping
-
-A diagram featuring the 3 blocks needed to connect L1 to L3 can be seen in the following diagram.
-<p><img src="../images/diagram9.png" width="1000"><p>
-
-Here, we see the different components of the L1-L3 communciation defined in MLIR. The shim DMA is the box labeled AI Engine Interface Tile while the external buffer is the smaller gray box within the blue DDR box. We see the NOC block represented by the light gray box labeled NOC. And the host code portion would be found in the host code [test.cpp](./test.cpp). 
-> Note that shimDMA are defined for the shim tiles (row 0). Also note that not every column in row 0 is shimDMA capable. The list of capable tiles in the S70 device is `(2,3,6,7,10,11,18,19,26,27,34,35,42,43,46,47)`.
-
-Further in-depth descriptions of the components presented above can be found in the `./flow` subdirectory. 
-
-[Link to lower level flow write-up](./flow)
-
-### <ins> Register external_buffers to objectFifo</ins>
-
-As was the case in the previous tutorial, we will first look at the design written with the `objectFifo` abstraction. The `AIE.objectFifo.createObjectFifo` operation is used to create an objectFifo between an AIE tile and a shim tile (in this example, tile(7,0)), which has access to a shimDMA and which will enable data movement to/from external memory. This is shown in the diagram below.
-
-<img src="../images/OF_external_mem.png" width="1000">
-
-While the shim DMA itself is not present in the design, the `AIE.external_buffer` is because it serves as a pointer to an external memory region (e.g. DDR). For additional details about this component and how it is linked to the shimDMA, please refer to the `./flow` subdirectory. 
-
-As for now, the `objectFifo` lowering only instantiates memory elements in L1, i.e., in local memory. In order to make the objectFifo aware of external memory regions that are part of its data movement, the external buffers are registered to the objectFifo with the operation:
-```
-AIE.objectFifo.registerExternalBuffers(shimTile, objectFifo, {list of external buffers to register}) : (list of external buffer datatypes)
-``` 
-
-## <ins>Tutorial 5 Lab </ins>
-
-1. Read through the [aie.mlir](aie.mlir) design. Based on the tiles between which each objectFifo is created, what can we say about the direction of the data movement for each one? <img src="../images/answer1.jpg" title="objFifo_in is for reading (DDR->L1). objFifo_out is for writing (L1->DDR)." height=25>
-
-2. How many external buffers are defined and to which objectFifo are they registered? <img src="../images/answer1.jpg" title="2 buffers. ext_buf70_in is registered to objFifo_in. ext_buf70_out is registered to objFifo_out." height=25>
-
-3. How can the design be changed to use a double buffer in the shimDMA of shim tile (7,0) for objFifo_out instead? <img src="../images/answer1.jpg" title="An additional AIE.external_buffer should be created and registered to objFifo_out." height=25>
-
-4. Make the change in the [aie.mlir](aie.mlir) design then apply the objectFifo lowering (see tutorial-3/README.md for the command). Does the change above influence the number of L1 buffers created in tile (3,4) by objFifo_out? <img src="../images/answer1.jpg" title="No. The number of L1 buffers created in tile (3,4) is based on the size given to objFifo_out at creation, and based on the number of elements acquired by the core on tile (3,4)." height=25>
-
-5. Remove the previous change. Increase the number of L1 buffers created by objFifo_out to 2. Apply the lowering again. Does this change also create more external_buffers? <img src="../images/answer1.jpg" title="No. External buffers must be explicitly created and registered to objFifo_out. The virtual address pointer of each external buffer must also be explicitly allocated by the host processor (see test.cpp)." height=25>
-=======
 <!---//===- README.md --------------------------*- Markdown -*-===//
 //
 // This file is licensed under the Apache License v2.0 with LLVM Exceptions.
@@ -103,5 +49,4 @@
 
 4. Make the change in the [aie.mlir](aie.mlir) design then apply the objectFifo lowering (see tutorial-3/README.md for the command). Does the change above influence the number of L1 buffers created in tile (3,4) by objFifo_out? <img src="../images/answer1.jpg" title="No. The number of L1 buffers created in tile (3,4) is based on the size given to objFifo_out at creation, and based on the number of elements acquired by the core on tile (3,4)." height=25>
 
-5. Remove the previous change. Increase the number of L1 buffers created by objFifo_out to 2. Apply the lowering again. Does this change also create more external_buffers? <img src="../images/answer1.jpg" title="No. External buffers must be explicitly created and registered to objFifo_out. The virtual address pointer of each external buffer must also be explicitly allocated by the host processor (see test.cpp)." height=25>
->>>>>>> 1a9835ca
+5. Remove the previous change. Increase the number of L1 buffers created by objFifo_out to 2. Apply the lowering again. Does this change also create more external_buffers? <img src="../images/answer1.jpg" title="No. External buffers must be explicitly created and registered to objFifo_out. The virtual address pointer of each external buffer must also be explicitly allocated by the host processor (see test.cpp)." height=25>