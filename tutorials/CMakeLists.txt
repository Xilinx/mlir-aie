#
# This file is licensed under the Apache License v2.0 with LLVM Exceptions.
# See https://llvm.org/LICENSE.txt for license information.
# SPDX-License-Identifier: Apache-2.0 WITH LLVM-exception
#
# Copyright (C) 2022, Advanced Micro Devices, Inc.

cmake_minimum_required(VERSION 3.10)

if(POLICY CMP0074)
  cmake_policy(SET CMP0074 NEW)
endif()

if(POLICY CMP0068)
  cmake_policy(SET CMP0068 NEW)
  set(CMAKE_BUILD_WITH_INSTALL_NAME_DIR ON)
endif()

if(POLICY CMP0075)
  cmake_policy(SET CMP0075 NEW)
endif()

if(POLICY CMP0077)
  cmake_policy(SET CMP0077 NEW)
endif()

project(aie-test LANGUAGES CXX C)

set(CMAKE_CXX_STANDARD 14)
set(CMAKE_CXX_STANDARD_REQUIRED YES)

option(LLVM_INCLUDE_TOOLS "Generate build targets for the LLVM tools." ON)
option(LLVM_BUILD_TOOLS "Build the LLVM tools. If OFF, just generate build targets." ON)

set(ENABLE_CHESS_TESTS ON CACHE BOOL "Enable backend tests using xchesscc")
if(${CMAKE_HOST_SYSTEM_PROCESSOR} STREQUAL aarch64)
  set(DEFAULT_ENABLE_BOARD_TESTS ON)
else()
  set(DEFAULT_ENABLE_BOARD_TESTS OFF)
endif()
option(ENABLE_BOARD_TESTS "Enable board tests" ${DEFAULT_ENABLE_BOARD_TESTS})

find_package(MLIR REQUIRED CONFIG)

message(STATUS "Using MLIRConfig.cmake in: ${MLIR_DIR}")
message(STATUS "Using LLVMConfig.cmake in: ${LLVM_DIR}")

set(LLVM_RUNTIME_OUTPUT_INTDIR ${CMAKE_BINARY_DIR}/bin)
set(LLVM_LIBRARY_OUTPUT_INTDIR ${CMAKE_BINARY_DIR}/lib)
set(MLIR_BINARY_DIR ${CMAKE_BINARY_DIR})

find_package(Vitis)
find_package(Python3 COMPONENTS Interpreter)

# Look for LibXAIE
if(NOT extraAieCcFlags)
  set(LibXAIE_ROOT ${LibXAIE_DIR} ${VitisSysroot}/usr ${VitisSysroot}/opt/xaiengine ${VitisSysroot}/opt/xaienginev2)
  find_package(LibXAIE)
  if(LibXAIE_FOUND)
    message(STATUS "Using LibXAIE: ${XILINX_XAIE_DIR}")
  else()
    message(STATUS "LibXAIE NOT FOUND: Skipping some tests")
  endif()
else()
  set(LibXAIE_ROOT ${CMAKE_INSTALL_PREFIX}/runtime_lib/xaiengine)
<<<<<<< HEAD
  set(XILINX_XAIE_LIBS ${CMAKE_INSTALL_PREFIX}/runtime_lib/xaiengine)
=======
  # too early to call find_package(LibXAIE) since it needs to be cross compiled as part of this build
>>>>>>> 78900a7c
  message(STATUS "Defaulted to Vitis included sysroot, libxaie will be cross compiled and picked up from the install folder")
  set(LibXAIE_FOUND TRUE)
endif()

if(NOT AIE_BINARY_DIR)
find_package(AIE REQUIRED CONFIG)
endif()

# Define the default arguments to use with 'lit', and an option for the user to
# override.
set(LIT_ARGS_DEFAULT "-sv")
if (MSVC_IDE OR XCODE)
  set(LIT_ARGS_DEFAULT "${LIT_ARGS_DEFAULT} --no-progress-bar")
endif()
set(LLVM_LIT_ARGS "${LIT_ARGS_DEFAULT}" CACHE STRING "Default options for lit")

list(APPEND CMAKE_MODULE_PATH "${MLIR_CMAKE_DIR}")
list(APPEND CMAKE_MODULE_PATH "${LLVM_CMAKE_DIR}")

include(TableGen)
include(AddLLVM)
include(AddMLIR)
include(HandleLLVMOptions)

include_directories(${LLVM_INCLUDE_DIRS})
include_directories(${MLIR_INCLUDE_DIRS})
include_directories(${PROJECT_SOURCE_DIR}/include)
include_directories(${PROJECT_BINARY_DIR}/include)
add_definitions(${LLVM_DEFINITIONS})

if(ENABLE_CHESS_TESTS)
set(CONFIG_ENABLE_CHESS_TESTS 1)
else()
set(CONFIG_ENABLE_CHESS_TESTS 0)
endif()
if(ENABLE_BOARD_TESTS)
set(CONFIG_ENABLE_BOARD_TESTS 1)
else()
set(CONFIG_ENABLE_BOARD_TESTS 0)
endif()
if(LibXAIE_FOUND)
set(CONFIG_HAS_LIBXAIE 1)
else()
set(CONFIG_HAS_LIBXAIE 0)
endif()
configure_lit_site_cfg(
  ${CMAKE_CURRENT_SOURCE_DIR}/lit.site.cfg.py.in
  ${CMAKE_CURRENT_BINARY_DIR}/lit.site.cfg.py
  MAIN_CONFIG
  ${CMAKE_CURRENT_SOURCE_DIR}/lit.cfg.py
)

set(TEST_DEPENDS
  FileCheck count not
  aiecc.py
  aie-opt
  aie-translate
  runtime-libs
  )

add_lit_testsuite(check-tutorials "Running the aie tutorials tests"
  ${CMAKE_CURRENT_BINARY_DIR}
  DEPENDS ${TEST_DEPENDS}
  ARGS "-sv --timeout 300 --time-tests"
  )
set_target_properties(check-tutorials PROPERTIES FOLDER "Tutorials")

add_lit_testsuites(TUTORIALS ${CMAKE_CURRENT_BINARY_DIR} DEPENDS ${TEST_DEPENDS} ARGS "-sv --timeout 300 --time-tests")<|MERGE_RESOLUTION|>--- conflicted
+++ resolved
@@ -63,11 +63,7 @@
   endif()
 else()
   set(LibXAIE_ROOT ${CMAKE_INSTALL_PREFIX}/runtime_lib/xaiengine)
-<<<<<<< HEAD
-  set(XILINX_XAIE_LIBS ${CMAKE_INSTALL_PREFIX}/runtime_lib/xaiengine)
-=======
   # too early to call find_package(LibXAIE) since it needs to be cross compiled as part of this build
->>>>>>> 78900a7c
   message(STATUS "Defaulted to Vitis included sysroot, libxaie will be cross compiled and picked up from the install folder")
   set(LibXAIE_FOUND TRUE)
 endif()
