<!---//===- README.md --------------------------*- Markdown -*-===//
//
// This file is licensed under the Apache License v2.0 with LLVM Exceptions.
// See https://llvm.org/LICENSE.txt for license information.
// SPDX-License-Identifier: Apache-2.0 WITH LLVM-exception
//
// Copyright (C) 2022, Advanced Micro Devices, Inc.
// 
//===----------------------------------------------------------------------===//-->

# <ins>Tutorial 6 - communication (packet routing)</ins>

<<<<<<< HEAD
We already looked at how we can use stream switches and tile DMAs to communicate data between tiles that are non-adjacent/ far apart in [tutorial-4](../tutorial-4). There we discussed how routes in a switchbox can be configured in circuit switch mode or packet switch mode and showed examples of circuit switch mode routing. Packet switch mode is another communication format and will will examine it more closely in this tutorial.

## <ins>Packets</ins>
Packets are central to packet-switched routing and provide the ultimate flexiblity for runtime data steering. A DMA transfer is converted into a data packet with a prepended packet header and a signal marker for the end of packet. It is then forwarded from switchbox to switchbox along routes much like a circuit switched flow. The difference is that each switchbox along the flow can be configured to know where packets with a predefined packet ID is supposed to go and can forward packets, drop packets or strip the header from packets (such as when the packet reaches its final destination). 

## <ins>Packet Flow</ins>
To convert a circuit switched flow into a packet switched one, we need to do two things:

(1) Use the packet switched logical flow operator `AIE.packet_flow` instead of the circuit switched flow operator `AIE.flow`

(2) Configure the source tile DMA to enacapsulate the buffer data into packets using the `AIE.dmaBdPacket` operation

The packet switched flow operator is declared much like the circuit switched flow operator with the following syntax:
```
AIE.packet_flow($packet_id) {
    AIE.packet_source<$tile, $bundle : $channel>
    AIE.packet_dest<$tile, $bundle : $channel>
}
```
An example of this is:
```
AIE.packet_flow(0xD) {
    AIE.packet_source<%tiler14, DMA : 0>
    AIE.packet_dest<%tile34, DMA : 1>
}
```
`$packet_id`: 5-bit unsigned packet ID. This flow is configured to pass packets with that packet id

Much like iin `AIE.flow`, the %tile, %bundle and %channel represent valid endpoints specific to the architecture. 

Valid bundle names and channels are listed below: 
| Bundle | Channels (In) | Channels (Out) |
|-------|---|---|
| DMA   | 2 | 2 |
| Core  | 2 | 2 |
| West  | 4 | 4 |
| East  | 4 | 4 |
| North | 4 | 6 |
| South | 6 | 4 |
| PLIO  | 2?| 2?|

> Note that be default, packet flows with a DMA destination will configure the destination tile switchbox to strip off the packet header.

## <ins>Tile DMA packet config</ins>

Tile DMA can be configured so that buffer data is packetized through the use of the `AIE.dmaBdPacket` operation as shown below:
```
AIE.dmaBdPacket($packet_type, $packet_id)
```
An example of this inside a bd definition would be:
```
    ^bd0:
        AIE.useLock(%lock14_6, Acquire, 1)
        AIE.dmaBdPacket(0x4, 0xD) 
        AIE.dmaBd(<%buf14 : memref<256xi32>, 0, 256>, 0)
        AIE.useLock(%lock14_6, Release, 0)
        cf.br ^end
```
`$packet_type`: arbitary 3-bit value that is used to identify source packet types

`$packet_id`: arbitary 5-bit value used to identify packet routes. Switchboxes match the packet id to determine if packets should follow the switchbox route rules or if the packet should ibe dropped

The configuration parameters that needs to match in order for packets to be successfully routed along a flow is the packet ID, which is specified in (1) the tile DMA bd config and (2) the packet switched flow. As as these match, the packetized data will be communicated along the flow path the same as in the circuit switch case. 

The next logical question then is what benefit does packet switch mode offer then if it functions the same as circuit switch mode. And the answer is that we can acutally share the same physical flow resources (switchbox streamsa) with multiple packet flows such that data is shared over time on the same physical stream. We will explore that in more detail in [tutorial-7](../tutorial-7).


## <ins>Tutorial 6 Lab </ins>

1. Read through the [aie.mlir](aie.mlir) design. What is the packet ID used in this example? <img src="../images/answer1.jpg" title="0xD" height=25>

2. Measure the latency of the data transfer in packet mode and comapre it to the circuit switch mode result from [tutorial-4](../tutorial-4). How does it compare? <img src="../images/answer1.jpg" title="???" height=25>
=======
Placeholder for objectfifo write-up

[Link to lower level flow write-up](./flow/README.md)
>>>>>>> 73b35f03
<|MERGE_RESOLUTION|>--- conflicted
+++ resolved
@@ -1,90 +1,15 @@
-<!---//===- README.md --------------------------*- Markdown -*-===//
-//
-// This file is licensed under the Apache License v2.0 with LLVM Exceptions.
-// See https://llvm.org/LICENSE.txt for license information.
-// SPDX-License-Identifier: Apache-2.0 WITH LLVM-exception
-//
-// Copyright (C) 2022, Advanced Micro Devices, Inc.
-// 
-//===----------------------------------------------------------------------===//-->
-
-# <ins>Tutorial 6 - communication (packet routing)</ins>
-
-<<<<<<< HEAD
-We already looked at how we can use stream switches and tile DMAs to communicate data between tiles that are non-adjacent/ far apart in [tutorial-4](../tutorial-4). There we discussed how routes in a switchbox can be configured in circuit switch mode or packet switch mode and showed examples of circuit switch mode routing. Packet switch mode is another communication format and will will examine it more closely in this tutorial.
-
-## <ins>Packets</ins>
-Packets are central to packet-switched routing and provide the ultimate flexiblity for runtime data steering. A DMA transfer is converted into a data packet with a prepended packet header and a signal marker for the end of packet. It is then forwarded from switchbox to switchbox along routes much like a circuit switched flow. The difference is that each switchbox along the flow can be configured to know where packets with a predefined packet ID is supposed to go and can forward packets, drop packets or strip the header from packets (such as when the packet reaches its final destination). 
-
-## <ins>Packet Flow</ins>
-To convert a circuit switched flow into a packet switched one, we need to do two things:
-
-(1) Use the packet switched logical flow operator `AIE.packet_flow` instead of the circuit switched flow operator `AIE.flow`
-
-(2) Configure the source tile DMA to enacapsulate the buffer data into packets using the `AIE.dmaBdPacket` operation
-
-The packet switched flow operator is declared much like the circuit switched flow operator with the following syntax:
-```
-AIE.packet_flow($packet_id) {
-    AIE.packet_source<$tile, $bundle : $channel>
-    AIE.packet_dest<$tile, $bundle : $channel>
-}
-```
-An example of this is:
-```
-AIE.packet_flow(0xD) {
-    AIE.packet_source<%tiler14, DMA : 0>
-    AIE.packet_dest<%tile34, DMA : 1>
-}
-```
-`$packet_id`: 5-bit unsigned packet ID. This flow is configured to pass packets with that packet id
-
-Much like iin `AIE.flow`, the %tile, %bundle and %channel represent valid endpoints specific to the architecture. 
-
-Valid bundle names and channels are listed below: 
-| Bundle | Channels (In) | Channels (Out) |
-|-------|---|---|
-| DMA   | 2 | 2 |
-| Core  | 2 | 2 |
-| West  | 4 | 4 |
-| East  | 4 | 4 |
-| North | 4 | 6 |
-| South | 6 | 4 |
-| PLIO  | 2?| 2?|
-
-> Note that be default, packet flows with a DMA destination will configure the destination tile switchbox to strip off the packet header.
-
-## <ins>Tile DMA packet config</ins>
-
-Tile DMA can be configured so that buffer data is packetized through the use of the `AIE.dmaBdPacket` operation as shown below:
-```
-AIE.dmaBdPacket($packet_type, $packet_id)
-```
-An example of this inside a bd definition would be:
-```
-    ^bd0:
-        AIE.useLock(%lock14_6, Acquire, 1)
-        AIE.dmaBdPacket(0x4, 0xD) 
-        AIE.dmaBd(<%buf14 : memref<256xi32>, 0, 256>, 0)
-        AIE.useLock(%lock14_6, Release, 0)
-        cf.br ^end
-```
-`$packet_type`: arbitary 3-bit value that is used to identify source packet types
-
-`$packet_id`: arbitary 5-bit value used to identify packet routes. Switchboxes match the packet id to determine if packets should follow the switchbox route rules or if the packet should ibe dropped
-
-The configuration parameters that needs to match in order for packets to be successfully routed along a flow is the packet ID, which is specified in (1) the tile DMA bd config and (2) the packet switched flow. As as these match, the packetized data will be communicated along the flow path the same as in the circuit switch case. 
-
-The next logical question then is what benefit does packet switch mode offer then if it functions the same as circuit switch mode. And the answer is that we can acutally share the same physical flow resources (switchbox streamsa) with multiple packet flows such that data is shared over time on the same physical stream. We will explore that in more detail in [tutorial-7](../tutorial-7).
-
-
-## <ins>Tutorial 6 Lab </ins>
-
-1. Read through the [aie.mlir](aie.mlir) design. What is the packet ID used in this example? <img src="../images/answer1.jpg" title="0xD" height=25>
-
-2. Measure the latency of the data transfer in packet mode and comapre it to the circuit switch mode result from [tutorial-4](../tutorial-4). How does it compare? <img src="../images/answer1.jpg" title="???" height=25>
-=======
-Placeholder for objectfifo write-up
-
-[Link to lower level flow write-up](./flow/README.md)
->>>>>>> 73b35f03
+<!---//===- README.md --------------------------*- Markdown -*-===//
+//
+// This file is licensed under the Apache License v2.0 with LLVM Exceptions.
+// See https://llvm.org/LICENSE.txt for license information.
+// SPDX-License-Identifier: Apache-2.0 WITH LLVM-exception
+//
+// Copyright (C) 2022, Advanced Micro Devices, Inc.
+// 
+//===----------------------------------------------------------------------===//-->
+
+# <ins>Tutorial 7 - communication (broadcast)</ins>
+
+Placeholder for objectfifo write-up
+
+[Link to lower level flow write-up](./flow/README.md)