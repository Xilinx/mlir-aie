--- conflicted
+++ resolved
@@ -21,7 +21,8 @@
 
 #include "zero.cc"
 
-template <typename T_in, typename T_out, int rowA, int colA, int colB, bool b_row_maj = true, bool c_row_maj = true>
+template <typename T_in, typename T_out, int rowA, int colA, int colB,
+          bool b_row_maj = true, bool c_row_maj = true>
 static inline void matmul_scalar(T_in *a, T_in *b, T_out *c) {
   event0();
   for (int row = 0; row < rowA; row++) {
@@ -92,7 +93,7 @@
   AIE_LOOP_MIN_ITERATION_COUNT(4)
   for (unsigned z = 0; z < rowA; z += 2) {
     T_out *__restrict pC1;
-    T_out *__restrict pC2; 
+    T_out *__restrict pC2;
     if constexpr (c_row_maj) {
       pC1 = pC + (z * colB) * MMUL::size_C;
       pC2 = pC + ((z + 1) * colB) * MMUL::size_C;
@@ -100,80 +101,13 @@
 
     for (unsigned j = 0; j < colB; j += 2)
 #ifdef OPT_PERF_ENABLED
-<<<<<<< HEAD
-    AIE_LOOP_FLATTEN
-#endif
-    {
-      if constexpr (!c_row_maj) {
-        pC1 = pC + j * rowA * MMUL::size_C + z * MMUL::size_C;
-        pC2 = pC + (j + 1) * rowA * MMUL::size_C + z * MMUL::size_C;
-      }
-      const T_in *__restrict pA1 = pA + (z * colA) * MMUL::size_A;
-      const T_in *__restrict pA2 = pA + ((z + 1) * colA) * MMUL::size_A;
-      const T_in *__restrict pB1;
-      const T_in *__restrict pB2;
-      if constexpr (b_row_maj) {
-        pB1 = pB + (j) * MMUL::size_B;
-        pB2 = pB + (j + 1) * MMUL::size_B;
-      } else {
-        pB1 = pB + (j * colA) * MMUL::size_B;
-        pB2 = pB + ((j + 1) * colA) * MMUL::size_B;
-      }
-
-      aie::vector<T_in, MMUL::size_A> A0 = aie::load_v<MMUL::size_A>(pA1);
-      pA1 += MMUL::size_A;
-      aie::vector<T_in, MMUL::size_A> A1 = aie::load_v<MMUL::size_A>(pA2);
-      pA2 += MMUL::size_A;
-      aie::vector<T_in, MMUL::size_B> B0;
-      aie::vector<T_in, MMUL::size_B> B1;
-      if constexpr (b_row_maj) {
-        B0 = aie::load_v<MMUL::size_B>(pB1);
-        pB1 += MMUL::size_B * colB;
-        B1 = aie::load_v<MMUL::size_B>(pB2);
-        pB2 += MMUL::size_B * colB;
-      } else {
-        B0 = aie::transpose(aie::load_v<MMUL::size_B>(pB1), t, s);
-        pB1 += MMUL::size_B;
-        B1 = aie::transpose(aie::load_v<MMUL::size_B>(pB2), t, s);
-        pB2 += MMUL::size_B;
-      }
-
-      // Load partial results from C buffer for accumulation in-place. The
-      // zero.cc function handles the zeroing of data when a new
-      // accumulation is needed (after the 'K' reduction dimension)
-      aie::vector<T_out, MMUL::size_C> acc_C00;
-      aie::vector<T_out, MMUL::size_C> acc_C01;
-      aie::vector<T_out, MMUL::size_C> acc_C10;
-      aie::vector<T_out, MMUL::size_C> acc_C11;
-      if constexpr (c_row_maj) {
-        acc_C00 = aie::load_v<MMUL::size_C>(pC1);
-        acc_C01 = aie::load_v<MMUL::size_C>(pC1 + MMUL::size_C);
-        acc_C10 = aie::load_v<MMUL::size_C>(pC2);
-        acc_C11 = aie::load_v<MMUL::size_C>(pC2 + MMUL::size_C);
-      } else {
-        acc_C00 = aie::transpose(aie::load_v<MMUL::size_C>(pC1), t, r);
-        acc_C01 = aie::transpose(aie::load_v<MMUL::size_C>(pC2), t, r);
-        acc_C10 = aie::transpose(aie::load_v<MMUL::size_C>(pC1 + MMUL::size_C), t, r);
-        acc_C11 = aie::transpose(aie::load_v<MMUL::size_C>(pC2 + MMUL::size_C), t, r);
-      }
-
-      MMUL C00(acc_C00);
-      MMUL C01(acc_C01);
-      MMUL C10(acc_C10);
-      MMUL C11(acc_C11);
-
-      C00.mac(A0, B0);
-      C01.mac(A0, B1);
-      C10.mac(A1, B0);
-      C11.mac(A1, B1);
-
-      for (unsigned i = 1; i < colA; ++i)
-#ifdef OPT_PERF_ENABLED
-=======
->>>>>>> 65b08687
       AIE_LOOP_FLATTEN
 #endif
       {
+        if constexpr (!c_row_maj) {
+          pC1 = pC + j * rowA * MMUL::size_C + z * MMUL::size_C;
+          pC2 = pC + (j + 1) * rowA * MMUL::size_C + z * MMUL::size_C;
+        }
         const T_in *__restrict pA1 = pA + (z * colA) * MMUL::size_A;
         const T_in *__restrict pA2 = pA + ((z + 1) * colA) * MMUL::size_A;
         const T_in *__restrict pB1;
@@ -240,44 +174,31 @@
         // example below shows how to shift right 10 bits
         // #define SHIFT 10
         // aie::store_v(pC1, C00.template to_vector<T_out>(SHIFT));
-        aie::store_v(pC1, C00.template to_vector<T_out>());
-        pC1 += MMUL::size_C;
-        aie::store_v(pC1, C01.template to_vector<T_out>());
-        pC1 += MMUL::size_C;
-        aie::store_v(pC2, C10.template to_vector<T_out>());
-        pC2 += MMUL::size_C;
-        aie::store_v(pC2, C11.template to_vector<T_out>());
-        pC2 += MMUL::size_C;
+
+        if constexpr (c_row_maj) {
+          aie::store_v(pC1, C00.template to_vector<T_out>());
+          pC1 += MMUL::size_C;
+          aie::store_v(pC1, C01.template to_vector<T_out>());
+          pC1 += MMUL::size_C;
+          aie::store_v(pC2, C10.template to_vector<T_out>());
+          pC2 += MMUL::size_C;
+          aie::store_v(pC2, C11.template to_vector<T_out>());
+          pC2 += MMUL::size_C;
+        } else {
+          aie::store_v(pC1,
+                       aie::transpose(C00.template to_vector<T_out>(), t, r));
+          pC1 += MMUL::size_C;
+          aie::store_v(pC2,
+                       aie::transpose(C01.template to_vector<T_out>(), t, r));
+          pC2 += MMUL::size_C;
+          aie::store_v(pC1,
+                       aie::transpose(C10.template to_vector<T_out>(), t, r));
+          pC1 += MMUL::size_C;
+          aie::store_v(pC2,
+                       aie::transpose(C11.template to_vector<T_out>(), t, r));
+          pC2 += MMUL::size_C;
+        }
       }
-<<<<<<< HEAD
-
-      // TODO make shift right here to keep most significat bits
-      // when lowering the output
-      // example below shows how to shift right 10 bits
-      // #define SHIFT 10
-      // aie::store_v(pC1, C00.template to_vector<T_out>(SHIFT));
-      if constexpr (c_row_maj) {
-        aie::store_v(pC1, C00.template to_vector<T_out>());
-        pC1 += MMUL::size_C;
-        aie::store_v(pC1, C01.template to_vector<T_out>());
-        pC1 += MMUL::size_C;
-        aie::store_v(pC2, C10.template to_vector<T_out>());
-        pC2 += MMUL::size_C;
-        aie::store_v(pC2, C11.template to_vector<T_out>());
-        pC2 += MMUL::size_C;
-      } else {
-        aie::store_v(pC1, aie::transpose(C00.template to_vector<T_out>(), t, r));
-        pC1 += MMUL::size_C;
-        aie::store_v(pC2, aie::transpose(C01.template to_vector<T_out>(), t, r));
-        pC2 += MMUL::size_C;
-        aie::store_v(pC1, aie::transpose(C10.template to_vector<T_out>(), t, r));
-        pC1 += MMUL::size_C;
-        aie::store_v(pC2, aie::transpose(C11.template to_vector<T_out>(), t, r));
-        pC2 += MMUL::size_C;
-      }
-    }
-=======
->>>>>>> 65b08687
   }
 
   event1();
@@ -316,107 +237,14 @@
 
     for (unsigned j = 0; j < colB; j += 2)
 #ifdef OPT_PERF_ENABLED
-<<<<<<< HEAD
-    AIE_LOOP_FLATTEN
-#endif
-    {
-
-      if constexpr (!c_row_maj) {
-        pC1 = pC + j * rowA * MMUL::size_C + z * MMUL::size_C;
-        pC2 = pC + (j + 1) * rowA * MMUL::size_C + z * MMUL::size_C;
-      }
-
-      const T_in *__restrict pA1 = pA + (z * colA + 0) * MMUL::size_A;
-      const T_in *__restrict pA2 = pA + ((z + 1) * colA + 0) * MMUL::size_A;
-      const T_in *__restrict pA3 = pA + ((z + 2) * colA + 0) * MMUL::size_A;
-      const T_in *__restrict pA4 = pA + ((z + 3) * colA + 0) * MMUL::size_A;
-
-      const T_in *__restrict pB1;
-      const T_in *__restrict pB2;
-      if constexpr (b_row_maj) {
-        pB1 = pB + (j) * MMUL::size_B;
-        pB2 = pB + (j + 1) * MMUL::size_B;
-      } else {
-        pB1 = pB + (j * colA) * MMUL::size_B;
-        pB2 = pB + ((j + 1) * colA) * MMUL::size_B;
-      }
-
-      aie::vector<T_in, MMUL::size_A> A01 = aie::load_v<MMUL::size_A>(pA1);
-      pA1 += MMUL::size_A;
-      aie::vector<T_in, MMUL::size_A> A11 = aie::load_v<MMUL::size_A>(pA2);
-      pA2 += MMUL::size_A;
-      aie::vector<T_in, MMUL::size_A> A21 = aie::load_v<MMUL::size_A>(pA3);
-      pA3 += MMUL::size_A;
-      aie::vector<T_in, MMUL::size_A> A31 = aie::load_v<MMUL::size_A>(pA4);
-      pA4 += MMUL::size_A;
-      aie::vector<T_in, MMUL::size_B> B0;
-      aie::vector<T_in, MMUL::size_B> B1;
-      if constexpr (b_row_maj) {
-        B0 = aie::load_v<MMUL::size_B>(pB1);
-        pB1 += (MMUL::size_B * colB);
-        B1 = aie::load_v<MMUL::size_B>(pB2);
-        pB2 += (MMUL::size_B * colB);
-      } else {
-        B0 = aie::transpose(aie::load_v<MMUL::size_B>(pB1), t, s);
-        pB1 += MMUL::size_B;
-        B1 = aie::transpose(aie::load_v<MMUL::size_B>(pB2), t, s);
-        pB2 += MMUL::size_B;
-      }
-
-      aie::vector<T_out, MMUL::size_C> acc_C00;
-      aie::vector<T_out, MMUL::size_C> acc_C01;
-      aie::vector<T_out, MMUL::size_C> acc_C10;
-      aie::vector<T_out, MMUL::size_C> acc_C11;
-      aie::vector<T_out, MMUL::size_C> acc_C20;
-      aie::vector<T_out, MMUL::size_C> acc_C21;
-      aie::vector<T_out, MMUL::size_C> acc_C30;
-      aie::vector<T_out, MMUL::size_C> acc_C31;
-
-      if constexpr (c_row_maj) {
-        acc_C00 = aie::load_v<MMUL::size_C>(pC1);
-        acc_C01 = aie::load_v<MMUL::size_C>(pC1 + MMUL::size_C);
-        acc_C10 = aie::load_v<MMUL::size_C>(pC2);
-        acc_C11 = aie::load_v<MMUL::size_C>(pC2 + MMUL::size_C);
-        acc_C20 = aie::load_v<MMUL::size_C>(pC3);
-        acc_C21 = aie::load_v<MMUL::size_C>(pC3 + MMUL::size_C);
-        acc_C30 = aie::load_v<MMUL::size_C>(pC4);
-        acc_C31 = aie::load_v<MMUL::size_C>(pC4 + MMUL::size_C);
-      } else {
-        acc_C00 = aie::transpose(aie::load_v<MMUL::size_C>(pC1), t, r);
-        acc_C01 = aie::transpose(aie::load_v<MMUL::size_C>(pC2), t, r);
-        acc_C10 = aie::transpose(aie::load_v<MMUL::size_C>(pC1 + MMUL::size_C), t, r);
-        acc_C11 = aie::transpose(aie::load_v<MMUL::size_C>(pC2 + MMUL::size_C), t, r);
-        acc_C20 = aie::transpose(aie::load_v<MMUL::size_C>(pC1 + 2 * MMUL::size_C), t, r);
-        acc_C21 = aie::transpose(aie::load_v<MMUL::size_C>(pC2 + 2 * MMUL::size_C), t, r);
-        acc_C30 = aie::transpose(aie::load_v<MMUL::size_C>(pC1 + 3 * MMUL::size_C), t, r);
-        acc_C31 = aie::transpose(aie::load_v<MMUL::size_C>(pC2 + 3 * MMUL::size_C), t, r);
-      }
-
-      MMUL C00(acc_C00);
-      MMUL C01(acc_C01);
-      MMUL C10(acc_C10);
-      MMUL C11(acc_C11);
-      MMUL C20(acc_C20);
-      MMUL C21(acc_C21);
-      MMUL C30(acc_C30);
-      MMUL C31(acc_C31);
-
-      C00.mac(A01, B0);
-      C01.mac(A01, B1);
-      C10.mac(A11, B0);
-      C11.mac(A11, B1);
-      C20.mac(A21, B0);
-      C21.mac(A21, B1);
-      C30.mac(A31, B0);
-      C31.mac(A31, B1);
-
-      for (unsigned i = 1; i < colA; i += 1)
-#ifdef OPT_PERF_ENABLED
-=======
->>>>>>> 65b08687
       AIE_LOOP_FLATTEN
 #endif
       {
+        if constexpr (!c_row_maj) {
+          pC1 = pC + j * rowA * MMUL::size_C + z * MMUL::size_C;
+          pC2 = pC + (j + 1) * rowA * MMUL::size_C + z * MMUL::size_C;
+        }
+
         const T_in *__restrict pA1 = pA + (z * colA + 0) * MMUL::size_A;
         const T_in *__restrict pA2 = pA + ((z + 1) * colA + 0) * MMUL::size_A;
         const T_in *__restrict pA3 = pA + ((z + 2) * colA + 0) * MMUL::size_A;
@@ -500,63 +328,50 @@
             C31.mac(A31, B1);
           }
 
-        aie::store_v(pC1, C00.template to_vector<T_out>());
-        pC1 += MMUL::size_C;
-        aie::store_v(pC1, C01.template to_vector<T_out>());
-        pC1 += MMUL::size_C;
-        aie::store_v(pC2, C10.template to_vector<T_out>());
-        pC2 += MMUL::size_C;
-        aie::store_v(pC2, C11.template to_vector<T_out>());
-        pC2 += MMUL::size_C;
-        aie::store_v(pC3, C20.template to_vector<T_out>());
-        pC3 += MMUL::size_C;
-        aie::store_v(pC3, C21.template to_vector<T_out>());
-        pC3 += MMUL::size_C;
-        aie::store_v(pC4, C30.template to_vector<T_out>());
-        pC4 += MMUL::size_C;
-        aie::store_v(pC4, C31.template to_vector<T_out>());
-        pC4 += MMUL::size_C;
+        if constexpr (c_row_maj) {
+          aie::store_v(pC1, C00.template to_vector<T_out>());
+          pC1 += MMUL::size_C;
+          aie::store_v(pC1, C01.template to_vector<T_out>());
+          pC1 += MMUL::size_C;
+          aie::store_v(pC2, C10.template to_vector<T_out>());
+          pC2 += MMUL::size_C;
+          aie::store_v(pC2, C11.template to_vector<T_out>());
+          pC2 += MMUL::size_C;
+          aie::store_v(pC3, C20.template to_vector<T_out>());
+          pC3 += MMUL::size_C;
+          aie::store_v(pC3, C21.template to_vector<T_out>());
+          pC3 += MMUL::size_C;
+          aie::store_v(pC4, C30.template to_vector<T_out>());
+          pC4 += MMUL::size_C;
+          aie::store_v(pC4, C31.template to_vector<T_out>());
+          pC4 += MMUL::size_C;
+        } else {
+          aie::store_v(pC1,
+                       aie::transpose(C00.template to_vector<T_out>(), t, r));
+          pC1 += MMUL::size_C;
+          aie::store_v(pC2,
+                       aie::transpose(C01.template to_vector<T_out>(), t, r));
+          pC2 += MMUL::size_C;
+          aie::store_v(pC1,
+                       aie::transpose(C10.template to_vector<T_out>(), t, r));
+          pC1 += MMUL::size_C;
+          aie::store_v(pC2,
+                       aie::transpose(C11.template to_vector<T_out>(), t, r));
+          pC2 += MMUL::size_C;
+          aie::store_v(pC1,
+                       aie::transpose(C20.template to_vector<T_out>(), t, r));
+          pC1 += MMUL::size_C;
+          aie::store_v(pC2,
+                       aie::transpose(C21.template to_vector<T_out>(), t, r));
+          pC2 += MMUL::size_C;
+          aie::store_v(pC1,
+                       aie::transpose(C30.template to_vector<T_out>(), t, r));
+          pC1 += MMUL::size_C;
+          aie::store_v(pC2,
+                       aie::transpose(C31.template to_vector<T_out>(), t, r));
+          pC2 += MMUL::size_C;
+        }
       }
-<<<<<<< HEAD
-
-      if constexpr (c_row_maj) {
-        aie::store_v(pC1, C00.template to_vector<T_out>());
-        pC1 += MMUL::size_C;
-        aie::store_v(pC1, C01.template to_vector<T_out>());
-        pC1 += MMUL::size_C;
-        aie::store_v(pC2, C10.template to_vector<T_out>());
-        pC2 += MMUL::size_C;
-        aie::store_v(pC2, C11.template to_vector<T_out>());
-        pC2 += MMUL::size_C;
-        aie::store_v(pC3, C20.template to_vector<T_out>());
-        pC3 += MMUL::size_C;
-        aie::store_v(pC3, C21.template to_vector<T_out>());
-        pC3 += MMUL::size_C;
-        aie::store_v(pC4, C30.template to_vector<T_out>());
-        pC4 += MMUL::size_C;
-        aie::store_v(pC4, C31.template to_vector<T_out>());
-        pC4 += MMUL::size_C;
-      } else {
-        aie::store_v(pC1, aie::transpose(C00.template to_vector<T_out>(), t, r));
-        pC1 += MMUL::size_C;
-        aie::store_v(pC2, aie::transpose(C01.template to_vector<T_out>(), t, r));
-        pC2 += MMUL::size_C;
-        aie::store_v(pC1, aie::transpose(C10.template to_vector<T_out>(), t, r));
-        pC1 += MMUL::size_C;
-        aie::store_v(pC2, aie::transpose(C11.template to_vector<T_out>(), t, r));
-        pC2 += MMUL::size_C;
-        aie::store_v(pC1, aie::transpose(C20.template to_vector<T_out>(), t, r));
-        pC1 += MMUL::size_C;
-        aie::store_v(pC2, aie::transpose(C21.template to_vector<T_out>(), t, r));
-        pC2 += MMUL::size_C;
-        aie::store_v(pC1, aie::transpose(C30.template to_vector<T_out>(), t, r));
-        pC1 += MMUL::size_C;
-        aie::store_v(pC2, aie::transpose(C31.template to_vector<T_out>(), t, r));
-        pC2 += MMUL::size_C;
-      }
-    }
-=======
->>>>>>> 65b08687
   }
 
   event1();
@@ -595,169 +410,15 @@
 
     for (unsigned j = 0; j < colB; j += 4)
 #ifdef OPT_PERF_ENABLED
-<<<<<<< HEAD
-    AIE_LOOP_FLATTEN
-#endif
-    {
-      if constexpr (!c_row_maj) {
-        pC1 = pC + j * rowA * MMUL::size_C + z * MMUL::size_C;
-        pC2 = pC + (j + 1) * rowA * MMUL::size_C + z * MMUL::size_C;
-        pC3 = pC + (j + 2) * rowA * MMUL::size_C + z * MMUL::size_C;
-        pC4 = pC + (j + 3) * rowA * MMUL::size_C + z * MMUL::size_C;
-      }
-      const T_in *__restrict pA1 = pA + (z * colA + 0) * MMUL::size_A;
-      const T_in *__restrict pA2 = pA + ((z + 1) * colA + 0) * MMUL::size_A;
-      const T_in *__restrict pA3 = pA + ((z + 2) * colA + 0) * MMUL::size_A;
-      const T_in *__restrict pA4 = pA + ((z + 3) * colA + 0) * MMUL::size_A;
-
-      const T_in *__restrict pB1;
-      const T_in *__restrict pB2;
-      const T_in *__restrict pB3;
-      const T_in *__restrict pB4;
-      if constexpr (b_row_maj) {
-        pB1 = pB + (j) * MMUL::size_B;
-        pB2 = pB + (j + 1) * MMUL::size_B;
-        pB3 = pB + (j + 2) * MMUL::size_B;
-        pB4 = pB + (j + 3) * MMUL::size_B;
-      } else {
-        pB1 = pB + (j * colA) * MMUL::size_B;
-        pB2 = pB + ((j + 1) * colA) * MMUL::size_B;
-        pB3 = pB + ((j + 2) * colA) * MMUL::size_B;
-        pB4 = pB + ((j + 3) * colA) * MMUL::size_B;
-      }
-
-      aie::vector<T_in, MMUL::size_A> A0 = aie::load_v<MMUL::size_A>(pA1);
-      pA1 += MMUL::size_A;
-      aie::vector<T_in, MMUL::size_A> A1 = aie::load_v<MMUL::size_A>(pA2);
-      pA2 += MMUL::size_A;
-      aie::vector<T_in, MMUL::size_A> A2 = aie::load_v<MMUL::size_A>(pA3);
-      pA3 += MMUL::size_A;
-      aie::vector<T_in, MMUL::size_A> A3 = aie::load_v<MMUL::size_A>(pA4);
-      pA4 += MMUL::size_A;
-      aie::vector<T_in, MMUL::size_B> B0;
-      aie::vector<T_in, MMUL::size_B> B1;
-      aie::vector<T_in, MMUL::size_B> B2;
-      aie::vector<T_in, MMUL::size_B> B3;
-      if constexpr (b_row_maj) {
-        B0 = aie::load_v<MMUL::size_B>(pB1);
-        pB1 += MMUL::size_B * colB;
-        B1 = aie::load_v<MMUL::size_B>(pB2);
-        pB2 += MMUL::size_B * colB;
-        B2 = aie::load_v<MMUL::size_B>(pB3);
-        pB3 += MMUL::size_B * colB;
-        B3 = aie::load_v<MMUL::size_B>(pB4);
-        pB4 += MMUL::size_B * colB;
-      } else {
-        B0 = aie::transpose(aie::load_v<MMUL::size_B>(pB1), t, s);
-        pB1 += MMUL::size_B;
-        B1 = aie::transpose(aie::load_v<MMUL::size_B>(pB2), t, s);
-        pB2 += MMUL::size_B;
-        B2 = aie::transpose(aie::load_v<MMUL::size_B>(pB3), t, s);
-        pB3 += MMUL::size_B;
-        B3 = aie::transpose(aie::load_v<MMUL::size_B>(pB4), t, s);
-        pB4 += MMUL::size_B;
-      }
-
-      aie::vector<T_out, MMUL::size_C> acc_C00;
-      aie::vector<T_out, MMUL::size_C> acc_C01;
-      aie::vector<T_out, MMUL::size_C> acc_C02;
-      aie::vector<T_out, MMUL::size_C> acc_C03;
-      aie::vector<T_out, MMUL::size_C> acc_C10;
-      aie::vector<T_out, MMUL::size_C> acc_C11;
-      aie::vector<T_out, MMUL::size_C> acc_C12;
-      aie::vector<T_out, MMUL::size_C> acc_C13;
-      aie::vector<T_out, MMUL::size_C> acc_C20;
-      aie::vector<T_out, MMUL::size_C> acc_C21;
-      aie::vector<T_out, MMUL::size_C> acc_C22;
-      aie::vector<T_out, MMUL::size_C> acc_C23;
-      aie::vector<T_out, MMUL::size_C> acc_C30;
-      aie::vector<T_out, MMUL::size_C> acc_C31;
-      aie::vector<T_out, MMUL::size_C> acc_C32;
-      aie::vector<T_out, MMUL::size_C> acc_C33;
-
-      if constexpr (c_row_maj) {
-        acc_C00 = aie::load_v<MMUL::size_C>(pC1);
-        acc_C01 = aie::load_v<MMUL::size_C>(pC1 + MMUL::size_C);
-        acc_C02 = aie::load_v<MMUL::size_C>(pC1 + 2 * MMUL::size_C);
-        acc_C03 = aie::load_v<MMUL::size_C>(pC1 + 3 * MMUL::size_C);
-        acc_C10 = aie::load_v<MMUL::size_C>(pC2);
-        acc_C11 = aie::load_v<MMUL::size_C>(pC2 + MMUL::size_C);
-        acc_C12 = aie::load_v<MMUL::size_C>(pC2 + 2 * MMUL::size_C);
-        acc_C13 = aie::load_v<MMUL::size_C>(pC2 + 3 * MMUL::size_C);
-        acc_C20 = aie::load_v<MMUL::size_C>(pC3);
-        acc_C21 = aie::load_v<MMUL::size_C>(pC3 + MMUL::size_C);
-        acc_C22 = aie::load_v<MMUL::size_C>(pC3 + 2 * MMUL::size_C);
-        acc_C23 = aie::load_v<MMUL::size_C>(pC3 + 3 * MMUL::size_C);
-        acc_C30 = aie::load_v<MMUL::size_C>(pC4);
-        acc_C31 = aie::load_v<MMUL::size_C>(pC4 + MMUL::size_C);
-        acc_C32 = aie::load_v<MMUL::size_C>(pC4 + 2 * MMUL::size_C);
-        acc_C33 = aie::load_v<MMUL::size_C>(pC4 + 3 * MMUL::size_C);
-      } else {
-        acc_C00 = aie::transpose(aie::load_v<MMUL::size_C>(pC1), t, r);
-        acc_C01 = aie::transpose(aie::load_v<MMUL::size_C>(pC2), t, r);
-        acc_C02 = aie::transpose(aie::load_v<MMUL::size_C>(pC3), t, r);
-        acc_C03 = aie::transpose(aie::load_v<MMUL::size_C>(pC4), t, r);
-        acc_C10 = aie::transpose(aie::load_v<MMUL::size_C>(pC1 + MMUL::size_C), t, r);
-        acc_C11 = aie::transpose(aie::load_v<MMUL::size_C>(pC2 + MMUL::size_C), t, r);
-        acc_C12 = aie::transpose(aie::load_v<MMUL::size_C>(pC3 + MMUL::size_C), t, r);
-        acc_C13 = aie::transpose(aie::load_v<MMUL::size_C>(pC4 + MMUL::size_C), t, r);
-        acc_C20 = aie::transpose(aie::load_v<MMUL::size_C>(pC1 + 2*MMUL::size_C), t, r);
-        acc_C21 = aie::transpose(aie::load_v<MMUL::size_C>(pC2 + 2*MMUL::size_C), t, r);
-        acc_C22 = aie::transpose(aie::load_v<MMUL::size_C>(pC3 + 2*MMUL::size_C), t, r);
-        acc_C23 = aie::transpose(aie::load_v<MMUL::size_C>(pC4 + 2*MMUL::size_C), t, r);
-        acc_C30 = aie::transpose(aie::load_v<MMUL::size_C>(pC1 + 3*MMUL::size_C), t, r);
-        acc_C31 = aie::transpose(aie::load_v<MMUL::size_C>(pC2 + 3*MMUL::size_C), t, r);
-        acc_C32 = aie::transpose(aie::load_v<MMUL::size_C>(pC3 + 3*MMUL::size_C), t, r);
-        acc_C33 = aie::transpose(aie::load_v<MMUL::size_C>(pC4 + 3*MMUL::size_C), t, r);
-      }
-
-      MMUL C00(acc_C00);
-      MMUL C01(acc_C01);
-      MMUL C02(acc_C02);
-      MMUL C03(acc_C03);
-
-      MMUL C10(acc_C10);
-      MMUL C11(acc_C11);
-      MMUL C12(acc_C12);
-      MMUL C13(acc_C13);
-
-      MMUL C20(acc_C20);
-      MMUL C21(acc_C21);
-      MMUL C22(acc_C22);
-      MMUL C23(acc_C23);
-
-      MMUL C30(acc_C30);
-      MMUL C31(acc_C31);
-      MMUL C32(acc_C32);
-      MMUL C33(acc_C33);
-
-      C00.mac(A0, B0);
-      C01.mac(A0, B1);
-      C10.mac(A1, B0);
-      C11.mac(A1, B1);
-
-      C02.mac(A0, B2);
-      C03.mac(A0, B3);
-      C12.mac(A1, B2);
-      C13.mac(A1, B3);
-
-      C20.mac(A2, B0);
-      C21.mac(A2, B1);
-      C30.mac(A3, B0);
-      C31.mac(A3, B1);
-
-      C22.mac(A2, B2);
-      C23.mac(A2, B3);
-      C32.mac(A3, B2);
-      C33.mac(A3, B3);
-
-      for (unsigned i = 1; i < colA; ++i)
-#ifdef OPT_PERF_ENABLED
-=======
->>>>>>> 65b08687
       AIE_LOOP_FLATTEN
 #endif
       {
+        if constexpr (!c_row_maj) {
+          pC1 = pC + j * rowA * MMUL::size_C + z * MMUL::size_C;
+          pC2 = pC + (j + 1) * rowA * MMUL::size_C + z * MMUL::size_C;
+          pC3 = pC + (j + 2) * rowA * MMUL::size_C + z * MMUL::size_C;
+          pC4 = pC + (j + 3) * rowA * MMUL::size_C + z * MMUL::size_C;
+        }
         const T_in *__restrict pA1 = pA + (z * colA + 0) * MMUL::size_A;
         const T_in *__restrict pA2 = pA + ((z + 1) * colA + 0) * MMUL::size_A;
         const T_in *__restrict pA3 = pA + ((z + 2) * colA + 0) * MMUL::size_A;
@@ -899,114 +560,90 @@
             C33.mac(A3, B3);
           }
 
-        aie::store_v(pC1, C00.template to_vector<T_out>());
-        pC1 += MMUL::size_C;
-        aie::store_v(pC1, C01.template to_vector<T_out>());
-        pC1 += MMUL::size_C;
-        aie::store_v(pC1, C02.template to_vector<T_out>());
-        pC1 += MMUL::size_C;
-        aie::store_v(pC1, C03.template to_vector<T_out>());
-        pC1 += MMUL::size_C;
-
-        aie::store_v(pC2, C10.template to_vector<T_out>());
-        pC2 += MMUL::size_C;
-        aie::store_v(pC2, C11.template to_vector<T_out>());
-        pC2 += MMUL::size_C;
-        aie::store_v(pC2, C12.template to_vector<T_out>());
-        pC2 += MMUL::size_C;
-        aie::store_v(pC2, C13.template to_vector<T_out>());
-        pC2 += MMUL::size_C;
-
-        aie::store_v(pC3, C20.template to_vector<T_out>());
-        pC3 += MMUL::size_C;
-        aie::store_v(pC3, C21.template to_vector<T_out>());
-        pC3 += MMUL::size_C;
-        aie::store_v(pC3, C22.template to_vector<T_out>());
-        pC3 += MMUL::size_C;
-        aie::store_v(pC3, C23.template to_vector<T_out>());
-        pC3 += MMUL::size_C;
-
-        aie::store_v(pC4, C30.template to_vector<T_out>());
-        pC4 += MMUL::size_C;
-        aie::store_v(pC4, C31.template to_vector<T_out>());
-        pC4 += MMUL::size_C;
-        aie::store_v(pC4, C32.template to_vector<T_out>());
-        pC4 += MMUL::size_C;
-        aie::store_v(pC4, C33.template to_vector<T_out>());
-        pC4 += MMUL::size_C;
+        if constexpr (c_row_maj) {
+          aie::store_v(pC1, C00.template to_vector<T_out>());
+          pC1 += MMUL::size_C;
+          aie::store_v(pC1, C01.template to_vector<T_out>());
+          pC1 += MMUL::size_C;
+          aie::store_v(pC1, C02.template to_vector<T_out>());
+          pC1 += MMUL::size_C;
+          aie::store_v(pC1, C03.template to_vector<T_out>());
+          pC1 += MMUL::size_C;
+          aie::store_v(pC2, C10.template to_vector<T_out>());
+          pC2 += MMUL::size_C;
+          aie::store_v(pC2, C11.template to_vector<T_out>());
+          pC2 += MMUL::size_C;
+          aie::store_v(pC2, C12.template to_vector<T_out>());
+          pC2 += MMUL::size_C;
+          aie::store_v(pC2, C13.template to_vector<T_out>());
+          pC2 += MMUL::size_C;
+          aie::store_v(pC3, C20.template to_vector<T_out>());
+          pC3 += MMUL::size_C;
+          aie::store_v(pC3, C21.template to_vector<T_out>());
+          pC3 += MMUL::size_C;
+          aie::store_v(pC3, C22.template to_vector<T_out>());
+          pC3 += MMUL::size_C;
+          aie::store_v(pC3, C23.template to_vector<T_out>());
+          pC3 += MMUL::size_C;
+          aie::store_v(pC4, C30.template to_vector<T_out>());
+          pC4 += MMUL::size_C;
+          aie::store_v(pC4, C31.template to_vector<T_out>());
+          pC4 += MMUL::size_C;
+          aie::store_v(pC4, C32.template to_vector<T_out>());
+          pC4 += MMUL::size_C;
+          aie::store_v(pC4, C33.template to_vector<T_out>());
+          pC4 += MMUL::size_C;
+        } else {
+          aie::store_v(pC1,
+                       aie::transpose(C00.template to_vector<T_out>(), t, r));
+          pC1 += MMUL::size_C;
+          aie::store_v(pC2,
+                       aie::transpose(C01.template to_vector<T_out>(), t, r));
+          pC2 += MMUL::size_C;
+          aie::store_v(pC3,
+                       aie::transpose(C02.template to_vector<T_out>(), t, r));
+          pC3 += MMUL::size_C;
+          aie::store_v(pC4,
+                       aie::transpose(C03.template to_vector<T_out>(), t, r));
+          pC4 += MMUL::size_C;
+          aie::store_v(pC1,
+                       aie::transpose(C10.template to_vector<T_out>(), t, r));
+          pC1 += MMUL::size_C;
+          aie::store_v(pC2,
+                       aie::transpose(C11.template to_vector<T_out>(), t, r));
+          pC2 += MMUL::size_C;
+          aie::store_v(pC3,
+                       aie::transpose(C12.template to_vector<T_out>(), t, r));
+          pC3 += MMUL::size_C;
+          aie::store_v(pC4,
+                       aie::transpose(C13.template to_vector<T_out>(), t, r));
+          pC4 += MMUL::size_C;
+          aie::store_v(pC1,
+                       aie::transpose(C20.template to_vector<T_out>(), t, r));
+          pC1 += MMUL::size_C;
+          aie::store_v(pC2,
+                       aie::transpose(C21.template to_vector<T_out>(), t, r));
+          pC2 += MMUL::size_C;
+          aie::store_v(pC3,
+                       aie::transpose(C22.template to_vector<T_out>(), t, r));
+          pC3 += MMUL::size_C;
+          aie::store_v(pC4,
+                       aie::transpose(C23.template to_vector<T_out>(), t, r));
+          pC4 += MMUL::size_C;
+          aie::store_v(pC1,
+                       aie::transpose(C30.template to_vector<T_out>(), t, r));
+          pC1 += MMUL::size_C;
+          aie::store_v(pC2,
+                       aie::transpose(C31.template to_vector<T_out>(), t, r));
+          pC2 += MMUL::size_C;
+          aie::store_v(pC3,
+                       aie::transpose(C32.template to_vector<T_out>(), t, r));
+          pC3 += MMUL::size_C;
+          aie::store_v(pC4,
+                       aie::transpose(C33.template to_vector<T_out>(), t, r));
+          pC4 += MMUL::size_C;
+        }
       }
-<<<<<<< HEAD
-
-      if constexpr (c_row_maj) { 
-        aie::store_v(pC1, C00.template to_vector<T_out>());
-        pC1 += MMUL::size_C;
-        aie::store_v(pC1, C01.template to_vector<T_out>());
-        pC1 += MMUL::size_C;
-        aie::store_v(pC1, C02.template to_vector<T_out>());
-        pC1 += MMUL::size_C;
-        aie::store_v(pC1, C03.template to_vector<T_out>());
-        pC1 += MMUL::size_C;
-        aie::store_v(pC2, C10.template to_vector<T_out>());
-        pC2 += MMUL::size_C;
-        aie::store_v(pC2, C11.template to_vector<T_out>());
-        pC2 += MMUL::size_C;
-        aie::store_v(pC2, C12.template to_vector<T_out>());
-        pC2 += MMUL::size_C;
-        aie::store_v(pC2, C13.template to_vector<T_out>());
-        pC2 += MMUL::size_C;
-        aie::store_v(pC3, C20.template to_vector<T_out>());
-        pC3 += MMUL::size_C;
-        aie::store_v(pC3, C21.template to_vector<T_out>());
-        pC3 += MMUL::size_C;
-        aie::store_v(pC3, C22.template to_vector<T_out>());
-        pC3 += MMUL::size_C;
-        aie::store_v(pC3, C23.template to_vector<T_out>());
-        pC3 += MMUL::size_C;
-        aie::store_v(pC4, C30.template to_vector<T_out>());
-        pC4 += MMUL::size_C;
-        aie::store_v(pC4, C31.template to_vector<T_out>());
-        pC4 += MMUL::size_C;
-        aie::store_v(pC4, C32.template to_vector<T_out>());
-        pC4 += MMUL::size_C;
-        aie::store_v(pC4, C33.template to_vector<T_out>());
-        pC4 += MMUL::size_C;
-      } else {
-        aie::store_v(pC1, aie::transpose(C00.template to_vector<T_out>(), t, r));
-        pC1 += MMUL::size_C;
-        aie::store_v(pC2, aie::transpose(C01.template to_vector<T_out>(), t, r));
-        pC2 += MMUL::size_C;
-        aie::store_v(pC3, aie::transpose(C02.template to_vector<T_out>(), t, r));
-        pC3 += MMUL::size_C;
-        aie::store_v(pC4, aie::transpose(C03.template to_vector<T_out>(), t, r));
-        pC4 += MMUL::size_C;
-        aie::store_v(pC1, aie::transpose(C10.template to_vector<T_out>(), t, r));
-        pC1 += MMUL::size_C;
-        aie::store_v(pC2, aie::transpose(C11.template to_vector<T_out>(), t, r));
-        pC2 += MMUL::size_C;
-        aie::store_v(pC3, aie::transpose(C12.template to_vector<T_out>(), t, r));
-        pC3 += MMUL::size_C;
-        aie::store_v(pC4, aie::transpose(C13.template to_vector<T_out>(), t, r));
-        pC4 += MMUL::size_C;
-        aie::store_v(pC1, aie::transpose(C20.template to_vector<T_out>(), t, r));
-        pC1 += MMUL::size_C;
-        aie::store_v(pC2, aie::transpose(C21.template to_vector<T_out>(), t, r));
-        pC2 += MMUL::size_C;
-        aie::store_v(pC3, aie::transpose(C22.template to_vector<T_out>(), t, r));
-        pC3 += MMUL::size_C;
-        aie::store_v(pC4, aie::transpose(C23.template to_vector<T_out>(), t, r));
-        pC4 += MMUL::size_C;
-        aie::store_v(pC1, aie::transpose(C30.template to_vector<T_out>(), t, r));
-        pC1 += MMUL::size_C;
-        aie::store_v(pC2, aie::transpose(C31.template to_vector<T_out>(), t, r));
-        pC2 += MMUL::size_C;
-        aie::store_v(pC3, aie::transpose(C32.template to_vector<T_out>(), t, r));
-        pC3 += MMUL::size_C;
-        aie::store_v(pC4, aie::transpose(C33.template to_vector<T_out>(), t, r));
-        pC4 += MMUL::size_C;
-      }
-    }
-=======
->>>>>>> 65b08687
   }
 
   event1();
@@ -1018,15 +655,12 @@
 constexpr bool is_b_row_maj = true;
 #endif
 
-<<<<<<< HEAD
 #ifdef C_COL_MAJ
 constexpr bool is_c_row_maj = false;
 #else
 constexpr bool is_c_row_maj = true;
 #endif
 
-// int16 MatMul kernel definion with int16 outputs.
-=======
 // The following kernel definitions use mmul shapes and kernel expansions that
 // have been found to be optimal for AIE2.
 //
@@ -1040,7 +674,6 @@
 // divisibility of the tile dimensions. Note that while both the 'm' and 'n'
 // dimensions of the mmul are expanded, the 'k' dimension is not.
 
->>>>>>> 65b08687
 template <unsigned m, unsigned k, unsigned n>
 static inline void matmul_vectorized_4x4x4_i16_i16(const int16 *__restrict pA,
                                                    const int16 *__restrict pB,
@@ -1054,7 +687,8 @@
   static_assert(n % (2 * t) == 0);
 
   return matmul_vectorized_2x2_mmul<int16, int16, (m / r), (k / s), (n / t), r,
-                                    s, t, is_b_row_maj, is_c_row_maj>(pA, pB, pC);
+                                    s, t, is_b_row_maj, is_c_row_maj>(pA, pB,
+                                                                      pC);
 }
 
 template <unsigned m, unsigned k, unsigned n>
@@ -1070,7 +704,8 @@
   static_assert(n % (2 * t) == 0);
 
   return matmul_vectorized_2x2_mmul<int16, int32, (m / r), (k / s), (n / t), r,
-                                    s, t, is_b_row_maj, is_c_row_maj>(pA, pB, pC);
+                                    s, t, is_b_row_maj, is_c_row_maj>(pA, pB,
+                                                                      pC);
 }
 
 template <unsigned m, unsigned k, unsigned n>
@@ -1223,8 +858,8 @@
                              r, s, t)                                          \
   void matmul_scalar_##mlir_type_in##_##mlir_type_out(                         \
       ctype_in *a_in, ctype_in *b_in, ctype_out *c_out) {                      \
-    matmul_scalar<ctype_in, ctype_out, DIM_M, DIM_K, DIM_N,                    \
-                  is_b_row_maj, is_c_row_maj>(a_in, b_in, c_out);              \
+    matmul_scalar<ctype_in, ctype_out, DIM_M, DIM_K, DIM_N, is_b_row_maj,      \
+                  is_c_row_maj>(a_in, b_in, c_out);                            \
   }
 
 #define zero_vectorized_c_func(ctype_in, mlir_type_in, ctype_out,              \
@@ -1240,10 +875,10 @@
   }
 
 #ifndef SCALAR_ONLY
-combos(matmul_vectorized_c_func) combos(zero_vectorized_c_func) 
+combos(matmul_vectorized_c_func) combos(zero_vectorized_c_func)
 #endif
 #ifndef VECTORIZED_ONLY
-combos(matmul_scalar_c_func) combos(zero_scalar_c_func)
+    combos(matmul_scalar_c_func) combos(zero_scalar_c_func)
 #endif
 
 } // extern "C"