--- conflicted
+++ resolved
@@ -89,11 +89,7 @@
           const T_in *__restrict pB1;
           const T_in *__restrict pB2;
           if constexpr (b_row_maj) {
-<<<<<<< HEAD
             pB1 = pB + (j)*MMUL::size_B;
-=======
-            pB1 = pB + (j) * MMUL::size_B;
->>>>>>> 5683fda1
             pB2 = pB + (j + 1) * MMUL::size_B;
           } else {
             pB1 = pB + (j * colA) * MMUL::size_B;
@@ -191,7 +187,6 @@
 constexpr bool is_b_row_maj = true;
 #endif
 
-<<<<<<< HEAD
 // The following kernel definitions use mmul shapes that have been found to be
 // optimal for AIE2P in combination with the 2x2 mmul expanded kernel.
 //
@@ -205,9 +200,6 @@
 // divisibility of the tile dimensions. Note that while both the 'm' and 'n'
 // dimensions of the mmul are expanded, the 'k' dimension is not.
 
-=======
-// int16 MatMul kernel definion with int16 outputs.
->>>>>>> 5683fda1
 template <unsigned m, unsigned k, unsigned n>
 static inline void matmul_vectorized_4x4x8_i16_i16(const int16 *__restrict pA,
                                                    const int16 *__restrict pB,
@@ -398,6 +390,7 @@
 #define combos(X) X(int16, i16, int32, i32, 4, 4, 8)
 #endif
 
+// The emulation of bf16 changes the available shapes for matrix multiplication
 #ifdef bf16_bf16_ONLY
 #ifdef AIE_API_EMULATE_BFLOAT16_MMUL_WITH_BFP16
 #define combos(X) X(bfloat16, bf16, bfloat16, bf16, 8, 8, 8)
@@ -415,7 +408,6 @@
 #endif
 
 #ifndef combos
-// The emulation of bf16 changes the available shapes for matrix multiplication
 #ifdef AIE_API_EMULATE_BFLOAT16_MMUL_WITH_BFP16
 #define combos(X)                                                              \
   X(int8, i8, int8, i8, 8, 8, 8)                                               \
