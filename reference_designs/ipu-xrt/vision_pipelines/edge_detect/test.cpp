--- conflicted
+++ resolved
@@ -344,15 +344,6 @@
       }
     }
 
-<<<<<<< HEAD
-  printf("Testing edgeDetect done!\n");
-  return res;
-
-  }
-
-}
-=======
     printf("Testing edgeDetect done!\n");
     return res;
-  }
->>>>>>> 671eac63
+  }