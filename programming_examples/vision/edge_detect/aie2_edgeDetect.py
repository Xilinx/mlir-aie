#
# This file is licensed under the Apache License v2.0 with LLVM Exceptions.
# See https://llvm.org/LICENSE.txt for license information.
# SPDX-License-Identifier: Apache-2.0 WITH LLVM-exception
#
# (c) Copyright 2021 Xilinx Inc.
import numpy as np
import sys

from aie.dialects.aie import *
from aie.dialects.aiex import *
<<<<<<< HEAD
from aie.helpers.dialects.ext import memref
from aie.helpers.context import mlir_mod_ctx
from aie.helpers.dialects.ext.scf import _for as range_
=======
from aie.extras.context import mlir_mod_ctx
from aie.extras.dialects.ext.scf import _for as range_
>>>>>>> de904d34

width = 64
height = 36
if len(sys.argv) == 3:
    width = int(sys.argv[1])
    height = int(sys.argv[2])

heightMinus1 = height - 1
lineWidth = width
lineWidthInBytes = width * 4
tensorSize = width * height * 4  # 4 channels

enableTrace = False
traceSizeInBytes = 8192
traceSizeInInt32s = traceSizeInBytes // 4


def edge_detect():
    with mlir_mod_ctx() as ctx:

        @device(AIEDevice.npu1_1col)
        def device_body():
            line_bytes_ty = np.ndarray[(lineWidthInBytes,), np.dtype[np.uint8]]
            line_ty = np.ndarray[(lineWidth,), np.dtype[np.uint8]]
            tensor_3x3_ty = np.ndarray[(3, 3), np.dtype[np.int16]]

            tensor_ty = np.ndarray[(tensorSize,), np.dtype[np.int8]]
            tensor_16x16_ty = np.ndarray[(16, 16), np.dtype[np.int32]]

            # AIE Core Function declarations
            rgba2gray_line = external_func(
                "rgba2grayLine", inputs=[line_bytes_ty, line_ty, np.int32]
            )
            filter2d_line = external_func(
                "filter2dLine",
                inputs=[line_ty, line_ty, line_ty, line_ty, np.int32, tensor_3x3_ty],
            )
            threshold_line = external_func(
                "thresholdLine",
                inputs=[line_ty, line_ty, np.int32, np.int16, np.int16, np.int8],
            )
            gray2rgba_line = external_func(
                "gray2rgbaLine", inputs=[line_ty, line_bytes_ty, np.int32]
            )
            add_weighted_line = external_func(
                "addWeightedLine",
                inputs=[
                    line_bytes_ty,
                    line_bytes_ty,
                    line_bytes_ty,
                    np.int32,
                    np.int16,
                    np.int16,
                    np.int8,
                ],
            )

            # Tile declarations
            ShimTile = tile(0, 0)
            MemTile = tile(0, 1)
            ComputeTile2 = tile(0, 2)
            ComputeTile3 = tile(0, 3)
            ComputeTile4 = tile(0, 4)
            ComputeTile5 = tile(0, 5)

            # AIE-array data movement with object fifos
            # Input
            inOF_L3L2 = object_fifo(
                "inOF_L3L2",
                ShimTile,
                [ComputeTile2, MemTile],
                [2, 2, 7],
                line_bytes_ty,
            )
            inOF_L2L1 = object_fifo(
                "inOF_L2L1",
                MemTile,
                ComputeTile5,
                7,
                line_bytes_ty,
            )
            object_fifo_link(inOF_L3L2, inOF_L2L1)

            # Output
            outOF_L2L3 = object_fifo(
                "outOF_L2L3",
                MemTile,
                ShimTile,
                2,
                line_bytes_ty,
            )
            outOF_L1L2 = object_fifo(
                "outOF_L1L2",
                ComputeTile5,
                MemTile,
                2,
                line_bytes_ty,
            )
            object_fifo_link(outOF_L1L2, outOF_L2L3)

            # Intermediate
            OF_2to3 = object_fifo(
                "OF_2to3",
                ComputeTile2,
                ComputeTile3,
                4,
                line_ty,
            )
            OF_3to4 = object_fifo(
                "OF_3to4",
                ComputeTile3,
                ComputeTile4,
                2,
                line_ty,
            )
            OF_4to5 = object_fifo(
                "OF_4to5",
                ComputeTile4,
                ComputeTile5,
                2,
                line_ty,
            )
            OF_5to5 = object_fifo(
                "OF_5to5",
                ComputeTile5,
                ComputeTile5,
                1,
                line_bytes_ty,
            )

            # Set up compute tiles

            # Compute tile 2
            @core(ComputeTile2, "rgba2gray.cc.o")
            def core_body():
                for _ in range_(sys.maxsize):
                    elem_in = inOF_L3L2.acquire(ObjectFifoPort.Consume, 1)
                    elem_out = OF_2to3.acquire(ObjectFifoPort.Produce, 1)

                    rgba2gray_line(elem_in, elem_out, lineWidth)

                    inOF_L3L2.release(ObjectFifoPort.Consume, 1)
                    OF_2to3.release(ObjectFifoPort.Produce, 1)

            # Compute tile 3
            @core(ComputeTile3, "filter2d.cc.o")
            def core_body():
                v0 = 0
                v1 = 4096
                v_minus4 = -16384
                initial_value = np.array(
                    [[v0, v1, v0], [v1, v_minus4, v1], [v0, v1, v0]], dtype=np.int16
                )
                kernel = buffer(
                    ComputeTile3,
                    np.ndarray[(3, 3), np.dtype[np.int16]],
                    "kernel",
                    initial_value=initial_value,
                )

                for _ in range_(sys.maxsize):
                    # Preamble : Top Border
                    elems_in_pre = OF_2to3.acquire(ObjectFifoPort.Consume, 2)
                    elem_pre_out = OF_3to4.acquire(ObjectFifoPort.Produce, 1)
                    filter2d_line(
                        elems_in_pre[0],
                        elems_in_pre[0],
                        elems_in_pre[1],
                        elem_pre_out,
                        lineWidth,
                        kernel,
                    )
                    OF_3to4.release(ObjectFifoPort.Produce, 1)

                    # Steady State : Middle
                    for _ in range_(1, heightMinus1):
                        elems_in = OF_2to3.acquire(ObjectFifoPort.Consume, 3)
                        elem_out = OF_3to4.acquire(ObjectFifoPort.Produce, 1)
                        filter2d_line(
                            elems_in[0],
                            elems_in[1],
                            elems_in[2],
                            elem_out,
                            lineWidth,
                            kernel,
                        )
                        OF_2to3.release(ObjectFifoPort.Consume, 1)
                        OF_3to4.release(ObjectFifoPort.Produce, 1)

                    # Postamble : Bottom Border
                    elems_in_post = OF_2to3.acquire(ObjectFifoPort.Consume, 2)
                    elem_post_out = OF_3to4.acquire(ObjectFifoPort.Produce, 1)
                    filter2d_line(
                        elems_in_post[0],
                        elems_in_post[1],
                        elems_in_post[1],
                        elem_post_out,
                        lineWidth,
                        kernel,
                    )
                    OF_2to3.release(ObjectFifoPort.Consume, 2)
                    OF_3to4.release(ObjectFifoPort.Produce, 1)

            # Compute tile 4
            @core(ComputeTile4, "threshold.cc.o")
            def core_body():
                v_thr = 10
                v_max = 255
                v_typ = 0

                for _ in range_(sys.maxsize):
                    elem_in = OF_3to4.acquire(ObjectFifoPort.Consume, 1)
                    elem_out = OF_4to5.acquire(ObjectFifoPort.Produce, 1)

                    threshold_line(elem_in, elem_out, lineWidth, v_thr, v_max, v_typ)

                    OF_3to4.release(ObjectFifoPort.Consume, 1)
                    OF_4to5.release(ObjectFifoPort.Produce, 1)

            # Compute tile 5
            @core(ComputeTile5, "combined_gray2rgba_addWeighted.a")
            def core_body():
                for _ in range_(sys.maxsize):
                    elem_in = OF_4to5.acquire(ObjectFifoPort.Consume, 1)
                    elem_out = OF_5to5.acquire(ObjectFifoPort.Produce, 1)

                    gray2rgba_line(elem_in, elem_out, lineWidth)

                    OF_4to5.release(ObjectFifoPort.Consume, 1)
                    OF_5to5.release(ObjectFifoPort.Produce, 1)

                    elem_in1 = OF_5to5.acquire(ObjectFifoPort.Consume, 1)
                    elem_in2 = inOF_L2L1.acquire(ObjectFifoPort.Consume, 1)
                    elem_out2 = outOF_L1L2.acquire(ObjectFifoPort.Produce, 1)

                    alpha = 16384
                    beta = 16384
                    gamma = 0

                    add_weighted_line(
                        elem_in1,
                        elem_in2,
                        elem_out2,
                        lineWidthInBytes,
                        alpha,
                        beta,
                        gamma,
                    )

                    OF_5to5.release(ObjectFifoPort.Consume, 1)
                    inOF_L2L1.release(ObjectFifoPort.Consume, 1)
                    outOF_L1L2.release(ObjectFifoPort.Produce, 1)

            # To/from AIE-array data movement
            @runtime_sequence(tensor_ty, tensor_16x16_ty, tensor_ty)
            def sequence(I, B, O):
                npu_dma_memcpy_nd(
                    metadata=inOF_L3L2,
                    bd_id=1,
                    mem=I,
                    sizes=[1, 1, 1, tensorSize],
                )
                npu_dma_memcpy_nd(
                    metadata=outOF_L2L3,
                    bd_id=0,
                    mem=O,
                    sizes=[1, 1, 1, tensorSize],
                )
                # outOF_L2L3 will only complete after inOF_L3L2 completes, so we just wait on outOF_L2L3 instead of all
                dma_wait(outOF_L2L3)

    #    print(ctx.module.operation.verify())
    print(ctx.module)


edge_detect()<|MERGE_RESOLUTION|>--- conflicted
+++ resolved
@@ -9,14 +9,8 @@
 
 from aie.dialects.aie import *
 from aie.dialects.aiex import *
-<<<<<<< HEAD
-from aie.helpers.dialects.ext import memref
-from aie.helpers.context import mlir_mod_ctx
 from aie.helpers.dialects.ext.scf import _for as range_
-=======
 from aie.extras.context import mlir_mod_ctx
-from aie.extras.dialects.ext.scf import _for as range_
->>>>>>> de904d34
 
 width = 64
 height = 36
