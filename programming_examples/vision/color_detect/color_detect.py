--- conflicted
+++ resolved
@@ -11,25 +11,11 @@
 from aie.iron.placers import SequentialPlacer
 from aie.iron.device import NPU1Col1, NPU2
 
-<<<<<<< HEAD
-
 def color_detect(dev, width, height):
     lineWidth = width
     lineWidthInBytes = width * 4
     tensorSize = width * height * 4  # 4 channels
 
-=======
-from aie.extras.dialects.ext import arith
-from aie.helpers.util import np_ndarray_type_get_shape
-from aie.dialects.aie import T
-
-
-def color_detect(dev, width, height):
-    lineWidth = width
-    lineWidthInBytes = width * 4
-    tensorSize = width * height * 4  # 4 channels
-
->>>>>>> b2d9cfa0
     traceSize = 1024
 
     # Define types
@@ -229,13 +215,10 @@
         dev = NPU2()
     else:
         raise ValueError("[ERROR] Device name {} is unknown".format(sys.argv[1]))
-<<<<<<< HEAD
+
     width = 36 if (len(sys.argv) != 4) else int(sys.argv[2])
     height = 64 if (len(sys.argv) != 4) else int(sys.argv[3])
-=======
-    width = 64 if (len(sys.argv) != 4) else int(sys.argv[2])
-    height = 36 if (len(sys.argv) != 4) else int(sys.argv[3])
->>>>>>> b2d9cfa0
+
 except ValueError:
     print("Argument has inappropriate value")
 module = color_detect(dev, width, height)
