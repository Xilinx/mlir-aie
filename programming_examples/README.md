<!---//===- README.md --------------------------*- Markdown -*-===//
//
// This file is licensed under the Apache License v2.0 with LLVM Exceptions.
// See https://llvm.org/LICENSE.txt for license information.
// SPDX-License-Identifier: Apache-2.0 WITH LLVM-exception
//
// Copyright (C) 2024, Advanced Micro Devices, Inc.
// 
//===----------------------------------------------------------------------===//-->

# <ins>Programming Examples</ins>

These programming examples are provided so that application programmers can learn how to leverage the IRON design flow with mlir-aie python bindings, and the mlir-aie intermediate representation directly to build applications targeting AI Engines. 

Each IRON example has one or more implementations:
<<<<<<< HEAD
* `aie2.py` - These are written using the original IRON syntax
* `aie2_alt.py` - These are written using an alternate form of `runtime_sequence`, but the design is likely otherwise unchanged.
* `aie2_iron.py` - These are written using an alternative IRON syntax
=======
* `<example_name>.py` - These designs are generally written using a higher-level version of IRON
* `<example_name>_alt.py` - These designs are generally written using a lower-level verion of IRON
>>>>>>> c68cddd0

They are organized into the following directories:

## [basic](./basic) 

Basic building blocks to understand the NPU architecture and first steps towards building applications for the NPU in Ryzen™ AI. 

## [ml](./ml)

Machine learning building blocks, design components, and reference designs for the NPU in Ryzen™ AI. 

## [vision](./vision)

Computer vision processing pipeline designs for the NPU in Ryzen™ AI.

## [mlir](./mlir)

MLIR-based reference designs expressed in the MLIR-AIE dialect intermediate representation.

## [utils](./utils)

Utilty functions leveraged in the programming examples. <|MERGE_RESOLUTION|>--- conflicted
+++ resolved
@@ -13,14 +13,8 @@
 These programming examples are provided so that application programmers can learn how to leverage the IRON design flow with mlir-aie python bindings, and the mlir-aie intermediate representation directly to build applications targeting AI Engines. 
 
 Each IRON example has one or more implementations:
-<<<<<<< HEAD
-* `aie2.py` - These are written using the original IRON syntax
-* `aie2_alt.py` - These are written using an alternate form of `runtime_sequence`, but the design is likely otherwise unchanged.
-* `aie2_iron.py` - These are written using an alternative IRON syntax
-=======
 * `<example_name>.py` - These designs are generally written using a higher-level version of IRON
 * `<example_name>_alt.py` - These designs are generally written using a lower-level verion of IRON
->>>>>>> c68cddd0
 
 They are organized into the following directories:
 
