--- conflicted
+++ resolved
@@ -10,11 +10,6 @@
 
 from aie.dialects.aie import *
 from aie.dialects.aiex import *
-<<<<<<< HEAD
-from aie.dialects.scf import *
-from aie.extras.dialects.ext import arith
-=======
->>>>>>> 771ad3c3
 from aie.extras.context import mlir_mod_ctx
 
 dev = AIEDevice.npu1_1col
@@ -76,16 +71,8 @@
                 for _ in for_(sys.maxsize):
                     elemOut = of_out2.acquire(ObjectFifoPort.Produce, 1)
                     elemIn = of_in2.acquire(ObjectFifoPort.Consume, 1)
-<<<<<<< HEAD
-                    for i in for_(N // 2):
-                        v0 = memref.load(elemIn, [i])
-                        v1 = arith.addi(v0, arith.constant(1, T.i32()))
-                        memref.store(v1, elemOut, [i])
-                        yield_([])
-=======
                     for i in range_(N // 2):
                         elemOut[i] = elemIn[i] + 1
->>>>>>> 771ad3c3
                     of_in2.release(ObjectFifoPort.Consume, 1)
                     of_out2.release(ObjectFifoPort.Produce, 1)
                     yield_([])
@@ -96,16 +83,8 @@
                 for _ in for_(sys.maxsize):
                     elemOut = of_out3.acquire(ObjectFifoPort.Produce, 1)
                     elemIn = of_in3.acquire(ObjectFifoPort.Consume, 1)
-<<<<<<< HEAD
-                    for i in for_(N // 2):
-                        v0 = memref.load(elemIn, [i])
-                        v1 = arith.addi(v0, arith.constant(2, T.i32()))
-                        memref.store(v1, elemOut, [i])
-                        yield_([])
-=======
                     for i in range_(N // 2):
                         elemOut[i] = elemIn[i] + 2
->>>>>>> 771ad3c3
                     of_in3.release(ObjectFifoPort.Consume, 1)
                     of_out3.release(ObjectFifoPort.Produce, 1)
                     yield_([])
