##===- Makefile -----------------------------------------------------------===##
# 
# This file licensed under the Apache License v2.0 with LLVM Exceptions.
# See https://llvm.org/LICENSE.txt for license information.
# SPDX-License-Identifier: Apache-2.0 WITH LLVM-exception
#
# Copyright (C) 2025, Advanced Micro Devices, Inc.
# 
##===----------------------------------------------------------------------===##

# This file is to be included from one of the subdirectories, e.g. 
# /matrix_vector/, after defining at least the targetname and kernels variable.
#
# The build steps for these matrix and matrix-vector multiplication designs all
# look the same. We need to build:
#  - A common host test code, 
#  - a kernel implemented in C using AIE intrinsics,
#  - the actual design implemented in MLIR.
# There are also targets for signing the resulting xclbin, extracting traces 
# and cleaning everything.
#
# Since the targets are all the same for all designs, they are defined here.
# Subdirectories need only include this makefile-common after defining the 
# following variables:
# - subdir	    -- subdirectory you are including this from
# - targetname  -- resulting test host code will be named targetname.exe
# - kernels	    -- which kernels in kernels folder to compile and link in
#					  (without file extension)
# - M, K, N	    -- final dimensions of matrices, set in each makefile separately 
#				      may be used by design; N=1 for matrix-vector

srcdir := $(shell dirname $(realpath $(firstword $(MAKEFILE_LIST))))
current_dir := $(dir $(abspath $(lastword $(MAKEFILE_LIST))))
include ${current_dir}../../makefile-common


dtype_in?=i16
dtype_out?=i32
trace_size?=65536
emulate_bfloat16_mmul_with_bfp16?=0

devicename ?= $(if $(filter 1,$(NPU2)),npu2,npu)
colshift ?= $(if $(filter npu,$(devicename)),1,0)

ifeq ($(dtype_in),bf16)
	dtype_in_cpp=std::bfloat16_t
endif
ifeq ($(dtype_out),bf16)
	dtype_out_cpp=std::bfloat16_t
	dtype_acc_cpp=float
endif
ifeq ($(dtype_in),i16)
	dtype_in_cpp=int16_t
endif
ifeq ($(dtype_out),i16)
	dtype_out_cpp=int16_t
	dtype_acc_cpp=int16_t
endif
ifeq ($(dtype_out),i32)
	dtype_out_cpp=int32_t
	dtype_acc_cpp=int32_t
endif
ifeq ($(dtype_out),f32)
	dtype_out_cpp=float
	dtype_acc_cpp=float
endif
ifeq ($(dtype_in),i8)
	dtype_in_cpp=int8_t
endif
ifeq ($(dtype_out),i8)
	dtype_out_cpp=int8_t
	dtype_acc_cpp=int8_t
endif


target_suffix?=${M}x${K}x${N}
mlir_target?=build/aie_${target_suffix}.mlir
trace_mlir_target?=build/aie_trace_${target_suffix}.mlir
xclbin_target?=build/final_${target_suffix}.xclbin
trace_xclbin_target?=build/trace_${target_suffix}.xclbin
insts_target?=build/insts_${target_suffix}.txt
aie_py_src?=${targetname}.py

runargs?=-v 2 --warmup 1 --iters 1
aieargs+=--dev ${devicename} -M $M -K $K -N $N --dtype_in ${dtype_in} --dtype_out ${dtype_out}

use_chess?=0

# default sequential buffer allocation, if not already defined
buffer_aloc_flag?=basic-sequential

ifeq ($(devicename),npu2)
col_shift?=0
else 
#shift first column in Phoenix/Hawk, because deosn't have shimTile 
col_shift?=1
endif

ifneq (${use_chess}, 1)
aiecc_peano_flags=--no-xchesscc --no-xbridge --peano ${PEANO_INSTALL_DIR}
endif

ifeq ($(devicename),npu2)
kernels_dir=${srcdir}/../../../../aie_kernels/aie2p
else 
kernels_dir=${srcdir}/../../../../aie_kernels/aie2
endif

# When this flag is set to 1, optimal performance is attained
# via the usage of chess pragmas (see mm.cc).
# Instruction memory and compilation time increases in this case.
# Set to 0 otherwise.
# Only affects kernel compilation using chess.
opt_perf?=0

# KERNEL_CC defines the C compiler used to compile the kernel.
# KERNEL_CFLAGS holds the flags passed to that compiler.
# By default, we use Peano, a.k.a. llvm-aie.
KERNEL_CC=${PEANO_INSTALL_DIR}/bin/clang++
ifeq (${devicename}, npu)
KERNEL_CFLAGS=${PEANOWRAP2_FLAGS}
else ifeq (${devicename}, npu2)
KERNEL_CFLAGS=${PEANOWRAP2P_FLAGS}
endif

ifeq (${use_chess}, 1)
KERNEL_CC=xchesscc_wrapper
ifeq (${devicename}, npu)
KERNEL_CFLAGS=${CHESSCCWRAP2_FLAGS}
else ifeq (${devicename}, npu2)
<<<<<<< HEAD
KERNEL_CFLAGS=${CHESSCCWRAP2P_FLAGS}
endif
endif

ifeq ($(emulate_bfloat16_mmul_with_bfp16), 1)
KERNEL_CFLAGS += -DAIE_API_EMULATE_BFLOAT16_MMUL_WITH_BFP16
aieargs += --emulate-bf16-mmul-with-bfp16 true
endif

=======
KERNEL_CFLAGS=${CHESSCCWRAP2P_FLAGS} -DAIE_API_EMULATE_BFLOAT16_MMUL_WITH_BFP16
endif
endif

>>>>>>> 5683fda1
ifeq (${opt_perf}, 1)
	KERNEL_DEFINES+=-DOPT_PERF_ENABLED
endif


# ##########################################################################
# Targets
# ##########################################################################

.PHONY: all
all: ${xclbin_target} ${targetname}.exe

build/%.o: ${kernels_dir}/%.cc
	mkdir -p ${@D}
	cd ${@D} && ${KERNEL_CC} ${KERNEL_CFLAGS} ${KERNEL_DEFINES} -c $< -o ${@F}

${mlir_target}: ${srcdir}/${aie_py_src}
	mkdir -p ${@D}
	python3 $< ${aieargs} --trace_size 0 > $@

${trace_mlir_target}: ${srcdir}/${aie_py_src}
	mkdir -p ${@D}
	python3 $< ${aieargs} --trace_size ${trace_size} > $@

${xclbin_target}: ${mlir_target} ${kernels:%=build/%.o}
	mkdir -p ${@D}
	cd ${@D} && aiecc.py --alloc-scheme=${buffer_aloc_flag} --aie-generate-xclbin --no-compile-host --xclbin-name=${@F} \
				${aiecc_peano_flags} \
				--aie-generate-npu-insts --npu-insts-name=${insts_target:build/%=%} $(<:%=../%)

${trace_xclbin_target}: ${trace_mlir_target} ${kernels:%=build/%.o}
	mkdir -p ${@D}
	cd ${@D} && aiecc.py --alloc-scheme=${buffer_aloc_flag} --aie-generate-xclbin --no-compile-host --xclbin-name=${@F} \
				${aiecc_peano_flags} \
				--aie-generate-npu-insts --npu-insts-name=${insts_target:build/%=%} $(<:%=../%)

${targetname}.exe: ${srcdir}/test.cpp ${srcdir}/../test.cpp ${srcdir}/../common.h
	rm -rf _build
	mkdir -p _build
	cd _build && ${powershell} cmake -E env CXXFLAGS="-std=c++23 -ggdb -DDTYPE_IN=${dtype_in_cpp} -DDTYPE_OUT=${dtype_out_cpp} -DDTYPE_ACC=${dtype_acc_cpp}" \
		cmake `${getwslpath} ${srcdir}/..` -D CMAKE_C_COMPILER=gcc-13 -D CMAKE_CXX_COMPILER=g++-13 -DTARGET_NAME=${targetname} -Dsubdir=${subdir}
	cd _build && ${powershell} cmake --build . --config Release
ifeq "${powershell}" "powershell.exe"
	cp _build/${targetname}.exe $@
else
	cp _build/${targetname} $@ 
endif

xclbin_sign=/opt/xilinx/xrt/amdxdna/setup_xclbin_firmware.sh 
.PHONY: sign
sign: ${xclbin_target}
	${xclbin_sign} -dev Phoenix -xclbin $<

.PHONY: run
run: ${targetname}.exe ${xclbin_target}
	export XRT_HACK_UNSECURE_LOADING_XCLBIN=1 && \
	${powershell} ./$< -x ${xclbin_target} -i ${insts_target} -k MLIR_AIE -M $M -K $K -N $N ${runargs}

trace: ${targetname}.exe ${trace_xclbin_target} ${insts_target}
	export XRT_HACK_UNSECURE_LOADING_XCLBIN=1 && \
	${powershell} ./$< -x ${trace_xclbin_target} -i ${insts_target} -k MLIR_AIE -M $M -K $K -N $N ${runargs} -t ${trace_size}
	${srcdir}/../../../utils/parse_trace.py --input trace.txt --mlir ${trace_mlir_target} --output trace_mm.json

#	${powershell} ./$< -x ${trace_xclbin_target} -i ${insts_target} -k MLIR_AIE -M $M -K $K -N $N -v 1 --warmup 0 --iters 1 -t ${trace_size}

.PHONY: parse_trace
parse_trace:
	${srcdir}/../../../utils/parse_trace.py --input trace.txt --mlir ${trace_mlir_target} --output trace_mm.json

.PHONY: clean
clean: clean_trace
	rm -rf build _build ${targetname}.exe

.PHONY: clean_trace
clean_trace:
	rm -rf tmpTrace parse*.json trace*json trace.txt<|MERGE_RESOLUTION|>--- conflicted
+++ resolved
@@ -85,6 +85,7 @@
 aieargs+=--dev ${devicename} -M $M -K $K -N $N --dtype_in ${dtype_in} --dtype_out ${dtype_out}
 
 use_chess?=0
+use_chess?=0
 
 # default sequential buffer allocation, if not already defined
 buffer_aloc_flag?=basic-sequential
@@ -128,7 +129,6 @@
 ifeq (${devicename}, npu)
 KERNEL_CFLAGS=${CHESSCCWRAP2_FLAGS}
 else ifeq (${devicename}, npu2)
-<<<<<<< HEAD
 KERNEL_CFLAGS=${CHESSCCWRAP2P_FLAGS}
 endif
 endif
@@ -138,12 +138,6 @@
 aieargs += --emulate-bf16-mmul-with-bfp16 true
 endif
 
-=======
-KERNEL_CFLAGS=${CHESSCCWRAP2P_FLAGS} -DAIE_API_EMULATE_BFLOAT16_MMUL_WITH_BFP16
-endif
-endif
-
->>>>>>> 5683fda1
 ifeq (${opt_perf}, 1)
 	KERNEL_DEFINES+=-DOPT_PERF_ENABLED
 endif
@@ -159,6 +153,7 @@
 build/%.o: ${kernels_dir}/%.cc
 	mkdir -p ${@D}
 	cd ${@D} && ${KERNEL_CC} ${KERNEL_CFLAGS} ${KERNEL_DEFINES} -c $< -o ${@F}
+	cd ${@D} && ${KERNEL_CC} ${KERNEL_CFLAGS} ${KERNEL_DEFINES} -c $< -o ${@F}
 
 ${mlir_target}: ${srcdir}/${aie_py_src}
 	mkdir -p ${@D}
@@ -172,11 +167,13 @@
 	mkdir -p ${@D}
 	cd ${@D} && aiecc.py --alloc-scheme=${buffer_aloc_flag} --aie-generate-xclbin --no-compile-host --xclbin-name=${@F} \
 				${aiecc_peano_flags} \
+				${aiecc_peano_flags} \
 				--aie-generate-npu-insts --npu-insts-name=${insts_target:build/%=%} $(<:%=../%)
 
 ${trace_xclbin_target}: ${trace_mlir_target} ${kernels:%=build/%.o}
 	mkdir -p ${@D}
 	cd ${@D} && aiecc.py --alloc-scheme=${buffer_aloc_flag} --aie-generate-xclbin --no-compile-host --xclbin-name=${@F} \
+				${aiecc_peano_flags} \
 				${aiecc_peano_flags} \
 				--aie-generate-npu-insts --npu-insts-name=${insts_target:build/%=%} $(<:%=../%)
 
