#
# This file is licensed under the Apache License v2.0 with LLVM Exceptions.
# See https://llvm.org/LICENSE.txt for license information.
# SPDX-License-Identifier: Apache-2.0 WITH LLVM-exception
#
# (c) Copyright 2024 Advanced Micro Devices, Inc. or its affiliates
import argparse
from ml_dtypes import bfloat16
import numpy as np

from aie.iron import Kernel, ObjectFifo, Program, Runtime, Worker
from aie.iron.placers import SequentialPlacer
<<<<<<< HEAD
from aie.iron.device import NPU1Col1, NPU1Col2, NPU1Col4, NPU2Col1, NPU2Col2, NPU2Col4, Tile
=======
from aie.iron.device import (
    NPU1Col1,
    NPU1Col2,
    NPU1Col4,
    NPU2Col1,
    NPU2Col2,
    NPU2Col4,
    Tile,
)
>>>>>>> 0209f816
from aie.iron.controlflow import range_
from aie.helpers.taplib import TensorAccessSequence, TensorTiler2D

dtype_map = {
    "bf16": bfloat16,
    "i8": np.int8,
    "i16": np.int16,
    "f32": np.float32,
    "i32": np.int32,
}


def main():
    argparser = argparse.ArgumentParser(
        prog="AIE Matrix Multiplication MLIR Design (Whole Array)",
        description="Emits MLIR code for a matrix multiplication design of the given input size",
    )
    argparser.add_argument("--dev", type=str, choices=["npu", "npu2"], default="npu")
    argparser.add_argument("-M", type=int, default=512)
    argparser.add_argument("-K", type=int, default=512)
    argparser.add_argument("-N", type=int, default=512)
    argparser.add_argument("-m", type=int, default=64)
    argparser.add_argument("-k", type=int, default=64)
    argparser.add_argument("-n", type=int, default=32)
    argparser.add_argument("--n-aie-cols", type=int, choices=[1, 2, 4, 8], default=4)
    argparser.add_argument("--b-col-maj", type=int, choices=[0, 1], default=0)
    argparser.add_argument(
        "--dtype_in", type=str, choices=["bf16", "i8", "i16"], default="i16"
    )
    argparser.add_argument(
        "--dtype_out",
        type=str,
        choices=["bf16", "i8", "i16", "f32", "i32"],
        default="i16",
    )
    argparser.add_argument("--trace_size", type=int, default=0)
    argparser.add_argument(
        "--generate-taps",
        action="store_true",
        help="Generate TensorAccessPatterns, a Python object to represent each data transfer"
        "of the input/output matrices. These objects can be used for visualization.",
    )
    args = argparser.parse_args()
    maybe_module = my_matmul(
        args.dev,
        args.M,
        args.K,
        args.N,
        args.m,
        args.k,
        args.n,
        args.n_aie_cols,
        args.dtype_in,
        args.dtype_out,
        args.b_col_maj,
        args.trace_size,
        args.generate_taps,
    )
    if args.generate_taps:
        return maybe_module
    else:
        print(maybe_module)


def ceildiv(a, b):
    return (a + b - 1) // b


def my_matmul(
    dev,
    M,
    K,
    N,
    m,
    k,
    n,
    n_aie_cols,
    dtype_in_str,
    dtype_out_str,
    b_col_maj,
    trace_size,
    generate_taps=False,
):
    n_aie_rows = 4
    n_aie_cores = n_aie_rows * n_aie_cols

    dtype_in = dtype_map[dtype_in_str]
    dtype_out = dtype_map[dtype_out_str]

    assert np.issubdtype(dtype_in, np.integer) == np.issubdtype(
        dtype_out, np.integer
    ), f"Input dtype ({dtype_in}) and output dtype ({dtype_out}) must either both be integral or both be float"
    assert (
        np.dtype(dtype_out).itemsize >= np.dtype(dtype_in).itemsize
    ), f"Output dtype ({dtype_out}) must be equal or larger to input dtype ({dtype_in})"

    if dev == "npu":
        if dtype_in_str == "bf16":
            r = 4
            s = 8
            t = 4
        elif dtype_in_str == "i8":
            r = 4
            s = 8
            t = 8
        elif dtype_in_str == "i16":
            r = 4
            s = 4
            t = 4
    else:
        if dtype_in_str == "bf16":
            r = 8
            s = 8
            t = 8
        elif dtype_in_str == "i8":
            r = 8
            s = 8
            t = 8
        elif dtype_in_str == "i16":
            r = 4
            s = 4
            t = 8

    # npu is a 4 row x 4 col array
    if dev == "npu" and n_aie_cols > 4:
        raise AssertionError("Invalid configuration: NPU (Phoenix/Hawk) has 4 columns")
    # npu2 is a 4 row x 8 col array
    if dev == "npu2" and n_aie_cols > 8:
        raise AssertionError(
            "Invalid configuration: NPU2 (Strix/Kracken) has 8 columns"
        )

    # Input matrix A:
    # Conceptually, we divide input A into (m * n_rows, k)-sized blocks. These
    # blocks are _broadcast_ across AIE core columns, then _distributed_ across
    # rows, s.t. each of the n_rows compute cores in a column receives a
    # contiguous (m, k)-sized block of A.
    assert (
        M % (m * n_aie_rows) == 0
    ), """A must be tileable into (m * n_aie_rows, k)-sized blocks"""

    # Both A and B are tiled in the K dimension into size k.
    assert K % k == 0

    # Input matrix B:
    # Conceptually, we do the same as with A, but instead of broadcasting
    # across columns we broadcast across rows and distribute across columns.
    assert (
        N % (n * n_aie_cols) == 0
    ), """B must be tileable into (k, n * n_aie_cols)-sized blocks"""

    # r, s, t are the dimensions required by the microkernel MAC instructions.
    assert m % r == 0
    assert k % s == 0
    assert n % t == 0

    if b_col_maj:
        # These assertions are probably too broad.
        assert m % 32 == 0
        assert k % 32 == 0
        assert n % 32 == 0

    # If you get errors during CDO generation due to running out of program
    # memory, it may be because too much code is generated due to ObjectFIFO
    # loop unrollings. Reducing the depth to 1 here will work around that at
    # a big performance cost.
    fifo_depth = 2

    n_tiles_per_core = (M // m) * (N // n) // n_aie_cores

    # When using more AIE columns than n_aie_rows (4) (applicable to NPU2),
    # restrict the number of shim/mem tiles to n_aie_rows,
    # since we have only n_aie_rows row tiles for matrix A
    if n_aie_cols > n_aie_rows:
        n_shim_mem_A = n_aie_rows
    # When using n_aie_rows (4) or less AIE columns (both NPU and NPU2),
    # the number of shim/mem tiles are equal to n_aie_cols.
    # We use the distribute pattern in object FIFO (see linking for A below),
    # since we have n_aie_rows (4) row tiles for matrix A
    else:
        n_shim_mem_A = n_aie_cols

    # Integer division when n_aie_cols < 4, otherwise set to 1
    n_A_tiles_per_shim = n_aie_rows // n_aie_cols if n_aie_cols < 4 else 1

    if dev == "npu":
        if n_aie_cols == 1:
            dev_ty = NPU1Col1()
        elif n_aie_cols == 2:
            dev_ty = NPU1Col2()
        elif n_aie_cols == 4:
            dev_ty = NPU1Col4()
    else:
        if n_aie_cols == 1:
            dev_ty = NPU2Col1()
        elif n_aie_cols == 2:
            dev_ty = NPU2Col2()
        elif n_aie_cols == 4:
            dev_ty = NPU2Col4()

    # These will hold TensorAccessPattern objects that represent the runtime
    # npu_dma_memcpy_nd operations of this design. They are only used if generate_taps is true
    A_taps = []
    B_taps = []
    C_taps = []

    # Define tensor types
    A_ty = np.ndarray[(M * K,), np.dtype[dtype_in]]
    B_ty = np.ndarray[(K * N,), np.dtype[dtype_in]]
    C_ty = np.ndarray[(M * N,), np.dtype[dtype_out]]
    A_l2_ty = np.ndarray[(m * k * n_A_tiles_per_shim,), np.dtype[dtype_in]]
    B_l2_ty = np.ndarray[(k * n,), np.dtype[dtype_in]]
    C_l2_ty = np.ndarray[(m * n * n_aie_rows,), np.dtype[dtype_out]]
    A_l1_ty = np.ndarray[(m, k), np.dtype[dtype_in]]
    B_l1_ty = np.ndarray[(k, n), np.dtype[dtype_in]]
    C_l1_ty = np.ndarray[(m, n), np.dtype[dtype_out]]

    # AIE Core Function declarations
    zero_kernel = Kernel(f"zero_{dtype_out_str}", f"mm_{m}x{k}x{n}.o", [C_l1_ty])
    matmul_vectorized_func_name = (
        f"matmul_{dtype_in_str}_{dtype_out_str}"
        if not b_col_maj
        else f"matmul_{dtype_in_str}_{dtype_out_str}_b_col_maj"
    )
    matmul_kernel = Kernel(
        matmul_vectorized_func_name,
        f"mm_{m}x{k}x{n}.o",
        [A_l1_ty, B_l1_ty, C_l1_ty],
    )

    # Tile declarations as tile[row][col]
    tiles = [[(col, row) for col in range(0, n_aie_cols)] for row in range(0, 6)]
    core_tiles = tiles[2:]

    # AIE-array data movement with object fifos
    A_l3l2_fifos = [None] * n_shim_mem_A
    A_l2l1_fifos = [None] * n_aie_rows

    B_l3l2_fifos = [None] * n_aie_cols
    B_l2l1_fifos = [None] * n_aie_cols

    C_l1l2_fifos = [[None] * n_aie_cols for _ in range(n_aie_rows)]
    C_l2l3_fifos = [None] * n_aie_cols

    # Input A
    for i in range(n_shim_mem_A):
        A_l3l2_fifos[i] = ObjectFifo(
            A_l2_ty, name=f"A_L3L2_{i}", default_depth=fifo_depth
        )
        # If n_shim_mem_A == n_rows, n_A_tiles_per_shim is 1 and
        # this simply links a_l3l2_fifos[i] to a_l2l1_fifos[i] directly,
        # If n_shim_mem_A < n_rows, each column receives multiple rows of
        # tiles; distribute it along rows of AIE cores.
        start_row = i * n_A_tiles_per_shim
        stop_row = start_row + n_A_tiles_per_shim
        of_offsets = [m * k * j for j in range(stop_row - start_row)]
        dims_to_stream = [
            [
                (m // r, r * k),
                (k // s, s),
                (r, k),
                (s, 1),
            ]
        ] * (stop_row - start_row)
        a_tmp_fifos = (
            A_l3l2_fifos[i]
            .cons()
            .split(
                of_offsets,
                obj_types=[A_l1_ty] * (stop_row - start_row),
                names=[f"A_L2L1_{row}" for row in range(start_row, stop_row)],
                dims_to_stream=dims_to_stream,
                placement=Tile(
                    2 * i if n_aie_cols == 8 else i, 1
                ),  # alternate columns in full 4x8 NPU2 case
            )
        )

        for j in range(stop_row - start_row):
            A_l2l1_fifos[j + start_row] = a_tmp_fifos[j]

    # Input B
    for col in range(n_aie_cols):
        B_l3l2_fifos[col] = ObjectFifo(
            B_l2_ty, name=f"B_L3L2_{col}", default_depth=fifo_depth
        )
        if b_col_maj:
            dims_to_stream = [(n // t, t * k), (k // s, s), (t, k), (s, 1)]
        else:
            dims_to_stream = [(k // s, s * n), (n // t, t), (s, n), (t, 1)]
        B_l2l1_fifos[col] = (
            B_l3l2_fifos[col]
            .cons()
            .forward(
                obj_type=B_l1_ty,
                name=f"B_L2L1_{col}",
                dims_to_stream=dims_to_stream,
                placement=Tile(col, 1),
            )
        )

        # Output C
        C_l2l3_fifos[col] = ObjectFifo(
            C_l2_ty,
            name=f"C_L2L3_{col}",
            default_depth=fifo_depth,
            dims_to_stream=[(m // r, r * n), (r, t), (n // t, r * t), (t, 1)],
        )
        of_offsets = [m * n * i for i in range(n_aie_rows)]

        # join along one column
        c_tmp_fifos = (
            C_l2l3_fifos[col]
            .prod()
            .join(
                of_offsets,
                obj_types=[C_l1_ty] * n_aie_rows,
                names=[f"C_L1L2_{col}_{row}" for row in range(n_aie_rows)],
                depths=[fifo_depth] * n_aie_rows,
                placement=Tile(col, 1),
            )
        )
        for j in range(n_aie_rows):
            C_l1l2_fifos[j][col] = c_tmp_fifos[j]

    # Tasks for each worker to perform
    def core_fn(in_a, in_b, out_c, zero, matmul):
        loop = range(1)  # Workaround for issue #1547
        if n_tiles_per_core > 1:
            loop = range_(n_tiles_per_core)
        for _ in loop:
            elem_out = out_c.acquire(1)
            zero(elem_out)

            for _ in range_(K // k):
                elem_in_a = in_a.acquire(1)
                elem_in_b = in_b.acquire(1)
                matmul(elem_in_a, elem_in_b, elem_out)
                in_a.release(1)
                in_b.release(1)
            out_c.release(1)

    # Set up compute tiles
    workers = []
    for row in range(n_aie_rows):
        for col in range(n_aie_cols):
            tile_col, tile_row = core_tiles[row][col]
            workers.append(
                Worker(
                    core_fn,
                    [
                        A_l2l1_fifos[row].cons(),
                        B_l2l1_fifos[col].cons(),
                        C_l1l2_fifos[row][col].prod(),
                        zero_kernel,
                        matmul_kernel,
                    ],
                    placement=Tile(tile_col, tile_row),
                )
            )

    # We are limited in the number of BDs. After synchronizing, we can reuse BDs.
    # We only transfer 6 rows of tiles at once before starting a new transfer block.
    # tb = transfer block; block of transfers before sync call
    tb_max_n_rows = 4
    tb_n_rows = tb_max_n_rows // 2

    # Define tensor access patterns (tiling) for A, B, and C
    A_tiles = TensorTiler2D.group_tiler(
        (M, K),  # Size of A matrix
        (m * n_A_tiles_per_shim, k),  # Size of A (smallest) tile
        (1, K // k),  # Size of "group" of tiles
        # Repeat data so can distribute across whole column
        pattern_repeat=N // n // n_aie_cols,
    )
    if b_col_maj:
        B_tiles = TensorTiler2D.step_tiler(
            (K, N),  # Size of B matrix
            (k, n),  # Size of B tile
            # Number of tiles per transfer in each dimension (whole col, partial row)
            tile_group_repeats=(K // k // n_aie_cols, N // n),
            # Contiguous tile group in col, but send every n_aie_cols-th tile in the row
            tile_group_steps=(n_aie_cols, 1),
        )
    else:
        B_tiles = TensorTiler2D.step_tiler(
            (K, N),  # Size of B matrix
            (k, n),  # Size of B tile
            # Number of tiles per transfer in each dimension (whole col, partial row)
            tile_group_repeats=(K // k, N // n // n_aie_cols),
            # Contiguous tile group in col, but send every n_aie_cols-th tile in the row
            tile_group_steps=(1, n_aie_cols),
            tile_group_col_major=True,  # Send all tiles in column before moving on to next column
        )
    C_tiles = TensorTiler2D.step_tiler(
        (M, N),  # Size of C matrix
        (m * n_aie_rows, n),  # Size of C tile
        # Number of tiles per transfer in each dimension (partial col, partial row)
        tile_group_repeats=(tb_n_rows, N // n // n_aie_cols),
        # Collect every n_aie_cols row at a time (mirroring how we sent in B data)
        tile_group_steps=(1, n_aie_cols),
    )
    c_index = 0

    # Runtime operations to move data to/from the AIE-array
    rt = Runtime()
    with rt.sequence(A_ty, B_ty, C_ty) as (A, B, C):
        rt.start(*workers)

        # Task groups will be used to determine when to sync/await/free DMA runtime ops
        tg = rt.task_group()
        for tb in range(ceildiv(M // m // n_aie_rows, tb_max_n_rows)):
            for pingpong in [0, 1]:
                if c_index >= len(C_tiles):
                    # May not have pong iteration in some cases
                    break

                row_base = tb * tb_max_n_rows + pingpong * tb_max_n_rows // 2
                current_tb_n_rows = min(
                    [tb_max_n_rows // 2, M // m // n_aie_rows - row_base]
                )

                for col in range(n_aie_cols):

                    # This line does not change MLIR output at all - it's just for recording data movement
                    C_taps.append(C_tiles[c_index])

                    # C Output Transfer:
                    # The smallest transfer unit is a (m*n_aie_rows)-x-(n)-sized sub-tile of the matrix.
                    # Transfer one such tile for every (n_aie_cols)-th column, evenly spaced,
                    # then repeat that (tb_n_rows) times for the next contiguous blocks of rows.
                    # Each shim will start at a different column offset, transferring interleaved
                    # columns. For example, shim 0 may transfer the blocks marked 0 below, and shim 1
                    # may transfer the blocks marked 1.
                    #
                    #             N
                    #      ----------------
                    #     |0011    0011    |
                    #     |0011    0011    |
                    #     |0011    0011    |
                    # M   |0011    0011    |
                    #     |                |
                    #     |                |
                    #     |                |
                    #     |                |
                    #      ----------------
                    rt.drain(
                        C_l2l3_fifos[col].cons(),
                        C,
                        tap=C_tiles[c_index],
                        wait=True,
                        task_group=tg,
                        placement=Tile(col, 0),
                    )
                    c_index += 1

                    for tile_row in range(current_tb_n_rows):

                        # A input transfer:
                        #
                        # The smallest transfer unit is a (m*n_A_tiles_per_shim)-sized sub-tile of the input matrix.
                        # Transfer one such tile for every column, contiguously.
                        # Repeat this transfer with identical tiles a total of (N//n//n_aie_cols) times.
                        # Each shim transfers the tiles for separate rows. For example, shim 0 may transfer the
                        # tiles marked 0 below, and shim 1 may transfer the tiles marked 1.
                        #             K
                        #      ----------------
                        #     |0000000000000000|    (repeated N//n//n_aie_cols times)
                        #     |0000000000000000|
                        #     |1111111111111111|
                        # M   |1111111111111111|
                        #     |                |
                        #     |                |
                        #     |                |
                        #     |                |
                        #      ----------------
                        tile_offset = ((row_base + tile_row) * n_aie_cols + col) % len(
                            A_tiles
                        )

                        # always equal to n_aie_rows since we have n_aie_rows row tiles for matrix A
                        if col < n_aie_rows:
                            rt.fill(
                                A_l3l2_fifos[col].prod(),
                                A,
                                tap=A_tiles[tile_offset],
                                task_group=tg,
                                placement=Tile(
                                    2 * col if n_aie_cols == 8 else col, 0
                                ),  # alternate columns in full 4x8 NPU2 case
                            )
                        # Use the calculated sizes/strides/offsets to record the data movement
                        # caused by the above call to npu_dma_memcpy_nd.
                        # This line does not change MLIR output at all.

                        # B input transfer:
                        # Transfer the first a (n)-wide block of columns of B,
                        # Then transfer the (n_aie_columns)-th such block, and so on.
                        # Each shim will start at a different column offset.
                        # For example, shim 0 may transfer the tiles marked 0 below,
                        # and shim 1 may transfer the tiles marked 1.
                        #
                        #             N
                        #      ----------------
                        #     |0011    0011    |
                        #     |0011    0011    |
                        #     |0011    0011    |
                        # K   |0011    0011    |
                        #     |0011    0011    |
                        #     |0011    0011    |
                        #     |0011    0011    |
                        #     |0011    0011    |
                        #      ----------------
                        rt.fill(
                            B_l3l2_fifos[col].prod(),
                            B,
                            tap=B_tiles[col],
                            task_group=tg,
                            placement=Tile(col, 0),
                        )

                        # These lines do not change MLIR output at all - they are just for recording data movement
                        A_taps.append(A_tiles[tile_offset])
                        B_taps.append(B_tiles[col])
                if tb > 0 or (tb == 0 and pingpong > 0):
                    rt.finish_task_group(tg)
                    tg = rt.task_group()
        rt.finish_task_group(tg)

    if generate_taps:
        # If generate taps is true, return a representation of tensor access patterns
        # representing all the npu_dma_memcpy_nd runtime sequence operations per input/ouput tensor.
        return (
            TensorAccessSequence.from_taps(A_taps),
            TensorAccessSequence.from_taps(B_taps),
            TensorAccessSequence.from_taps(C_taps),
        )

    # Create the program from the device type and runtime
    my_program = Program(dev_ty, rt)

    # Place components (assign them resources on the device) and generate an MLIR module
    module = my_program.resolve_program(SequentialPlacer())
    return module


if __name__ == "__main__":
    main()<|MERGE_RESOLUTION|>--- conflicted
+++ resolved
@@ -10,9 +10,6 @@
 
 from aie.iron import Kernel, ObjectFifo, Program, Runtime, Worker
 from aie.iron.placers import SequentialPlacer
-<<<<<<< HEAD
-from aie.iron.device import NPU1Col1, NPU1Col2, NPU1Col4, NPU2Col1, NPU2Col2, NPU2Col4, Tile
-=======
 from aie.iron.device import (
     NPU1Col1,
     NPU1Col2,
@@ -22,7 +19,6 @@
     NPU2Col4,
     Tile,
 )
->>>>>>> 0209f816
 from aie.iron.controlflow import range_
 from aie.helpers.taplib import TensorAccessSequence, TensorTiler2D
 
