--- conflicted
+++ resolved
@@ -15,16 +15,6 @@
 kernels=mm
 
 # M, K, N: final GEMM dimensions
-<<<<<<< HEAD
-M?=48
-K?=232
-N?=240
-
-# m, k, n: single AIE core GEMM dimensions
-m?=48
-k?=232
-n?=48
-=======
 M?=512
 K?=512
 N?=512
@@ -33,7 +23,6 @@
 m?=64
 k?=64
 n?=64
->>>>>>> 0d03400d
 
 kernels=mm_${m}x${k}x${n}
 aieargs+=-m $m -k $k -n $n
