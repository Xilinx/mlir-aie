--- conflicted
+++ resolved
@@ -14,12 +14,7 @@
 from aie.dialects.aiex import *
 import aie.utils.trace as trace_utils
 from aie.utils.trace import PortEvent
-<<<<<<< HEAD
 from aie.helpers.dialects.ext.scf import _for as range_
-from aie.helpers.util import bfloat16
-=======
-from aie.extras.dialects.ext.scf import _for as range_
->>>>>>> 509e45f4
 
 dtype_map = {
     "bf16": bfloat16,
