--- conflicted
+++ resolved
@@ -246,13 +246,9 @@
                     )
                 else:
                     C_l1l2_buffers[row][col] = buffer(
-<<<<<<< HEAD
                         core_tiles[row][col],
                         T.memref(m, n, dtype_out()),
                         f"C_L1L2_{col}_{row}",
-=======
-                        core_tiles[row][col], [m, n], dtype_out, f"C_L1L2_{col}_{row}"
->>>>>>> 3e2f7f56
                     )
 
             C_l2l3_fifos[col] = object_fifo(
