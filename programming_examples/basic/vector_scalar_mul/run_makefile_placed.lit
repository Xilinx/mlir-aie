// (c) Copyright 2024 Advanced Micro Devices, Inc.
// SPDX-License-Identifier: Apache-2.0 WITH LLVM-exception
//
<<<<<<< HEAD
// REQUIRES: ryzen_ai, peano
=======
// REQUIRES: ryzen_ai_npu1, peano
>>>>>>> 6b34d107
//
// RUN: mkdir -p test_placed
// RUN: cd test_placed
// RUN: make -f %S/Makefile clean
<<<<<<< HEAD
// RUN: env CHESS=false use_placed=1 make -f %S/Makefile 
// RUN: %run_on_npu make -f %S/Makefile run 
=======
// RUN: env CHESS=true use_placed=1 make -f %S/Makefile 
// RUN: %run_on_npu1% make -f %S/Makefile run 
>>>>>>> 6b34d107
// RUN: make -f %S/Makefile clean
// RUN: env CHESS=false use_placed=1 %run_on_npu1% make -f %S/Makefile trace 
// RUN: env CHESS=false use_placed=1 %run_on_npu1% make -f %S/Makefile trace_py <|MERGE_RESOLUTION|>--- conflicted
+++ resolved
@@ -1,22 +1,13 @@
 // (c) Copyright 2024 Advanced Micro Devices, Inc.
 // SPDX-License-Identifier: Apache-2.0 WITH LLVM-exception
 //
-<<<<<<< HEAD
-// REQUIRES: ryzen_ai, peano
-=======
 // REQUIRES: ryzen_ai_npu1, peano
->>>>>>> 6b34d107
 //
 // RUN: mkdir -p test_placed
 // RUN: cd test_placed
 // RUN: make -f %S/Makefile clean
-<<<<<<< HEAD
-// RUN: env CHESS=false use_placed=1 make -f %S/Makefile 
-// RUN: %run_on_npu make -f %S/Makefile run 
-=======
 // RUN: env CHESS=true use_placed=1 make -f %S/Makefile 
 // RUN: %run_on_npu1% make -f %S/Makefile run 
->>>>>>> 6b34d107
 // RUN: make -f %S/Makefile clean
 // RUN: env CHESS=false use_placed=1 %run_on_npu1% make -f %S/Makefile trace 
 // RUN: env CHESS=false use_placed=1 %run_on_npu1% make -f %S/Makefile trace_py 