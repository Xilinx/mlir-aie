--- conflicted
+++ resolved
@@ -10,12 +10,7 @@
 // RUN: %run_on_npu1% make -f %S/Makefile run 
 // RUN: %run_on_npu1% make -f %S/Makefile run_py 
 // RUN: make -f %S/Makefile clean
-<<<<<<< HEAD
-// RUN: env CHESS=false %run_on_npu make -f %S/Makefile trace 
-// RUN: env CHESS=false %run_on_npu make -f %S/Makefile trace_py 
-// RUN: make -f %S/Makefile clean
-// RUN: env CHESS=false %run_on_npu make -f %S/Makefile int_bit_width=32 trace 
-=======
 // RUN: env CHESS=false %run_on_npu1% make -f %S/Makefile trace 
 // RUN: env CHESS=false %run_on_npu1% make -f %S/Makefile trace_py 
->>>>>>> f4e87943
+// RUN: make -f %S/Makefile clean
+// RUN: env CHESS=false %run_on_npu1% make -f %S/Makefile int_bit_width=32 trace 