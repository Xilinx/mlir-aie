// (c) Copyright 2024 Advanced Micro Devices, Inc.
// SPDX-License-Identifier: Apache-2.0 WITH LLVM-exception
//
// REQUIRES: ryzen_ai_npu2, peano
//
// RUN: mkdir -p test_stx
// RUN: cd test_stx
// RUN: make -f %S/Makefile clean
// RUN: make -f %S/Makefile devicename=npu2 
// RUN: %run_on_npu2% make -f %S/Makefile run devicename=npu2
// RUN: make -f %S/Makefile clean
<<<<<<< HEAD
// RUN: %run_on_2npu make -f %S/Makefile trace devicename=npu2
// RUN: %run_on_2npu make -f %S/Makefile trace_py devicename=npu2
// RUN: make -f %S/Makefile clean
// RUN: %run_on_2npu make -f %S/Makefile trace devicename=npu2 int_bit_width=32
=======
// RUN: %run_on_npu2% make -f %S/Makefile trace devicename=npu2
// RUN: %run_on_npu2% make -f %S/Makefile trace_py devicename=npu2
>>>>>>> f4e87943
<|MERGE_RESOLUTION|>--- conflicted
+++ resolved
@@ -9,12 +9,7 @@
 // RUN: make -f %S/Makefile devicename=npu2 
 // RUN: %run_on_npu2% make -f %S/Makefile run devicename=npu2
 // RUN: make -f %S/Makefile clean
-<<<<<<< HEAD
-// RUN: %run_on_2npu make -f %S/Makefile trace devicename=npu2
-// RUN: %run_on_2npu make -f %S/Makefile trace_py devicename=npu2
-// RUN: make -f %S/Makefile clean
-// RUN: %run_on_2npu make -f %S/Makefile trace devicename=npu2 int_bit_width=32
-=======
 // RUN: %run_on_npu2% make -f %S/Makefile trace devicename=npu2
 // RUN: %run_on_npu2% make -f %S/Makefile trace_py devicename=npu2
->>>>>>> f4e87943
+// RUN: make -f %S/Makefile clean
+// RUN: %run_on_npu2% make -f %S/Makefile trace devicename=npu2 int_bit_width=32