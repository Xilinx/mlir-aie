--- conflicted
+++ resolved
@@ -135,10 +135,6 @@
         shim_dma_allocation("of_out", DMAChannelDir.S2MM, 0, 0)
 
         # To/from AIE-array data movement
-<<<<<<< HEAD
-
-=======
->>>>>>> 3dd2862c
         @runtime_sequence(tensor_ty, tensor_ty, tensor_ty)
         def sequence(A, B, C):
             npu_dma_memcpy_nd(metadata="of_in1", bd_id=1, mem=A, sizes=[1, 1, 1, N])
