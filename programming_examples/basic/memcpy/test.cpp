//===- test.cpp -------------------------------------------000---*- C++ -*-===//
//
// This file is licensed under the Apache License v2.0 with LLVM Exceptions.
// See https://llvm.org/LICENSE.txt for license information.
// SPDX-License-Identifier: Apache-2.0 WITH LLVM-exception
//
// Copyright (C) 2025, Advanced Micro Devices, Inc.
//
//===----------------------------------------------------------------------===//

#include "cxxopts.hpp"
#include <cstdint>
#include <cstdlib>
#include <fstream>
#include <iostream>
#include <sstream>
#include <string>
#include <vector>

#include "xrt/xrt_bo.h"
#include "xrt/xrt_device.h"
#include "xrt/xrt_kernel.h"

#include "xrt/experimental/xrt_elf.h"
<<<<<<< HEAD
#include "xrt/experimental/xrt_module.h"
#include "xrt/experimental/xrt_ext.h"
=======
#include "xrt/experimental/xrt_ext.h"
#include "xrt/experimental/xrt_module.h"
>>>>>>> ac053126

#include "test_utils.h"

int main(int argc, const char *argv[]) {
  // Program arguments parsing
  cxxopts::Options options("Passthrough DMAs Test");
  cxxopts::ParseResult vm;

  options.add_options()("help,h", "produce help message")(
      "xclbin,x", "the input xclbin path", cxxopts::value<std::string>())(
      "kernel,k", "the kernel name in the XCLBIN (for instance PP_PRE_FD)",
      cxxopts::value<std::string>())("verbosity,v",
                                     "the verbosity of the output",
                                     cxxopts::value<int>()->default_value("0"))(
      "instr,i",
      "path of file containing userspace instructions to be sent to the LX6",
      cxxopts::value<std::string>())(
      "length,l", "the length of the transfer in int32_t",
      cxxopts::value<int>()->default_value("4096"));

  try {
    vm = options.parse(argc, argv);

    if (vm.count("help")) {
      std::cout << options.help() << std::endl;
      return 1;
    }

    // Check required options
    if (!vm.count("xclbin") || !vm.count("kernel") || !vm.count("instr")) {
      std::cerr << "Error: Required options missing\n\n";
      std::cerr << "Usage:\n" << options.help() << std::endl;
      return 1;
    }
  } catch (const cxxopts::exceptions::parsing &e) {
    std::cerr << e.what() << "\n\n";
    std::cerr << "Usage:\n" << options.help() << std::endl;
    return 1;
  }

  int N = vm["length"].as<int>();
  if ((N % 1024)) {
    std::cerr << "Length must be a multiple of 1024." << std::endl;
    return 1;
  }

  int verbosity = vm["verbosity"].as<int>();

  // Start the XRT test code
  // Get a device handle
  unsigned int device_index = 0;
  auto device = xrt::device(device_index);

  if (verbosity >= 1)
    std::cout << "Kernel opcode: " << vm["kernel"].as<std::string>()
              << std::endl;
  std::string kernelName = vm["kernel"].as<std::string>();

  xrt::elf my_elf{vm["instr"].as<std::string>()};

  xrt::elf elf(vm["instr"].as<std::string>());
  xrt::module mod{elf};

  // get a hardware context
  if (verbosity >= 1)
    std::cout << "Getting hardware context." << std::endl;
  xrt::hw_context context;
  try {
    context = xrt::hw_context(device, my_elf);
  }
  catch (std::exception& ex) {
    std::cout << "caught exception creating hw ctx using elf - " << ex.what() << std::endl;
    return 1;
  }
  if (verbosity >= 1)
    std::cout << "Hardware context creation successful" << std::endl;

  // get a kernel handle
  if (verbosity >= 1)
    std::cout << "Getting handle to kernel:" << kernelName << std::endl;
<<<<<<< HEAD
  auto kernel = xrt::ext::kernel(context, kernelName);
=======
  auto kernel = xrt::ext::kernel(context, mod, kernelName);
>>>>>>> ac053126

  xrt::bo bo_inA = xrt::ext::bo{device, N * sizeof(int32_t)};
  xrt::bo bo_out = xrt::ext::bo{device, N * sizeof(int32_t)};

  if (verbosity >= 1)
    std::cout << "Writing data into buffer objects." << std::endl;

  int32_t *bufInA = bo_inA.map<int32_t *>();
  std::vector<uint32_t> srcVecA;
  for (int i = 0; i < N; i++)
    srcVecA.push_back(i + 1);
  memcpy(bufInA, srcVecA.data(), (srcVecA.size() * sizeof(uint32_t)));

  bo_inA.sync(XCL_BO_SYNC_BO_TO_DEVICE);

  if (verbosity >= 1)
    std::cout << "Running Kernel." << std::endl;
  unsigned int opcode = 3;
  // Setup run to configure
  auto cfg_run = kernel(opcode, 0, 0, bo_inA, bo_out);
  cfg_run.wait2();
  auto start = std::chrono::high_resolution_clock::now();
  // Test run
  auto run = kernel(opcode, 0, 0, bo_inA, bo_out);
  run.wait2();
  auto stop = std::chrono::high_resolution_clock::now();
  const float npu_time =
      std::chrono::duration_cast<std::chrono::microseconds>(stop - start)
          .count();

  bo_out.sync(XCL_BO_SYNC_BO_FROM_DEVICE);
  std::cout << std::endl;
  std::cout << "Latency (us): " << npu_time << std::endl;
  std::cout << std::endl;

  uint32_t *bufOut = bo_out.map<uint32_t *>();

  int errors = 0;

  for (uint32_t i = 0; i < N; i++) {
    uint32_t ref = (i + 1);
    if (*(bufOut + i) != ref) {
      errors++;
    }
  }

  if (!errors) {
    std::cout << std::endl << "PASS!" << std::endl << std::endl;
    return 0;
  } else {
    std::cout << std::endl
              << errors << " mismatches." << std::endl
              << std::endl;
    std::cout << std::endl << "fail." << std::endl << std::endl;
    return 1;
  }
}<|MERGE_RESOLUTION|>--- conflicted
+++ resolved
@@ -22,13 +22,8 @@
 #include "xrt/xrt_kernel.h"
 
 #include "xrt/experimental/xrt_elf.h"
-<<<<<<< HEAD
-#include "xrt/experimental/xrt_module.h"
-#include "xrt/experimental/xrt_ext.h"
-=======
 #include "xrt/experimental/xrt_ext.h"
 #include "xrt/experimental/xrt_module.h"
->>>>>>> ac053126
 
 #include "test_utils.h"
 
@@ -109,11 +104,7 @@
   // get a kernel handle
   if (verbosity >= 1)
     std::cout << "Getting handle to kernel:" << kernelName << std::endl;
-<<<<<<< HEAD
-  auto kernel = xrt::ext::kernel(context, kernelName);
-=======
   auto kernel = xrt::ext::kernel(context, mod, kernelName);
->>>>>>> ac053126
 
   xrt::bo bo_inA = xrt::ext::bo{device, N * sizeof(int32_t)};
   xrt::bo bo_out = xrt::ext::bo{device, N * sizeof(int32_t)};
