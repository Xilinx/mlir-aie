#
# This file is licensed under the Apache License v2.0 with LLVM Exceptions.
# See https://llvm.org/LICENSE.txt for license information.
# SPDX-License-Identifier: Apache-2.0 WITH LLVM-exception
#
# (c) Copyright 2023 AMD Inc.

from aie.dialects.aie import *
from aie.dialects.aiex import *
from aie.dialects.scf import *
from aie.extras.dialects.ext import memref, arith
from aie.extras.context import mlir_mod_ctx


def my_vector_bias_add():

<<<<<<< HEAD
        @device(AIEDevice.npu)
        def device_body():
            memRef_16_ty = T.memref(16, T.i32())
            memRef_8_ty = T.memref(8, T.i32())
=======
    @device(AIEDevice.ipu)
    def device_body():
        memRef_16_ty = T.memref(16, T.i32())
        memRef_8_ty = T.memref(8, T.i32())
>>>>>>> bc33fce5

        # Tile declarations
        ShimTile = tile(0, 0)
        MemTile = tile(0, 1)
        ComputeTile2 = tile(0, 2)

        # AIE-array data movement with object fifos
        # Input
        of_in0 = object_fifo("in0", ShimTile, MemTile, 2, memRef_16_ty)
        of_in1 = object_fifo("in1", MemTile, ComputeTile2, 2, memRef_8_ty)
        object_fifo_link(of_in0, of_in1)

        # Output
        of_out0 = object_fifo("out0", MemTile, ShimTile, 2, memRef_16_ty)
        of_out1 = object_fifo("out1", ComputeTile2, MemTile, 2, memRef_8_ty)
        object_fifo_link(of_out1, of_out0)

        # Set up compute tiles

        # Compute tile 2
        @core(ComputeTile2)
        def core_body():
            # Effective while(1)
            for _ in for_(8):
                elem_in = of_in1.acquire(ObjectFifoPort.Consume, 1)
                elem_out = of_out1.acquire(ObjectFifoPort.Produce, 1)
                for i in for_(8):
                    v0 = memref.load(elem_in, [i])
                    v1 = arith.addi(v0, arith.constant(1, T.i32()))
                    memref.store(v1, elem_out, [i])
                    yield_([])
                of_in1.release(ObjectFifoPort.Consume, 1)
                of_out1.release(ObjectFifoPort.Produce, 1)
                yield_([])

        # To/from AIE-array data movement

        memRef_64_ty = T.memref(64, T.i32())
        memRef_32_ty = T.memref(32, T.i32())

<<<<<<< HEAD
            @FuncOp.from_py_func(memRef_64_ty, memRef_32_ty, memRef_64_ty)
            def sequence(inTensor, notUsed, outTensor):
                npu_dma_memcpy_nd(
                    metadata="out0", bd_id=0, mem=outTensor, sizes=[1, 1, 1, 64]
                )
                npu_dma_memcpy_nd(
                    metadata="in0", bd_id=1, mem=inTensor, sizes=[1, 1, 1, 64]
                )
                npu_sync(column=0, row=0, direction=0, channel=0)
=======
        @FuncOp.from_py_func(memRef_64_ty, memRef_32_ty, memRef_64_ty)
        def sequence(inTensor, notUsed, outTensor):
            ipu_dma_memcpy_nd(
                metadata="out0", bd_id=0, mem=outTensor, sizes=[1, 1, 1, 64]
            )
            ipu_dma_memcpy_nd(
                metadata="in0", bd_id=1, mem=inTensor, sizes=[1, 1, 1, 64]
            )
            ipu_sync(column=0, row=0, direction=0, channel=0)
>>>>>>> bc33fce5


# Declares that subsequent code is in mlir-aie context
with mlir_mod_ctx() as ctx:
    my_vector_bias_add()
    res = ctx.module.operation.verify()
    if res == True:
        print(ctx.module)
    else:
        print(res)<|MERGE_RESOLUTION|>--- conflicted
+++ resolved
@@ -14,17 +14,10 @@
 
 def my_vector_bias_add():
 
-<<<<<<< HEAD
-        @device(AIEDevice.npu)
-        def device_body():
-            memRef_16_ty = T.memref(16, T.i32())
-            memRef_8_ty = T.memref(8, T.i32())
-=======
-    @device(AIEDevice.ipu)
+    @device(AIEDevice.npu)
     def device_body():
         memRef_16_ty = T.memref(16, T.i32())
         memRef_8_ty = T.memref(8, T.i32())
->>>>>>> bc33fce5
 
         # Tile declarations
         ShimTile = tile(0, 0)
@@ -65,27 +58,15 @@
         memRef_64_ty = T.memref(64, T.i32())
         memRef_32_ty = T.memref(32, T.i32())
 
-<<<<<<< HEAD
-            @FuncOp.from_py_func(memRef_64_ty, memRef_32_ty, memRef_64_ty)
-            def sequence(inTensor, notUsed, outTensor):
-                npu_dma_memcpy_nd(
-                    metadata="out0", bd_id=0, mem=outTensor, sizes=[1, 1, 1, 64]
-                )
-                npu_dma_memcpy_nd(
-                    metadata="in0", bd_id=1, mem=inTensor, sizes=[1, 1, 1, 64]
-                )
-                npu_sync(column=0, row=0, direction=0, channel=0)
-=======
         @FuncOp.from_py_func(memRef_64_ty, memRef_32_ty, memRef_64_ty)
         def sequence(inTensor, notUsed, outTensor):
-            ipu_dma_memcpy_nd(
+            npu_dma_memcpy_nd(
                 metadata="out0", bd_id=0, mem=outTensor, sizes=[1, 1, 1, 64]
             )
-            ipu_dma_memcpy_nd(
+            npu_dma_memcpy_nd(
                 metadata="in0", bd_id=1, mem=inTensor, sizes=[1, 1, 1, 64]
             )
-            ipu_sync(column=0, row=0, direction=0, channel=0)
->>>>>>> bc33fce5
+            npu_sync(column=0, row=0, direction=0, channel=0)
 
 
 # Declares that subsequent code is in mlir-aie context
