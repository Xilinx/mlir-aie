# This file is licensed under the Apache License v2.0 with LLVM Exceptions.
# See https://llvm.org/LICENSE.txt for license information.
# SPDX-License-Identifier: Apache-2.0 WITH LLVM-exception
#
# (c) Copyright 2024 Xilinx Inc.

# parameters
# -DXRT_INC_DIR: Full path to src/runtime_src/core/include in XRT cloned repo
# -DXRT_LIB_DIR: Path to xrt_coreutil.lib
# -DTARGET_NAME: Target name to be built

# cmake needs this line
cmake_minimum_required(VERSION 3.1)
<<<<<<< HEAD
set(CMAKE_CXX_STANDARD 23)
set(CMAKE_CXX_STANDARD_REQUIRED YES)
=======

set(CMAKE_CXX_STANDARD 23)
set(CMAKE_CXX_STANDARD_REQUIRED YES)

>>>>>>> bd5698c3
find_program(WSL NAMES powershell.exe)

if (NOT WSL)

    set(CMAKE_C_COMPILER gcc-13)
    set(CMAKE_CXX_COMPILER g++-13)
    set(XRT_INC_DIR /opt/xilinx/xrt/include CACHE STRING "Path to XRT cloned repo")
    set(XRT_LIB_DIR /opt/xilinx/xrt/lib CACHE STRING "Path to xrt_coreutil.lib")
else()
    set(XRT_INC_DIR C:/Technical/XRT/src/runtime_src/core/include CACHE STRING "Path to XRT cloned repo")
    set(XRT_LIB_DIR C:/Technical/xrtNPUfromDLL CACHE STRING "Path to xrt_coreutil.lib")
endif ()

set(IN1_SIZE 4096 CACHE STRING "in1 buffer size")
set(OUT_SIZE 4096 CACHE STRING "out buffer size")
set(DTYPE i32 CACHE STRING "data type")
set(TARGET_NAME test CACHE STRING "Target to be built")

SET (ProjectName ${TARGET_NAME})
SET (currentTarget ${TARGET_NAME})

if ( WSL )
	set(CMAKE_RUNTIME_OUTPUT_DIRECTORY_RELEASE ${CMAKE_BINARY_DIR})
    add_compile_options(/Zc:__cplusplus)
endif ()

project(${ProjectName})


add_executable(${currentTarget}
    ${CMAKE_CURRENT_SOURCE_DIR}/../../../runtime_lib/test_lib/test_utils.cpp
    test.cpp
)

target_compile_definitions(${currentTarget} PUBLIC
    IN1_SIZE=${IN1_SIZE}
    OUT_SIZE=${OUT_SIZE}
    DTYPE=${DTYPE}
    DISABLE_ABI_CHECK=1
        )

target_include_directories (${currentTarget} PUBLIC
    ${CMAKE_CURRENT_SOURCE_DIR}/../../utils
    ${CMAKE_CURRENT_SOURCE_DIR}/../../../runtime_lib/test_lib
    ${CMAKE_CURRENT_SOURCE_DIR}/../../../runtime_lib
    ${XRT_INC_DIR}
)

target_link_directories(${currentTarget} PUBLIC
    ${XRT_LIB_DIR}
)

target_link_libraries(${currentTarget} PUBLIC
    xrt_coreutil
)
<|MERGE_RESOLUTION|>--- conflicted
+++ resolved
@@ -1,77 +1,72 @@
-# This file is licensed under the Apache License v2.0 with LLVM Exceptions.
-# See https://llvm.org/LICENSE.txt for license information.
-# SPDX-License-Identifier: Apache-2.0 WITH LLVM-exception
-#
-# (c) Copyright 2024 Xilinx Inc.
-
-# parameters
-# -DXRT_INC_DIR: Full path to src/runtime_src/core/include in XRT cloned repo
-# -DXRT_LIB_DIR: Path to xrt_coreutil.lib
-# -DTARGET_NAME: Target name to be built
-
-# cmake needs this line
-cmake_minimum_required(VERSION 3.1)
-<<<<<<< HEAD
-set(CMAKE_CXX_STANDARD 23)
-set(CMAKE_CXX_STANDARD_REQUIRED YES)
-=======
-
-set(CMAKE_CXX_STANDARD 23)
-set(CMAKE_CXX_STANDARD_REQUIRED YES)
-
->>>>>>> bd5698c3
-find_program(WSL NAMES powershell.exe)
-
-if (NOT WSL)
-
-    set(CMAKE_C_COMPILER gcc-13)
-    set(CMAKE_CXX_COMPILER g++-13)
-    set(XRT_INC_DIR /opt/xilinx/xrt/include CACHE STRING "Path to XRT cloned repo")
-    set(XRT_LIB_DIR /opt/xilinx/xrt/lib CACHE STRING "Path to xrt_coreutil.lib")
-else()
-    set(XRT_INC_DIR C:/Technical/XRT/src/runtime_src/core/include CACHE STRING "Path to XRT cloned repo")
-    set(XRT_LIB_DIR C:/Technical/xrtNPUfromDLL CACHE STRING "Path to xrt_coreutil.lib")
-endif ()
-
-set(IN1_SIZE 4096 CACHE STRING "in1 buffer size")
-set(OUT_SIZE 4096 CACHE STRING "out buffer size")
-set(DTYPE i32 CACHE STRING "data type")
-set(TARGET_NAME test CACHE STRING "Target to be built")
-
-SET (ProjectName ${TARGET_NAME})
-SET (currentTarget ${TARGET_NAME})
-
-if ( WSL )
-	set(CMAKE_RUNTIME_OUTPUT_DIRECTORY_RELEASE ${CMAKE_BINARY_DIR})
-    add_compile_options(/Zc:__cplusplus)
-endif ()
-
-project(${ProjectName})
-
-
-add_executable(${currentTarget}
-    ${CMAKE_CURRENT_SOURCE_DIR}/../../../runtime_lib/test_lib/test_utils.cpp
-    test.cpp
-)
-
-target_compile_definitions(${currentTarget} PUBLIC
-    IN1_SIZE=${IN1_SIZE}
-    OUT_SIZE=${OUT_SIZE}
-    DTYPE=${DTYPE}
-    DISABLE_ABI_CHECK=1
-        )
-
-target_include_directories (${currentTarget} PUBLIC
-    ${CMAKE_CURRENT_SOURCE_DIR}/../../utils
-    ${CMAKE_CURRENT_SOURCE_DIR}/../../../runtime_lib/test_lib
-    ${CMAKE_CURRENT_SOURCE_DIR}/../../../runtime_lib
-    ${XRT_INC_DIR}
-)
-
-target_link_directories(${currentTarget} PUBLIC
-    ${XRT_LIB_DIR}
-)
-
-target_link_libraries(${currentTarget} PUBLIC
-    xrt_coreutil
-)
+# This file is licensed under the Apache License v2.0 with LLVM Exceptions.
+# See https://llvm.org/LICENSE.txt for license information.
+# SPDX-License-Identifier: Apache-2.0 WITH LLVM-exception
+#
+# (c) Copyright 2024 Xilinx Inc.
+
+# parameters
+# -DXRT_INC_DIR: Full path to src/runtime_src/core/include in XRT cloned repo
+# -DXRT_LIB_DIR: Path to xrt_coreutil.lib
+# -DTARGET_NAME: Target name to be built
+
+# cmake needs this line
+cmake_minimum_required(VERSION 3.1)
+
+set(CMAKE_CXX_STANDARD 23)
+set(CMAKE_CXX_STANDARD_REQUIRED YES)
+
+find_program(WSL NAMES powershell.exe)
+
+if (NOT WSL)
+
+    set(CMAKE_C_COMPILER gcc-13)
+    set(CMAKE_CXX_COMPILER g++-13)
+    set(XRT_INC_DIR /opt/xilinx/xrt/include CACHE STRING "Path to XRT cloned repo")
+    set(XRT_LIB_DIR /opt/xilinx/xrt/lib CACHE STRING "Path to xrt_coreutil.lib")
+else()
+    set(XRT_INC_DIR C:/Technical/XRT/src/runtime_src/core/include CACHE STRING "Path to XRT cloned repo")
+    set(XRT_LIB_DIR C:/Technical/xrtNPUfromDLL CACHE STRING "Path to xrt_coreutil.lib")
+endif ()
+
+set(IN1_SIZE 4096 CACHE STRING "in1 buffer size")
+set(OUT_SIZE 4096 CACHE STRING "out buffer size")
+set(DTYPE i32 CACHE STRING "data type")
+set(TARGET_NAME test CACHE STRING "Target to be built")
+
+SET (ProjectName ${TARGET_NAME})
+SET (currentTarget ${TARGET_NAME})
+
+if ( WSL )
+	set(CMAKE_RUNTIME_OUTPUT_DIRECTORY_RELEASE ${CMAKE_BINARY_DIR})
+    add_compile_options(/Zc:__cplusplus)
+endif ()
+
+project(${ProjectName})
+
+
+add_executable(${currentTarget}
+    ${CMAKE_CURRENT_SOURCE_DIR}/../../../runtime_lib/test_lib/test_utils.cpp
+    test.cpp
+)
+
+target_compile_definitions(${currentTarget} PUBLIC
+    IN1_SIZE=${IN1_SIZE}
+    OUT_SIZE=${OUT_SIZE}
+    DTYPE=${DTYPE}
+    DISABLE_ABI_CHECK=1
+        )
+
+target_include_directories (${currentTarget} PUBLIC
+    ${CMAKE_CURRENT_SOURCE_DIR}/../../utils
+    ${CMAKE_CURRENT_SOURCE_DIR}/../../../runtime_lib/test_lib
+    ${CMAKE_CURRENT_SOURCE_DIR}/../../../runtime_lib
+    ${XRT_INC_DIR}
+)
+
+target_link_directories(${currentTarget} PUBLIC
+    ${XRT_LIB_DIR}
+)
+
+target_link_libraries(${currentTarget} PUBLIC
+    xrt_coreutil
+)