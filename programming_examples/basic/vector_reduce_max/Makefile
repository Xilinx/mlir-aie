##===- Makefile -----------------------------------------------------------===##
# 
# This file licensed under the Apache License v2.0 with LLVM Exceptions.
# See https://llvm.org/LICENSE.txt for license information.
# SPDX-License-Identifier: Apache-2.0 WITH LLVM-exception
#
# Copyright (C) 2024, Advanced Micro Devices, Inc.
# 
##===----------------------------------------------------------------------===##

srcdir := $(shell dirname $(realpath $(firstword $(MAKEFILE_LIST))))

include ${srcdir}/../../makefile-common

VPATH := ${srcdir}/../../../aie_kernels/aie2

device = npu
targetname = vector_reduce_max
<<<<<<< HEAD
in1_size = 4096 # in bytes
out_size = 4 # in bytes, should always be equal to in1_size
trace_size = 1024
=======
devicename ?= $(if $(NPU2),npu2,npu)
col = 0
>>>>>>> af24e0e5

aie_py_src=${targetname}.py
use_alt?=0

ifeq (${use_alt}, 1)
aie_py_src=${targetname}_alt.py
endif

.PHONY: all template clean

all: build/final.xclbin

build/aie2.mlir: ${srcdir}/${aie_py_src}
	mkdir -p ${@D}
	python3 $< ${device} ${in1_size} ${out_size} 0 > $@

build/aie2_trace.mlir: ${srcdir}/${aie_py_src}
	mkdir -p ${@D}
<<<<<<< HEAD
	python3 $< ${device} ${in1_size} ${out_size} ${trace_size} > $@
=======
ifeq ($(devicename),npu2)
	cd ${@D} && ${PEANO_INSTALL_DIR}/bin/clang++ ${PEANOWRAP2P_FLAGS} -c $< -o ${@F}
else
	cd ${@D} && ${PEANO_INSTALL_DIR}/bin/clang++ ${PEANOWRAP2_FLAGS} -c $< -o ${@F}
endif
>>>>>>> af24e0e5

build/%.cc.o: %.cc
	mkdir -p ${@D}
ifeq ($(device),npu)
	cd ${@D} && ${PEANO_INSTALL_DIR}/bin/clang++ ${PEANOWRAP2_FLAGS} -DBIT_WIDTH=8 -c $< -o ${@F}
else ifeq ($(device),npu2)
	cd ${@D} && xchesscc_wrapper ${CHESSCCWRAP2P_FLAGS} -DBIT_WIDTH=8 -c $< -o ${@F}
else
	echo "Device type not supported"
endif
	
build/final.xclbin: build/aie2.mlir build/reduce_max.cc.o
	mkdir -p ${@D}
ifeq ($(device),npu)
	cd ${@D} && aiecc.py --aie-generate-cdo --aie-generate-npu --no-compile-host \
		--no-xchesscc --no-xbridge \
		--xclbin-name=${@F} --npu-insts-name=insts.txt $(<:%=../%)
else
	cd ${@D} && aiecc.py --aie-generate-cdo --aie-generate-npu --no-compile-host \
		--xclbin-name=${@F} --npu-insts-name=insts.txt $(<:%=../%)
endif

build/final_trace.xclbin: build/aie2_trace.mlir build/reduce_max.cc.o
	mkdir -p ${@D}
ifeq ($(device),npu)
	cd ${@D} && aiecc.py --aie-generate-cdo --aie-generate-npu --no-compile-host \
		--no-xchesscc --no-xbridge \
		--xclbin-name=${@F} --npu-insts-name=insts.txt $(<:%=../%)
else
	cd ${@D} && aiecc.py --aie-generate-cdo --aie-generate-npu --no-compile-host \
		--xclbin-name=${@F} --npu-insts-name=insts.txt $(<:%=../%)
endif


${targetname}.exe: ${srcdir}/test.cpp
	rm -rf _build
	mkdir -p _build
	cd _build && ${powershell} cmake ${srcdir} -DTARGET_NAME=${targetname}  -DIN1_SIZE=${in1_size} -DOUT_SIZE=${out_size}
	cd _build && ${powershell} cmake --build . --config Release
ifeq "${powershell}" "powershell.exe"
	cp _build/${targetname}.exe $@
else
	cp _build/${targetname} $@ 
endif

run: ${targetname}.exe build/final.xclbin build/insts.txt
	${powershell} ./$< -x build/final.xclbin -i build/insts.txt -k MLIR_AIE 

run_py: build/final.xclbin build/insts.txt
	${powershell} python3 ${srcdir}/test.py -x build/final.xclbin -i build/insts.txt -k MLIR_AIE -i1s ${in1_size} -os ${out_size}

trace: ${targetname}.exe build/final_trace.xclbin build/insts.txt 
	${powershell} ./$< -x build/final_trace.xclbin -i build/insts.txt -k MLIR_AIE -t ${trace_size} -v 1
	${srcdir}/../../utils/parse_trace.py --filename trace.txt --mlir build/aie2_trace.mlir --colshift 1 > trace_vector_reduce_max.json
	${srcdir}/../../utils/get_trace_summary.py --filename trace_vector_reduce_max.json

trace_py: build/final_trace.xclbin build/insts.txt
	${powershell} python3 ${srcdir}/test.py -x build/final_trace.xclbin -i build/insts.txt -k MLIR_AIE -t ${trace_size} -i1s ${in1_size} -os ${out_size}
	${srcdir}/../../utils/parse_trace.py --filename trace.txt --mlir build/aie2_trace.mlir --colshift 1 > trace_vector_reduce_max.json
	${srcdir}/../../utils/get_trace_summary.py --filename trace_vector_reduce_max.json

clean_trace:
	rm -rf tmpTrace trace.txt parse*json trace*json

clean:
	rm -rf build _build ${targetname}*.exe<|MERGE_RESOLUTION|>--- conflicted
+++ resolved
@@ -14,16 +14,11 @@
 
 VPATH := ${srcdir}/../../../aie_kernels/aie2
 
-device = npu
+devicename ?= $(if $(NPU2),npu2,npu)
 targetname = vector_reduce_max
-<<<<<<< HEAD
 in1_size = 4096 # in bytes
 out_size = 4 # in bytes, should always be equal to in1_size
 trace_size = 1024
-=======
-devicename ?= $(if $(NPU2),npu2,npu)
-col = 0
->>>>>>> af24e0e5
 
 aie_py_src=${targetname}.py
 use_alt?=0
@@ -42,26 +37,17 @@
 
 build/aie2_trace.mlir: ${srcdir}/${aie_py_src}
 	mkdir -p ${@D}
-<<<<<<< HEAD
 	python3 $< ${device} ${in1_size} ${out_size} ${trace_size} > $@
-=======
+
+build/%.cc.o: %.cc
+	mkdir -p ${@D}
+
 ifeq ($(devicename),npu2)
 	cd ${@D} && ${PEANO_INSTALL_DIR}/bin/clang++ ${PEANOWRAP2P_FLAGS} -c $< -o ${@F}
 else
 	cd ${@D} && ${PEANO_INSTALL_DIR}/bin/clang++ ${PEANOWRAP2_FLAGS} -c $< -o ${@F}
 endif
->>>>>>> af24e0e5
 
-build/%.cc.o: %.cc
-	mkdir -p ${@D}
-ifeq ($(device),npu)
-	cd ${@D} && ${PEANO_INSTALL_DIR}/bin/clang++ ${PEANOWRAP2_FLAGS} -DBIT_WIDTH=8 -c $< -o ${@F}
-else ifeq ($(device),npu2)
-	cd ${@D} && xchesscc_wrapper ${CHESSCCWRAP2P_FLAGS} -DBIT_WIDTH=8 -c $< -o ${@F}
-else
-	echo "Device type not supported"
-endif
-	
 build/final.xclbin: build/aie2.mlir build/reduce_max.cc.o
 	mkdir -p ${@D}
 ifeq ($(device),npu)
