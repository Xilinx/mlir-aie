##===- Makefile -----------------------------------------------------------===##
# 
# This file licensed under the Apache License v2.0 with LLVM Exceptions.
# See https://llvm.org/LICENSE.txt for license information.
# SPDX-License-Identifier: Apache-2.0 WITH LLVM-exception
#
# Copyright (C) 2024, Advanced Micro Devices, Inc.
# 
##===----------------------------------------------------------------------===##

srcdir := $(shell dirname $(realpath $(firstword $(MAKEFILE_LIST))))
include ${srcdir}/../../makefile-common

VPATH := ${srcdir}/../../../aie_kernels/aie2

devicename ?= $(if $(filter 1,$(NPU2)),npu2,npu)
targetname = vector_reduce_max
in1_size =  8192# in bytes
out_size = 4 # in bytes, should always be equal to in1_size
trace_size = 1024

<<<<<<< HEAD
dtype?=i32

colshift ?= $(if $(filter npu,$(devicename)),1,0)
=======
>>>>>>> bd5698c3
aie_py_src=${targetname}.py
use_placed?=0

ifeq (${use_placed}, 1)
aie_py_src=${targetname}_placed.py
dtype=i32
else
aie_py_src=${targetname}.py
dtype=i32
endif


ifeq ($(dtype),bf16)
	dtype_cpp=std::bfloat16_t
endif
ifeq ($(dtype),i32)
	dtype_cpp=std::int32_t
endif

aieargs+=--dtype ${dtype}

.PHONY: all template clean

all: build/final.xclbin

build/%.cc.o: %.cc
	mkdir -p ${@D}
ifeq ($(devicename),npu2)
	cd ${@D} && ${PEANO_INSTALL_DIR}/bin/clang++ ${PEANOWRAP2P_FLAGS} -c $< -o ${@F}
else
	cd ${@D} && ${PEANO_INSTALL_DIR}/bin/clang++ ${PEANOWRAP2_FLAGS} -c $< -o ${@F}
endif

build/aie2.mlir: ${srcdir}/${aie_py_src}
	mkdir -p ${@D}
	python3 $< -d ${devicename} -i1s ${in1_size} -os ${out_size} ${aieargs} > $@

build/aie2_trace.mlir: ${srcdir}/${aie_py_src}
	mkdir -p ${@D}
	python3 $< -d ${devicename} -i1s ${in1_size} -os ${out_size} -t ${trace_size} ${aieargs} > $@

build/final.xclbin: build/aie2.mlir build/reduce_max.cc.o
	mkdir -p ${@D}
	cd ${@D} && aiecc.py --aie-generate-xclbin --no-compile-host --xclbin-name=${@F} \
    		--no-xchesscc --no-xbridge \
		--aie-generate-npu-insts --npu-insts-name=insts.bin $(<:%=../%)

build/final_trace.xclbin: build/aie2_trace.mlir build/reduce_max.cc.o
	mkdir -p ${@D}
	cd ${@D} && aiecc.py --aie-generate-xclbin --no-compile-host --xclbin-name=${@F} \
    		--no-xchesscc --no-xbridge \
		--aie-generate-npu-insts --npu-insts-name=insts.bin $(<:%=../%)
${targetname}.exe: $(srcdir)/test.cpp
	rm -rf _build
	mkdir -p _build
	cd _build && ${powershell} cmake `${getwslpath} ${srcdir}` -DTARGET_NAME=${targetname}  -DIN1_SIZE=${in1_size} -DOUT_SIZE=${out_size} -DDTYPE=${dtype_cpp} 
	cd _build && ${powershell} cmake --build . --config Release
ifeq "${powershell}" "powershell.exe"
	cp _build/${targetname}.exe $@
else
	cp _build/${targetname} $@ 
endif

run: ${targetname}.exe build/final.xclbin build/insts.bin
	${powershell} ./$< -x build/final.xclbin -i build/insts.bin -k MLIR_AIE 

run_py: build/final.xclbin build/insts.bin
	${powershell} python3 ${srcdir}/test.py -x build/final.xclbin -i build/insts.bin -k MLIR_AIE -i1s ${in1_size} -os ${out_size}

trace: ${targetname}.exe build/final_trace.xclbin build/insts.bin 
	${powershell} ./$< -x build/final_trace.xclbin -i build/insts.bin -k MLIR_AIE -t ${trace_size}
	${srcdir}/../../utils/parse_trace.py --input trace.txt --mlir build/aie2_trace.mlir --output trace_vector_reduce_max.json
	${srcdir}/../../utils/get_trace_summary.py --input trace_vector_reduce_max.json

clean_trace:
	rm -rf tmpTrace trace.txt parse*json trace*json

clean:
	rm -rf build _build ${targetname}*.exe<|MERGE_RESOLUTION|>--- conflicted
+++ resolved
@@ -19,12 +19,8 @@
 out_size = 4 # in bytes, should always be equal to in1_size
 trace_size = 1024
 
-<<<<<<< HEAD
 dtype?=i32
 
-colshift ?= $(if $(filter npu,$(devicename)),1,0)
-=======
->>>>>>> bd5698c3
 aie_py_src=${targetname}.py
 use_placed?=0
 
