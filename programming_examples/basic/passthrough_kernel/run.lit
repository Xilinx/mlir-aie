--- conflicted
+++ resolved
@@ -7,11 +7,7 @@
 // RUN: %python %S/aie2.py 4096 | aie-opt -cse -canonicalize -o ./aie.mlir
 // RUN: %python aiecc.py --xbridge --aie-generate-cdo --aie-generate-ipu --no-compile-host --xclbin-name=aie.xclbin --ipu-insts-name=insts.txt ./aie.mlir
 // RUN: g++ %S/test.cpp -o test.exe -std=c++23 -Wall -DPASSTHROUGH_SIZE=4096 -I%S/../../../runtime_lib/test_lib %S/../../../runtime_lib/test_lib/test_utils.cpp %xrt_flags -lrt -lstdc++ -lboost_program_options -lboost_filesystem
-<<<<<<< HEAD
 // RUN: %run_on_ipu ./test.exe -x aie.xclbin -k MLIR_AIE -i insts.txt | FileCheck %s
-=======
-// RUN: ./test.exe -x aie.xclbin -k MLIR_AIE -i insts.txt | FileCheck %s
 // CHECK: PASS!
-// RUN: %PYTHON %S/test.py -x aie.xclbin -i insts.txt -k MLIR_AIE -s 4096 | FileCheck %s
->>>>>>> 3238748b
+// RUN: %run_on_ipu %PYTHON %S/test.py -x aie.xclbin -i insts.txt -k MLIR_AIE -s 4096 | FileCheck %s
 // CHECK: PASS!