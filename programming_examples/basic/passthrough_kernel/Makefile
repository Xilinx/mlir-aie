--- conflicted
+++ resolved
@@ -33,19 +33,11 @@
 
 build/aie2_lineBased_8b_${data_size}.mlir: ${srcdir}/${aie_py_src}
 	mkdir -p ${@D}
-<<<<<<< HEAD
 	python3 $< ${device} ${in1_size} ${out_size} 0 > $@
 
 build/aie2_trace_lineBased_8b_${data_size}.mlir: ${srcdir}/${aie_py_src}
 	mkdir -p ${@D}
 	python3 $< ${device} ${in1_size} ${out_size} ${trace_size} > $@
-=======
-	python3 $< ${devicename} ${data_size} 0 > $@
-
-build/aie2_trace_lineBased_8b_${data_size}.mlir: ${srcdir}/${aie_py_src}
-	mkdir -p ${@D}
-	python3 $< ${devicename} ${data_size} ${trace_size} > $@
->>>>>>> e47d72db
 
 build/%.cc.o: %.cc
 	mkdir -p ${@D}
