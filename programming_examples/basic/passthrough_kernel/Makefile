--- conflicted
+++ resolved
@@ -13,11 +13,7 @@
 include ${srcdir}/../../makefile-common
 VPATH := ${srcdir}/../../../aie_kernels/generic
 
-<<<<<<< HEAD
-device ?= npu
-=======
 devicename ?= $(if $(NPU2),npu2,npu)
->>>>>>> af24e0e5
 targetname = passthrough_kernel
 in1_size = 4096 # in bytes
 out_size = 4096 # in bytes, should always be equal to in1_size
@@ -46,21 +42,10 @@
 
 build/%.cc.o: %.cc
 	mkdir -p ${@D}
-<<<<<<< HEAD
-ifeq ($(device),npu)
-ifeq ($(CHESS), true)
-	cd ${@D} && xchesscc_wrapper ${CHESSCCWRAP2_FLAGS} -c $< -o ${@F}; 
-else
-	cd ${@D} && ${PEANO_INSTALL_DIR}/bin/clang++ ${PEANOWRAP2_FLAGS} -DBIT_WIDTH=8 -c $< -o ${@F}
-endif
-else ifeq ($(device),npu2)
-	cd ${@D} && xchesscc_wrapper ${CHESSCCWRAP2P_FLAGS} -DBIT_WIDTH=8 -c $< -o ${@F}
-=======
 ifeq ($(devicename),npu)
 	cd ${@D} && ${PEANO_INSTALL_DIR}/bin/clang++ ${PEANOWRAP2_FLAGS} -DBIT_WIDTH=8 -c $< -o ${@F}
 else ifeq ($(devicename),npu2)
 	cd ${@D} && ${PEANO_INSTALL_DIR}/bin/clang++ ${PEANOWRAP2P_FLAGS} -DBIT_WIDTH=8 -c $< -o ${@F}
->>>>>>> af24e0e5
 else
 	echo "Device type not supported"
 endif
@@ -73,25 +58,9 @@
 
 build/final_trace_${data_size}.xclbin: build/aie2_trace_lineBased_8b_${data_size}.mlir build/passThrough.cc.o
 	mkdir -p ${@D}
-<<<<<<< HEAD
-ifeq ($(device),npu)
-ifeq ($(CHESS), true)
-	cd ${@D} && aiecc.py --aie-generate-cdo --aie-generate-npu --no-compile-host \
-		--xclbin-name=${@F} --npu-insts-name=insts_${data_size}.txt $(<:%=../%)
-else
 	cd ${@D} && aiecc.py --aie-generate-cdo --aie-generate-npu --no-compile-host \
 		--no-xchesscc --no-xbridge \
 		--xclbin-name=${@F} --npu-insts-name=insts_${data_size}.txt $(<:%=../%)
-endif
-else
-	cd ${@D} && aiecc.py --aie-generate-cdo --aie-generate-npu --no-compile-host \
-		--xclbin-name=${@F} --npu-insts-name=insts_${data_size}.txt $(<:%=../%)
-endif
-=======
-	cd ${@D} && aiecc.py --aie-generate-cdo --aie-generate-npu --no-compile-host \
-		--no-xchesscc --no-xbridge \
-		--xclbin-name=${@F} --npu-insts-name=insts_${data_size}.txt $(<:%=../%)
->>>>>>> af24e0e5
 
 
 ${targetname}_${data_size}.exe: ${srcdir}/test.cpp
