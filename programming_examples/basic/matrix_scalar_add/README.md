<!---//===- README.md --------------------------*- Markdown -*-===//
//
// This file is licensed under the Apache License v2.0 with LLVM Exceptions.
// See https://llvm.org/LICENSE.txt for license information.
// SPDX-License-Identifier: Apache-2.0 WITH LLVM-exception
//
// Copyright (C) 2022, Advanced Micro Devices, Inc.
// 
//===----------------------------------------------------------------------===//-->

# <ins>Matrix Scalar Addition</ins>

<<<<<<< HEAD
This design shows an extremely simple single AIE design, which is incrementing every value in an input matrix.

It shows a number of features which can then be expanded to more realistic designs.  

Firstly, a 2D DMA pattern is set up to access data from the input and output memories. Small `8x16` subtiles are accessed from the larger `16x128` input and output matrix.  Thinking about input and output spaces are large grids, with smaller grids of work being dispatched to individual AIE cores is a fundamental, reusable concept.

Secondly, the design shows how the bodies of work done by each AIE core is a combination of data movement (the object FIFO acquire and releases) together with compute, which in this case is expressed using a number of different MLIR dialects, like arith, memref, etc. next to mlir-aie.

Finally, the overall structural design shows how complete designs are a combination of a static design, consisting of cores, connections and some part of the data movement, together with a run time sequence for controlling the design.

## Functionality

A single AIE core performs a very simple `+` operation where the kernel loads data from its local memory, increments the value by `1` and stores it back to the local memory. The DMA in the Shim tile is programmed to bring the bottom left `8x16` portion of a larger `16x128` matrix into the tile to perform the operation. This reference design can be run on either a RyzenAI NPU or a VCK5000.

The kernel executes on AIE tile (`col`, 2) - this is actually the first core in a column, as the shim tile is on row 0, and the mem tile is on row 1. Input data is brought to the local memory of the tile from Shim tile (`col`, 0). The value of `col` is dependent on whether the application is targeting NPU or VCK5000. 


## Usage

### NPU

To compile the design and C++ testbench:
=======
A single tile performs a very simple `+` operation where the kernel loads data from local memory, increments the value by `1` and stores it back. The DMA in the Shim tile is programmed to bring the bottom left `8x16` portion of a larger `16x128` matrix into the tile to perform the operation. This reference design can be run on either a Ryzen™ AI NPU or a VCK5000.

The kernel executes on AIE tile (`col`, 2). Input data is brought to the local memory of the tile from Shim tile (`col`, 0). The value of `col` depends on whether the application is targeting NPU or VCK5000. The Shim tile is programmed with a 2D DMA to bring only a 2D submatrix into the AIE tile for processing. 
>>>>>>> a2e9a831

```
make
make matrixAddOne
```

To run the design:

```
make run
```

### VCK5000

To compile the design and C++ testbench:
```
make vck5000
```

To run the design 

```
./test.elf
```
<|MERGE_RESOLUTION|>--- conflicted
+++ resolved
@@ -1,64 +1,59 @@
-<!---//===- README.md --------------------------*- Markdown -*-===//
-//
-// This file is licensed under the Apache License v2.0 with LLVM Exceptions.
-// See https://llvm.org/LICENSE.txt for license information.
-// SPDX-License-Identifier: Apache-2.0 WITH LLVM-exception
-//
-// Copyright (C) 2022, Advanced Micro Devices, Inc.
-// 
-//===----------------------------------------------------------------------===//-->
-
-# <ins>Matrix Scalar Addition</ins>
-
-<<<<<<< HEAD
-This design shows an extremely simple single AIE design, which is incrementing every value in an input matrix.
-
-It shows a number of features which can then be expanded to more realistic designs.  
-
-Firstly, a 2D DMA pattern is set up to access data from the input and output memories. Small `8x16` subtiles are accessed from the larger `16x128` input and output matrix.  Thinking about input and output spaces are large grids, with smaller grids of work being dispatched to individual AIE cores is a fundamental, reusable concept.
-
-Secondly, the design shows how the bodies of work done by each AIE core is a combination of data movement (the object FIFO acquire and releases) together with compute, which in this case is expressed using a number of different MLIR dialects, like arith, memref, etc. next to mlir-aie.
-
-Finally, the overall structural design shows how complete designs are a combination of a static design, consisting of cores, connections and some part of the data movement, together with a run time sequence for controlling the design.
-
-## Functionality
-
-A single AIE core performs a very simple `+` operation where the kernel loads data from its local memory, increments the value by `1` and stores it back to the local memory. The DMA in the Shim tile is programmed to bring the bottom left `8x16` portion of a larger `16x128` matrix into the tile to perform the operation. This reference design can be run on either a RyzenAI NPU or a VCK5000.
-
-The kernel executes on AIE tile (`col`, 2) - this is actually the first core in a column, as the shim tile is on row 0, and the mem tile is on row 1. Input data is brought to the local memory of the tile from Shim tile (`col`, 0). The value of `col` is dependent on whether the application is targeting NPU or VCK5000. 
-
-
-## Usage
-
-### NPU
-
-To compile the design and C++ testbench:
-=======
-A single tile performs a very simple `+` operation where the kernel loads data from local memory, increments the value by `1` and stores it back. The DMA in the Shim tile is programmed to bring the bottom left `8x16` portion of a larger `16x128` matrix into the tile to perform the operation. This reference design can be run on either a Ryzen™ AI NPU or a VCK5000.
-
-The kernel executes on AIE tile (`col`, 2). Input data is brought to the local memory of the tile from Shim tile (`col`, 0). The value of `col` depends on whether the application is targeting NPU or VCK5000. The Shim tile is programmed with a 2D DMA to bring only a 2D submatrix into the AIE tile for processing. 
->>>>>>> a2e9a831
-
-```
-make
-make matrixAddOne
-```
-
-To run the design:
-
-```
-make run
-```
-
-### VCK5000
-
-To compile the design and C++ testbench:
-```
-make vck5000
-```
-
-To run the design 
-
-```
-./test.elf
-```
+<!---//===- README.md --------------------------*- Markdown -*-===//
+//
+// This file is licensed under the Apache License v2.0 with LLVM Exceptions.
+// See https://llvm.org/LICENSE.txt for license information.
+// SPDX-License-Identifier: Apache-2.0 WITH LLVM-exception
+//
+// Copyright (C) 2022, Advanced Micro Devices, Inc.
+// 
+//===----------------------------------------------------------------------===//-->
+
+# <ins>Matrix Scalar Addition</ins>
+
+This design shows an extremely simple single AIE design, which is incrementing every value in an input matrix.
+
+It shows a number of features which can then be expanded to more realistic designs.  
+
+Firstly, a 2D DMA pattern is set up to access data from the input and output memories. Small `8x16` subtiles are accessed from the larger `16x128` input and output matrix.  Thinking about input and output spaces are large grids, with smaller grids of work being dispatched to individual AIE cores is a fundamental, reusable concept.
+
+Secondly, the design shows how the bodies of work done by each AIE core is a combination of data movement (the object FIFO acquire and releases) together with compute, which in this case is expressed using a number of different MLIR dialects, like arith, memref, etc. next to mlir-aie.
+
+Finally, the overall structural design shows how complete designs are a combination of a static design, consisting of cores, connections and some part of the data movement, together with a run time sequence for controlling the design.
+
+## Functionality
+
+A single AIE core performs a very simple `+` operation where the kernel loads data from its local memory, increments the value by `1` and stores it back to the local memory. The DMA in the Shim tile is programmed to bring the bottom left `8x16` portion of a larger `16x128` matrix into the tile to perform the operation. This reference design can be run on either a RyzenAI NPU or a VCK5000.
+
+The kernel executes on AIE tile (`col`, 2) - this is actually the first core in a column, as the shim tile is on row 0, and the mem tile is on row 1. Input data is brought to the local memory of the tile from Shim tile (`col`, 0). The value of `col` is dependent on whether the application is targeting NPU or VCK5000. 
+
+
+## Usage
+
+### NPU
+
+To compile the design and C++ testbench:
+
+
+```
+make
+make matrixAddOne
+```
+
+To run the design:
+
+```
+make run
+```
+
+### VCK5000
+
+To compile the design and C++ testbench:
+```
+make vck5000
+```
+
+To run the design 
+
+```
+./test.elf
+```