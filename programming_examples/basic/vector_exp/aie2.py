# vector_exp/aie2.py -*- Python -*-
#
# This file is licensed under the Apache License v2.0 with LLVM Exceptions.
# See https://llvm.org/LICENSE.txt for license information.
# SPDX-License-Identifier: Apache-2.0 WITH LLVM-exception
#
# (c) Copyright 2024 Advanced Micro Devices, Inc. or its affiliates
import numpy as np
from ml_dtypes import bfloat16

from aie.dialects.aie import *  # primary mlir-aie dialect definitions
from aie.extras.context import mlir_mod_ctx  # mlir ctx wrapper

from aie.dialects.aiex import *  # extended mlir-aie dialect definitions
from aie.helpers.dialects.ext.scf import (
    _for as range_,
)  # scf (structured control flow) dialect
<<<<<<< HEAD
from aie.helpers.util import bfloat16
from aie.helpers.util import np_ndarray_type_get_shape
=======
from aie.extras.util import np_ndarray_type_get_shape
>>>>>>> 509e45f4


# AI Engine structural design function
def my_eltwise_exp():

    N = 65536

    # Tile sizes
    n = 1024
    N_div_n = N // n

    n_cores = 4
    tiles = N_div_n // n_cores
    buffer_depth = 2

    # Device declaration - aie2 device NPU (aka Ryzen AI)
    @device(AIEDevice.npu1_1col)
    def device_body():

        tile_ty = np.ndarray[(n,), np.dtype[bfloat16]]

        # Type used in the tile memory
        A_ty = np.ndarray[(n,), np.dtype[bfloat16]]
        C_ty = np.ndarray[(n,), np.dtype[bfloat16]]

        # Type used in the memory tile which aggregates across the 4 cores
        A_memTile_ty = np.ndarray[(n * n_cores,), np.dtype[bfloat16]]
        C_memTile_ty = np.ndarray[(n * n_cores,), np.dtype[bfloat16]]

        # AIE Core Function declarations

        exp_bf16_1024 = external_func("exp_bf16_1024", inputs=[tile_ty, tile_ty])

        # Tile declarations
        ShimTile = tile(0, 0)

        MemTile = tile(0, 1)
        cores = [tile(0, 2 + i) for i in range(n_cores)]

        inA_fifos = []
        outC_fifos = []

        # AIE-array data movement with object fifos
        # Input A
        inA = object_fifo("inA", ShimTile, MemTile, buffer_depth, A_memTile_ty)
        for i in range(n_cores):
            inA_fifos.append(
                object_fifo(f"memA{i}", MemTile, cores[i], buffer_depth, A_ty)
            )
        if n_cores > 1:
            of_offsets = [
                (np.prod(np_ndarray_type_get_shape(A_memTile_ty)) // n_cores) * i
                for i in range(n_cores)
            ]
        else:
            of_offsets = []
        object_fifo_link(inA, inA_fifos, [], of_offsets)

        # Output C
        for i in range(n_cores):
            outC_fifos.append(
                object_fifo(f"memC{i}", cores[i], MemTile, buffer_depth, C_ty)
            )
        outC = object_fifo("outC", MemTile, ShimTile, buffer_depth, C_memTile_ty)
        if n_cores > 1:
            of_offsets = [
                (np.prod(np_ndarray_type_get_shape(C_memTile_ty)) // n_cores) * i
                for i in range(n_cores)
            ]
        else:
            of_offsets = []
        object_fifo_link(outC_fifos, outC, of_offsets, [])

        # Compute tile bodies
        for i in range(n_cores):
            # Compute tile i
            @core(cores[i], "kernels.a")
            def core_body():
                for _ in range_(0xFFFFFFFF):
                    for _ in range_(tiles):
                        elem_out = outC_fifos[i].acquire(ObjectFifoPort.Produce, 1)
                        elem_in_a = inA_fifos[i].acquire(ObjectFifoPort.Consume, 1)

                        exp_bf16_1024(elem_in_a, elem_out)

                        inA_fifos[i].release(ObjectFifoPort.Consume, 1)
                        outC_fifos[i].release(ObjectFifoPort.Produce, 1)

        # To/from AIE-array data movement
        tensor_ty = np.ndarray[(N,), np.dtype[bfloat16]]

        @runtime_sequence(tensor_ty, tensor_ty)
        def sequence(A, C):
            npu_dma_memcpy_nd(
                metadata=inA, bd_id=1, mem=A, sizes=[1, 1, 1, N], issue_token=True
            )
            npu_dma_memcpy_nd(metadata=outC, bd_id=0, mem=C, sizes=[1, 1, 1, N])
            dma_wait(inA, outC)


with mlir_mod_ctx() as ctx:
    my_eltwise_exp()
    res = ctx.module.operation.verify()
    if res == True:
        print(ctx.module)
    else:
        print(res)<|MERGE_RESOLUTION|>--- conflicted
+++ resolved
@@ -15,12 +15,7 @@
 from aie.helpers.dialects.ext.scf import (
     _for as range_,
 )  # scf (structured control flow) dialect
-<<<<<<< HEAD
-from aie.helpers.util import bfloat16
 from aie.helpers.util import np_ndarray_type_get_shape
-=======
-from aie.extras.util import np_ndarray_type_get_shape
->>>>>>> 509e45f4
 
 
 # AI Engine structural design function
