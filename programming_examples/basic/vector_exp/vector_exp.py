--- conflicted
+++ resolved
@@ -21,10 +21,7 @@
         dev = NPU2Col1()
     else:
         raise ValueError("[ERROR] Device name {} is unknown".format(sys.argv[1]))
-<<<<<<< HEAD
-=======
 
->>>>>>> 0209f816
 
 def my_eltwise_exp():
 
