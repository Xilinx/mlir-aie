--- conflicted
+++ resolved
@@ -8,11 +8,8 @@
 // 
 //===----------------------------------------------------------------------===//-->
 
-<<<<<<< HEAD
-# Vector Exp
-=======
-# Eltwise $e^x$
->>>>>>> 9e1988ba
+
+# Vector $e^x$
 
 This example shows how the look up table capability of the AIE can be used to perform approximations to well known functions like $e^x$. 
 This design uses 4 cores, and each core operates on `1024` `bfloat16` numbers.  Each core contains a lookup table approximation of the $e^x$ function, which is then used to perform the operation.  
