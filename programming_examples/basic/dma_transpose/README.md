<!---//===- README.md --------------------------*- Markdown -*-===//
//
// This file is licensed under the Apache License v2.0 with LLVM Exceptions.
// See https://llvm.org/LICENSE.txt for license information.
// SPDX-License-Identifier: Apache-2.0 WITH LLVM-exception
//
// Copyright (C) 2024, Advanced Micro Devices, Inc.
// 
//===----------------------------------------------------------------------===//-->

# <ins> 2-D Array Transpose using AIE DMAs </ins>

This reference design can be run on a Ryzen™ AI NPU.

In the [design](./aie2.py), a 2-D array in a row-major layout is read from external memory to `ComputeTile2` with a transposed layout,
by using an implicit copy via the compute tile's Data Movement Accelerator (DMA). The data is read from and written to external memory through the Shim tile (`col`, 0).

This data movement transformation can be visualized as a map which shows the order the data the data is streamed (e.g., in transposed layout):
<p align="center">
  <img
    src="transpose_data.png">
<<<<<<< HEAD
    <h3 align="center"> Visualization of the Transpose Data Transformation for M=32, K=16. 
=======
    <h3 align="center"> Visualization of the Transpose Data Transformation for M=64, K=32. 
>>>>>>> 7e01df8b
 </h3> 
</p>

The implicit copy is performed using the `object_fifo_link` operation that specifies how input data arriving via `of_in` should be sent further via `of_out` by specifically leveraging the compute tile's DMA. This operation and its functionality are described in more depth in [Section-2b](../../../programming_guide/section-2/section-2b/README.md/#object-fifo-link) of the programming guide.


To compile and run the design for NPU:
```bash
make
make run
```

To generate a data visualization of the transpose (like that above), run:
```bash
make generate_access_map
```<|MERGE_RESOLUTION|>--- conflicted
+++ resolved
@@ -19,11 +19,7 @@
 <p align="center">
   <img
     src="transpose_data.png">
-<<<<<<< HEAD
-    <h3 align="center"> Visualization of the Transpose Data Transformation for M=32, K=16. 
-=======
     <h3 align="center"> Visualization of the Transpose Data Transformation for M=64, K=32. 
->>>>>>> 7e01df8b
  </h3> 
 </p>
 
