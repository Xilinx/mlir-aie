# dma_transpose/aie2.py -*- Python -*-
#
# This file is licensed under the Apache License v2.0 with LLVM Exceptions.
# See https://llvm.org/LICENSE.txt for license information.
# SPDX-License-Identifier: Apache-2.0 WITH LLVM-exception
#
# (c) Copyright 2024 Advanced Micro Devices, Inc. or its affiliates
import argparse
import numpy as np
import sys

from aie.dialects.aie import *
from aie.dialects.aiex import *
from aie.extras.context import mlir_mod_ctx
from aie.helpers.dialects.ext.scf import _for as range_
from aie.helpers.tensortiler.tensortiler2d import TensorTile


def my_passthrough(M, K, N, generate_acccess_map=False):
    tensor_ty = np.ndarray[(M, K), np.dtype[np.int32]]
    data_transform = TensorTile(
        tensor_height=M,
        tensor_width=K,
        sizes=[1, K, M, 1],
        strides=[1, 1, K, 1],
        offset=0,
    )
    if generate_acccess_map:
        data_transform.visualize(
            plot_access_count=False, file_path="transpose_data.png"
        )
        return

    with mlir_mod_ctx() as ctx:

        @device(AIEDevice.npu1_1col)
        def device_body():
            # Tile declarations
            ShimTile = tile(0, 0)
            ComputeTile2 = tile(0, 2)

            # AIE-array data movement with object fifos
            of_in = object_fifo("in", ShimTile, ComputeTile2, 2, tensor_ty)
            of_out = object_fifo("out", ComputeTile2, ShimTile, 2, tensor_ty)
            object_fifo_link(of_in, of_out)

            # Set up compute tiles

            # Compute tile 2
            @core(ComputeTile2)
            def core_body():
                for _ in range_(sys.maxsize):
                    pass

            # To/from AIE-array data movement
            @runtime_sequence(tensor_ty, tensor_ty, tensor_ty)
            def sequence(A, B, C):
                # The strides below are configured to read across all rows in the same column
                # Stride of K in dim/wrap 2 skips an entire row to read a full column
                npu_dma_memcpy_nd(
                    metadata=of_in,
                    bd_id=1,
                    mem=A,
<<<<<<< HEAD
                    tensor_tile=data_transform,
=======
                    sizes=[1, 1, K, M],
                    strides=[1, 1, 1, K],
>>>>>>> d3da5863
                    issue_token=True,
                )
                npu_dma_memcpy_nd(metadata=of_out, bd_id=0, mem=C, sizes=[1, 1, 1, N])
                dma_wait(of_in, of_out)

    print(ctx.module)


if __name__ == "__main__":
    p = argparse.ArgumentParser()
    p.add_argument("dims", help="M K", type=int, nargs="*", default=[64, 64])
    p.add_argument(
        "--generate-access-map",
        action="store_true",
        help="Produce a file showing data access order",
    )
    args = p.parse_args()

    if len(args.dims) != 2:
        print(
            "ERROR: Must provide either no dimensions or both M and K", file=sys.stderr
        )
        exit(-1)
    my_passthrough(
        M=args.dims[0],
        K=args.dims[1],
        N=args.dims[0] * args.dims[1],
        generate_acccess_map=args.generate_access_map,
    )<|MERGE_RESOLUTION|>--- conflicted
+++ resolved
@@ -21,8 +21,8 @@
     data_transform = TensorTile(
         tensor_height=M,
         tensor_width=K,
-        sizes=[1, K, M, 1],
-        strides=[1, 1, K, 1],
+        sizes=[1, 1, K, M],
+        strides=[1, 1, 1, K],
         offset=0,
     )
     if generate_acccess_map:
@@ -61,12 +61,7 @@
                     metadata=of_in,
                     bd_id=1,
                     mem=A,
-<<<<<<< HEAD
                     tensor_tile=data_transform,
-=======
-                    sizes=[1, 1, K, M],
-                    strides=[1, 1, 1, K],
->>>>>>> d3da5863
                     issue_token=True,
                 )
                 npu_dma_memcpy_nd(metadata=of_out, bd_id=0, mem=C, sizes=[1, 1, 1, N])
