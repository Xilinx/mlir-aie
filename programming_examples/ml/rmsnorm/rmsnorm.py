# This file is licensed under the Apache License v2.0 with LLVM Exceptions.
# See https://llvm.org/LICENSE.txt for license information.
# SPDX-License-Identifier: Apache-2.0 WITH LLVM-exception
#
# (c) Copyright 2025 Advanced Micro Devices, Inc.

import numpy as np
import argparse
import sys

from aie.iron import Kernel, ObjectFifo, Program, Runtime, Worker
from aie.iron.placers import SequentialPlacer
from aie.iron.device import NPU1, NPU2
from aie.helpers.taplib.tap import TensorAccessPattern
from ml_dtypes import bfloat16

import aie.utils.trace as trace_utils


def rmsnorm(dev, rows, cols, trace_size):
<<<<<<< HEAD
    enable_trace = 1 if trace_size > 0 else None
=======
    # enable_trace = 1 if trace_size > 0 else None
>>>>>>> 0c7c9501

    n_cores = 8

    total_volume = rows * cols

    dtype = np.ndarray[(total_volume,), np.dtype[bfloat16]]

    rows_per_core = rows // n_cores
    chunk_volume = cols * rows_per_core
    chunk_type = np.ndarray[(chunk_volume,), np.dtype[bfloat16]]

    rows_per_core = rows // n_cores
    chunk_volume = rows * rows_per_core
    chunk_type = np.ndarray[(chunk_volume,), np.dtype[bfloat16]]

    of_in = [ObjectFifo(chunk_type, name=f"in_{i}") for i in range(n_cores)]
    of_out = [ObjectFifo(chunk_type, name=f"out_{i}") for i in range(n_cores)]

    rms_norm_kernel = Kernel(
        "rms_norm", "rms_norm.o", [chunk_type, chunk_type, np.int32, np.int32]
    )
    taps_in = []
    taps_out = []
    for i in range(n_cores):
        taps = TensorAccessPattern(
            (rows, cols),
            offset=cols * rows_per_core * i,
            sizes=[1, 1, rows_per_core, cols],
            strides=[0, 0, cols, 1],
        )
        # Uncomment the following lines to visualize the access pattern on input data for each core
        # taps.visualize(
        #     title=f"Core {i} input tap",
        #     show_arrows=True,
        #     plot_access_count=True,
        #     file_path=f"core_{i}_input_tap.png",
        # )
        taps_in.append(taps)

    for i in range(n_cores):
        taps = TensorAccessPattern(
            (rows, cols),
            offset=cols * rows_per_core * i,
            sizes=[1, 1, rows_per_core, cols],
            strides=[0, 0, cols, 1],
        )
        # Uncomment the following lines to visualize the access pattern on output data from each core
        # taps.visualize(
        #     title=f"Core {i} output tap",
        #     show_arrows=True,
        #     plot_access_count=True,
        #     file_path=f"core_{i}_output_tap.png",
        # )
        taps_out.append(taps)

    def core_body(of_in, of_out, rms_norm_kernel):
        elem_in = of_in.acquire(1)
        elem_out = of_out.acquire(1)
        rms_norm_kernel(elem_in, elem_out, rows_per_core, cols)
        of_in.release(1)
        of_out.release(1)

    workers = [
        Worker(
            core_body,
            fn_args=[of_in[i].cons(), of_out[i].prod(), rms_norm_kernel],
            trace=None,
            # trace=enable_trace,
        )
        for i in range(n_cores)
    ]

    rt = Runtime()
    with rt.sequence(dtype, dtype) as (a_in, c_out):
<<<<<<< HEAD
        rt.enable_trace(
            trace_size=trace_size,
            coretile_events=[
                trace_utils.CoreEvent.INSTR_EVENT_0,
                trace_utils.CoreEvent.INSTR_EVENT_1,
                trace_utils.CoreEvent.INSTR_VECTOR,
                trace_utils.CoreEvent.MEMORY_STALL,
                trace_utils.CoreEvent.INSTR_LOAD,
                trace_utils.CoreEvent.LOCK_STALL,
                trace_utils.CoreEvent.INSTR_STORE,
                trace_utils.PortEvent(
                    trace_utils.CoreEvent.PORT_RUNNING_0, 1, master=True
                ),
            ],
        )
=======
        rt.enable_trace(trace_size)
>>>>>>> 0c7c9501
        rt.start(*workers)
        for i in range(n_cores):
            rt.fill(of_in[i].prod(), a_in, taps_in[i])
        for i in range(n_cores):
            rt.drain(of_out[i].cons(), c_out, taps_out[i], wait=True)
    return Program(dev, rt).resolve_program(SequentialPlacer())


p = argparse.ArgumentParser()
p.add_argument("-d", "--dev", required=True, dest="device", help="AIE Device")
p.add_argument("-r", "--rows", required=True, dest="rows", help="Row size")
p.add_argument("-c", "--cols", required=True, dest="cols", help="Col size")
p.add_argument(
    "-t",
    "--trace_size",
    required=False,
    dest="trace_size",
    default=0,
    help="Trace buffer size",
)
opts = p.parse_args(sys.argv[1:])

if opts.device == "npu":
    dev = NPU1()
elif opts.device == "npu2":
    dev = NPU2()
else:
    raise ValueError("[ERROR] Device name {} is unknown".format(opts.device))

rows = int(opts.rows)
cols = int(opts.cols)
trace_size = int(opts.trace_size)

print(rmsnorm(dev, rows, cols, trace_size))<|MERGE_RESOLUTION|>--- conflicted
+++ resolved
@@ -18,24 +18,18 @@
 
 
 def rmsnorm(dev, rows, cols, trace_size):
-<<<<<<< HEAD
     enable_trace = 1 if trace_size > 0 else None
-=======
-    # enable_trace = 1 if trace_size > 0 else None
->>>>>>> 0c7c9501
 
     n_cores = 8
 
-    total_volume = rows * cols
+    # Define tensor types
 
-    dtype = np.ndarray[(total_volume,), np.dtype[bfloat16]]
+    in_volume = rows * cols
 
-    rows_per_core = rows // n_cores
-    chunk_volume = cols * rows_per_core
-    chunk_type = np.ndarray[(chunk_volume,), np.dtype[bfloat16]]
+    dtype = np.ndarray[(in_volume,), np.dtype[bfloat16]]
 
-    rows_per_core = rows // n_cores
-    chunk_volume = rows * rows_per_core
+    cols_per_core = cols // n_cores
+    chunk_volume = rows * cols_per_core
     chunk_type = np.ndarray[(chunk_volume,), np.dtype[bfloat16]]
 
     of_in = [ObjectFifo(chunk_type, name=f"in_{i}") for i in range(n_cores)]
@@ -44,10 +38,9 @@
     rms_norm_kernel = Kernel(
         "rms_norm", "rms_norm.o", [chunk_type, chunk_type, np.int32, np.int32]
     )
-    taps_in = []
-    taps_out = []
-    for i in range(n_cores):
-        taps = TensorAccessPattern(
+
+    taps = [
+        TensorAccessPattern(
             (rows, cols),
             offset=cols * rows_per_core * i,
             sizes=[1, 1, rows_per_core, cols],
@@ -65,8 +58,8 @@
     for i in range(n_cores):
         taps = TensorAccessPattern(
             (rows, cols),
-            offset=cols * rows_per_core * i,
-            sizes=[1, 1, rows_per_core, cols],
+            offset=cols_per_core * i,
+            sizes=[1, 1, rows, cols_per_core],
             strides=[0, 0, cols, 1],
         )
         # Uncomment the following lines to visualize the access pattern on output data from each core
@@ -81,7 +74,7 @@
     def core_body(of_in, of_out, rms_norm_kernel):
         elem_in = of_in.acquire(1)
         elem_out = of_out.acquire(1)
-        rms_norm_kernel(elem_in, elem_out, rows_per_core, cols)
+        rms_norm_kernel(elem_in, elem_out, rows, cols_per_core)
         of_in.release(1)
         of_out.release(1)
 
@@ -89,15 +82,13 @@
         Worker(
             core_body,
             fn_args=[of_in[i].cons(), of_out[i].prod(), rms_norm_kernel],
-            trace=None,
-            # trace=enable_trace,
+            trace=enable_trace,
         )
         for i in range(n_cores)
     ]
 
     rt = Runtime()
     with rt.sequence(dtype, dtype) as (a_in, c_out):
-<<<<<<< HEAD
         rt.enable_trace(
             trace_size=trace_size,
             coretile_events=[
@@ -113,12 +104,9 @@
                 ),
             ],
         )
-=======
-        rt.enable_trace(trace_size)
->>>>>>> 0c7c9501
         rt.start(*workers)
         for i in range(n_cores):
-            rt.fill(of_in[i].prod(), a_in, taps_in[i])
+            rt.fill(of_in[i].prod(), a_in, taps[i])
         for i in range(n_cores):
             rt.drain(of_out[i].cons(), c_out, taps_out[i], wait=True)
     return Program(dev, rt).resolve_program(SequentialPlacer())
@@ -149,4 +137,29 @@
 cols = int(opts.cols)
 trace_size = int(opts.trace_size)
 
-print(rmsnorm(dev, rows, cols, trace_size))+print(rmsnorm(dev, rows, cols, trace_size))
+
+if __name__ == "__main__":
+    # ... your argument parsing ...
+    rows = int(opts.rows)
+    cols = int(opts.cols)
+    n_cores = 2
+    cols_per_core = cols // n_cores
+
+    for i in range(n_cores):
+        tap = TensorAccessPattern(
+            (rows, cols),
+            offset=cols_per_core * i,
+            sizes=[1, 1, cols_per_core, rows],
+            strides=[0, 0, 1, cols],
+        )
+        tap.visualize(title=f"Core {i} input tap", show_arrows=True, plot_access_count=True, file_path=f"core_{i}_input_tap.png")
+
+    for i in range(n_cores):
+        tap_out = TensorAccessPattern(
+            (rows, cols),
+            offset=cols_per_core * i,
+            sizes=[1, 1, cols_per_core, rows],
+            strides=[0, 0, 1, cols],
+        )
+        tap_out.visualize(title=f"Core {i} output tap", show_arrows=True, plot_access_count=True, file_path=f"core_{i}_output_tap.png")