# This file is licensed under the Apache License v2.0 with LLVM Exceptions.
# See https://llvm.org/LICENSE.txt for license information.
# SPDX-License-Identifier: Apache-2.0 WITH LLVM-exception
#
# (c) Copyright 2025 Advanced Micro Devices, Inc.

import numpy as np
import argparse
import sys

from aie.iron import Kernel, ObjectFifo, Program, Runtime, Worker
from aie.iron.placers import SequentialPlacer
from aie.iron.device import NPU1, NPU2
from aie.helpers.taplib.tap import TensorAccessPattern
from ml_dtypes import bfloat16

import aie.utils.trace as trace_utils


def rmsnorm(dev, rows, cols, trace_size):
    enable_trace = 1 if trace_size > 0 else None

    n_cores = 8

    # Define tensor types

    in_volume = rows * cols

    dtype = np.ndarray[(in_volume,), np.dtype[bfloat16]]

<<<<<<< HEAD
=======
    cols_per_core = cols // n_cores
    chunk_volume = rows * cols_per_core
    chunk_type = np.ndarray[(chunk_volume,), np.dtype[bfloat16]]

>>>>>>> 4532e566
    of_in = [ObjectFifo(chunk_type, name=f"in_{i}") for i in range(n_cores)]
    of_out = [ObjectFifo(chunk_type, name=f"out_{i}") for i in range(n_cores)]

    rms_norm_kernel = Kernel(
        "rms_norm", "rms_norm.o", [chunk_type, chunk_type, np.int32, np.int32]
    )

    taps = [
        TensorAccessPattern(
            (rows, cols),
            offset=cols * rows_per_core * i,
            sizes=[1, 1, rows_per_core, cols],
            strides=[0, 0, cols, 1],
        )
        # Uncomment the following lines to visualize the access pattern on input data for each core
        # taps.visualize(
        #     title=f"Core {i} input tap",
        #     show_arrows=True,
        #     plot_access_count=True,
        #     file_path=f"core_{i}_input_tap.png",
        # )
        taps_in.append(taps)

    for i in range(n_cores):
        taps = TensorAccessPattern(
            (rows, cols),
            offset=cols_per_core * i,
            sizes=[1, 1, rows, cols_per_core],
            strides=[0, 0, cols, 1],
        )
        # Uncomment the following lines to visualize the access pattern on output data from each core
        # taps.visualize(
        #     title=f"Core {i} output tap",
        #     show_arrows=True,
        #     plot_access_count=True,
        #     file_path=f"core_{i}_output_tap.png",
        # )
        taps_out.append(taps)

    def core_body(of_in, of_out, rms_norm_kernel):
        elem_in = of_in.acquire(1)
        elem_out = of_out.acquire(1)
        rms_norm_kernel(elem_in, elem_out, rows, cols_per_core)
        of_in.release(1)
        of_out.release(1)

    workers = [
        Worker(
            core_body,
            fn_args=[of_in[i].cons(), of_out[i].prod(), rms_norm_kernel],
<<<<<<< HEAD
            trace=None,  # enable_trace
=======
            trace=enable_trace,
>>>>>>> 4532e566
        )
        for i in range(n_cores)
    ]

    rt = Runtime()
    with rt.sequence(dtype, dtype) as (a_in, c_out):
<<<<<<< HEAD
        # rt.enable_trace(trace_size)
=======
        rt.enable_trace(
            trace_size=trace_size,
            coretile_events=[
                trace_utils.CoreEvent.INSTR_EVENT_0,
                trace_utils.CoreEvent.INSTR_EVENT_1,
                trace_utils.CoreEvent.INSTR_VECTOR,
                trace_utils.CoreEvent.MEMORY_STALL,
                trace_utils.CoreEvent.INSTR_LOAD,
                trace_utils.CoreEvent.LOCK_STALL,
                trace_utils.CoreEvent.INSTR_STORE,
                trace_utils.PortEvent(
                    trace_utils.CoreEvent.PORT_RUNNING_0, 1, master=True
                ),
            ],
        )
>>>>>>> 4532e566
        rt.start(*workers)
        for i in range(n_cores):
            rt.fill(of_in[i].prod(), a_in, taps[i])
        for i in range(n_cores):
            rt.drain(of_out[i].cons(), c_out, taps_out[i], wait=True)
    return Program(dev, rt).resolve_program(SequentialPlacer())


p = argparse.ArgumentParser()
p.add_argument("-d", "--dev", required=True, dest="device", help="AIE Device")
p.add_argument("-r", "--rows", required=True, dest="rows", help="Row size")
p.add_argument("-c", "--cols", required=True, dest="cols", help="Col size")
p.add_argument(
    "-t",
    "--trace_size",
    required=False,
    dest="trace_size",
    default=0,
    help="Trace buffer size",
)
opts = p.parse_args(sys.argv[1:])

if opts.device == "npu":
    dev = NPU1()
elif opts.device == "npu2":
    dev = NPU2()
else:
    raise ValueError("[ERROR] Device name {} is unknown".format(opts.device))

rows = int(opts.rows)
cols = int(opts.cols)
trace_size = int(opts.trace_size)

print(rmsnorm(dev, rows, cols, trace_size))

if __name__ == "__main__":
    # ... your argument parsing ...
    rows = int(opts.rows)
    cols = int(opts.cols)
    n_cores = 2
    cols_per_core = cols // n_cores

    for i in range(n_cores):
        tap = TensorAccessPattern(
            (rows, cols),
            offset=cols_per_core * i,
            sizes=[1, 1, cols_per_core, rows],
            strides=[0, 0, 1, cols],
        )
        tap.visualize(title=f"Core {i} input tap", show_arrows=True, plot_access_count=True, file_path=f"core_{i}_input_tap.png")

    for i in range(n_cores):
        tap_out = TensorAccessPattern(
            (rows, cols),
            offset=cols_per_core * i,
            sizes=[1, 1, cols_per_core, rows],
            strides=[0, 0, 1, cols],
        )
        tap_out.visualize(title=f"Core {i} output tap", show_arrows=True, plot_access_count=True, file_path=f"core_{i}_output_tap.png")<|MERGE_RESOLUTION|>--- conflicted
+++ resolved
@@ -14,8 +14,6 @@
 from aie.helpers.taplib.tap import TensorAccessPattern
 from ml_dtypes import bfloat16
 
-import aie.utils.trace as trace_utils
-
 
 def rmsnorm(dev, rows, cols, trace_size):
     enable_trace = 1 if trace_size > 0 else None
@@ -26,15 +24,10 @@
 
     in_volume = rows * cols
 
-    dtype = np.ndarray[(in_volume,), np.dtype[bfloat16]]
-
-<<<<<<< HEAD
-=======
-    cols_per_core = cols // n_cores
-    chunk_volume = rows * cols_per_core
+    rows_per_core = rows // n_cores
+    chunk_volume = cols * rows_per_core
     chunk_type = np.ndarray[(chunk_volume,), np.dtype[bfloat16]]
 
->>>>>>> 4532e566
     of_in = [ObjectFifo(chunk_type, name=f"in_{i}") for i in range(n_cores)]
     of_out = [ObjectFifo(chunk_type, name=f"out_{i}") for i in range(n_cores)]
 
@@ -45,34 +38,21 @@
     taps = [
         TensorAccessPattern(
             (rows, cols),
-            offset=cols * rows_per_core * i,
-            sizes=[1, 1, rows_per_core, cols],
-            strides=[0, 0, cols, 1],
+            offset=cols_per_core * i,              # start at this core's first column
+            sizes=[1, 1, rows, cols_per_core],     # all rows, this core's columns
+            strides=[0, 0, cols, 1],               # next row: +cols, next col: +1
         )
-        # Uncomment the following lines to visualize the access pattern on input data for each core
-        # taps.visualize(
-        #     title=f"Core {i} input tap",
-        #     show_arrows=True,
-        #     plot_access_count=True,
-        #     file_path=f"core_{i}_input_tap.png",
-        # )
-        taps_in.append(taps)
-
-    for i in range(n_cores):
-        taps = TensorAccessPattern(
+        for i in range(n_cores)
+    ]
+    taps_out = [
+        TensorAccessPattern(
             (rows, cols),
             offset=cols_per_core * i,
             sizes=[1, 1, rows, cols_per_core],
             strides=[0, 0, cols, 1],
         )
-        # Uncomment the following lines to visualize the access pattern on output data from each core
-        # taps.visualize(
-        #     title=f"Core {i} output tap",
-        #     show_arrows=True,
-        #     plot_access_count=True,
-        #     file_path=f"core_{i}_output_tap.png",
-        # )
-        taps_out.append(taps)
+        for i in range(n_cores)
+    ]
 
     def core_body(of_in, of_out, rms_norm_kernel):
         elem_in = of_in.acquire(1)
@@ -85,36 +65,14 @@
         Worker(
             core_body,
             fn_args=[of_in[i].cons(), of_out[i].prod(), rms_norm_kernel],
-<<<<<<< HEAD
             trace=None,  # enable_trace
-=======
-            trace=enable_trace,
->>>>>>> 4532e566
         )
         for i in range(n_cores)
     ]
 
     rt = Runtime()
     with rt.sequence(dtype, dtype) as (a_in, c_out):
-<<<<<<< HEAD
         # rt.enable_trace(trace_size)
-=======
-        rt.enable_trace(
-            trace_size=trace_size,
-            coretile_events=[
-                trace_utils.CoreEvent.INSTR_EVENT_0,
-                trace_utils.CoreEvent.INSTR_EVENT_1,
-                trace_utils.CoreEvent.INSTR_VECTOR,
-                trace_utils.CoreEvent.MEMORY_STALL,
-                trace_utils.CoreEvent.INSTR_LOAD,
-                trace_utils.CoreEvent.LOCK_STALL,
-                trace_utils.CoreEvent.INSTR_STORE,
-                trace_utils.PortEvent(
-                    trace_utils.CoreEvent.PORT_RUNNING_0, 1, master=True
-                ),
-            ],
-        )
->>>>>>> 4532e566
         rt.start(*workers)
         for i in range(n_cores):
             rt.fill(of_in[i].prod(), a_in, taps[i])
