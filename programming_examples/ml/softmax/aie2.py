#
# This file is licensed under the Apache License v2.0 with LLVM Exceptions.
# See https://llvm.org/LICENSE.txt for license information.
# SPDX-License-Identifier: Apache-2.0 WITH LLVM-exception
#
# (c) Copyright 2023 AMD Inc.

import sys

from aie.dialects.aie import *
from aie.dialects.aiex import *
from aie.dialects.scf import *
from aie.extras.dialects.ext import func
from aie.extras.context import mlir_mod_ctx

import aie.utils.trace as trace_utils
<<<<<<< HEAD




=======


def vector_softmax(trace_size):
>>>>>>> d3267653

    word_size_in = 2
    N = 262144  # *1024
    N_in_bytes = N * word_size_in

    A_sz_in_i32s = N_in_bytes // 4
    C_sz_in_i32s = N_in_bytes // 4

    # Tile sizes
    n = 1024
    N_div_n = N // n

    n_cores = 2
    tiles = N_div_n // n_cores
    buffer_depth = 2

    @device(AIEDevice.ipu)
    def device_body():
        memRef_ty = T.memref(n, T.bf16())

        # Type used in the tile memory
        memRef_A_ty = T.memref(n, T.bf16())
        memRef_C_ty = T.memref(n, T.bf16())

        # Type used in the memory tile which aggregates across the 4 cores
        memRef_A_MT_ty = T.memref(n * n_cores, T.bf16())
        memRef_C_MT_ty = T.memref(n * n_cores, T.bf16())

        # AIE Core Function declarations

        softmax_bf16_vector = external_func(
            "softmax_bf16_vector", inputs=[memRef_ty, memRef_ty]
        )

        # Tile declarations
        ShimTile = tile(0, 0)

        MemTile = tile(0, 1)
        cores = [tile(0, 2 + i) for i in range(n_cores)]

        inA_fifo_names = [f"memA{i}" for i in range(n_cores)]
        outC_fifo_names = [f"memC{i}" for i in range(n_cores)]

        inA_fifos = {}
        outC_fifos = {}

        # AIE-array data movement with object fifos
        # Input A
        inA = object_fifo("inA", ShimTile, MemTile, buffer_depth, memRef_A_MT_ty)
        for i in range(n_cores):
            inA_fifos[inA_fifo_names[i]] = object_fifo(
                inA_fifo_names[i], MemTile, cores[i], buffer_depth, memRef_A_ty
            )
        object_fifo_link(inA, inA_fifo_names)

        # Output C
        for i in range(n_cores):
            outC_fifos[outC_fifo_names[i]] = object_fifo(
                outC_fifo_names[i], cores[i], MemTile, buffer_depth, memRef_C_ty
            )
        outC = object_fifo("outC", MemTile, ShimTile, buffer_depth, memRef_C_MT_ty)
        object_fifo_link(outC_fifo_names[0:n_cores], outC)

        # Set up a circuit-switched flow from core to shim for tracing information
        if trace_size > 0:
            flow(cores[0], WireBundle.Trace, 0, ShimTile, WireBundle.DMA, 1)

        # Set up compute tiles
        for i in range(n_cores):
            # Compute tile i
            @core(cores[i], "kernels.a")
            def core_body():
                for _ in for_(0xFFFFFFFF):
                    for _ in for_(tiles):
                        elem_out = outC_fifos[outC_fifo_names[i]].acquire(
                            ObjectFifoPort.Produce, 1
                        )
                        elem_in_a = inA_fifos[inA_fifo_names[i]].acquire(
                            ObjectFifoPort.Consume, 1
                        )

                        call(softmax_bf16_vector, [elem_in_a, elem_out])

                        inA_fifos[inA_fifo_names[i]].release(ObjectFifoPort.Consume, 1)
                        outC_fifos[outC_fifo_names[i]].release(
                            ObjectFifoPort.Produce, 1
                        )
                        yield_([])
                    yield_([])

        # To/from AIE-array data movement
        tensor_ty = T.memref(N, T.i32())

        @FuncOp.from_py_func(tensor_ty, tensor_ty)
        def sequence(A, C):

            if trace_size > 0:
                trace_utils.configure_simple_tracing_aie2(
                    cores[0],
                    ShimTile,
                    ddr_id=1,
                    size=trace_size,
                    offset=N_in_bytes,
                )

            ipu_dma_memcpy_nd(
                metadata="outC", bd_id=0, mem=C, sizes=[1, 1, 1, C_sz_in_i32s]
            )
            ipu_dma_memcpy_nd(
                metadata="inA", bd_id=1, mem=A, sizes=[1, 1, 1, A_sz_in_i32s]
            )
            ipu_sync(column=0, row=0, direction=0, channel=0)


try:
    trace_size = 0 if (len(sys.argv) != 2) else int(sys.argv[1])
except ValueError:
    print("Argument is not an integer")

with mlir_mod_ctx() as ctx:
    vector_softmax(trace_size)
    res = ctx.module.operation.verify()
    if res == True:
        print(ctx.module)
    else:
        print(res)<|MERGE_RESOLUTION|>--- conflicted
+++ resolved
@@ -14,16 +14,9 @@
 from aie.extras.context import mlir_mod_ctx
 
 import aie.utils.trace as trace_utils
-<<<<<<< HEAD
-
-
-
-
-=======
 
 
 def vector_softmax(trace_size):
->>>>>>> d3267653
 
     word_size_in = 2
     N = 262144  # *1024
