##===- Makefile -----------------------------------------------------------===##
# 
# This file licensed under the Apache License v2.0 with LLVM Exceptions.
# See https://llvm.org/LICENSE.txt for license information.
# SPDX-License-Identifier: Apache-2.0 WITH LLVM-exception
#
# Copyright (C) 2024, Advanced Micro Devices, Inc.
# 
##===----------------------------------------------------------------------===##

srcdir := $(shell dirname $(realpath $(firstword $(MAKEFILE_LIST))))

include ${srcdir}/../../makefile-common
VPATH := ${srcdir}/../../../aie_kernels/aie2

all: build/final.xclbin

device ?= $(if $(filter 1,$(NPU2)),npu2,npu)
targetname = relu
<<<<<<< HEAD
# trace_size = 8192
=======
in1_size = 131072 # in bytes
out_size = 131072 # in bytes, should always be equal to in1_size
trace_size = 8192
>>>>>>> 0c7e7801

aie_py_src=${targetname}.py
use_alt?=0

ifeq (${use_alt}, 1)
aie_py_src=${targetname}_alt.py
endif


build/%.o: %.cc
	mkdir -p ${@D}
ifeq ($(device),npu)
	cd ${@D} && ${PEANO_INSTALL_DIR}/bin/clang++ ${PEANOWRAP2_FLAGS} -c $< -o ${@F}
else ifeq ($(device),npu2)
	cd ${@D} && ${PEANO_INSTALL_DIR}/bin/clang++ ${PEANOWRAP2P_FLAGS} -c $< -o ${@F}
else
	echo "Device type not supported"
endif

build/aie.mlir: ${srcdir}/${aie_py_src}
	mkdir -p ${@D}
	python3 $< ${device} ${in1_size} ${out_size} 0 > $@

<<<<<<< HEAD
# build/aie_trace.mlir: ${srcdir}/${aie_py_src}
# 	mkdir -p ${@D}
# 	python3 $< ${device} ${trace_size} > $@
=======
build/aie_trace.mlir: ${srcdir}/${aie_py_src}
	mkdir -p ${@D}
	python3 $< ${device} ${in1_size} ${out_size} ${trace_size} > $@
>>>>>>> 0c7e7801

build/final.xclbin: build/aie.mlir build/relu.o
	mkdir -p ${@D}
	cd ${@D} && aiecc.py --aie-generate-xclbin --aie-generate-npu-insts --no-compile-host \
	--no-xchesscc --no-xbridge \
		--xclbin-name=${@F} --npu-insts-name=insts.txt ${<F}

# build/final_trace.xclbin: build/aie_trace.mlir build/relu.o
# 	mkdir -p ${@D}
# 	cd ${@D} && aiecc.py --aie-generate-xclbin --aie-generate-npu-insts --no-compile-host \
# 	--no-xchesscc --no-xbridge \
# 		--xclbin-name=${@F} --npu-insts-name=insts.txt ${<F}

${targetname}.exe: ${srcdir}/test.cpp
	rm -rf _build
	mkdir -p _build
	cd _build && ${powershell} cmake ${srcdir} -DTARGET_NAME=${targetname} -DIN1_SIZE=${in1_size} -DOUT_SIZE=${out_size}
	cd _build && ${powershell} cmake --build . --config Release
ifeq "${powershell}" "powershell.exe"
	cp _build/${targetname}.exe $@
else
	cp _build/${targetname} $@ 
endif

run: ${targetname}.exe build/final.xclbin
	${powershell} ./$< -x build/final.xclbin -i build/insts.txt -k MLIR_AIE

# trace: ${targetname}.exe build/final_trace.xclbin
# 	${powershell} ./$< -x build/final_trace.xclbin -i build/insts.txt -k MLIR_AIE -t ${trace_size}
# 	${srcdir}/../../utils/parse_trace.py --filename trace.txt --mlir build/aie_trace.mlir --colshift 1 > trace_relu.json
# 	${srcdir}/../../utils/get_trace_summary.py --filename trace_relu.json

clean:
	rm -rf build _build ${targetname}.exe<|MERGE_RESOLUTION|>--- conflicted
+++ resolved
@@ -17,13 +17,9 @@
 
 device ?= $(if $(filter 1,$(NPU2)),npu2,npu)
 targetname = relu
-<<<<<<< HEAD
-# trace_size = 8192
-=======
 in1_size = 131072 # in bytes
 out_size = 131072 # in bytes, should always be equal to in1_size
 trace_size = 8192
->>>>>>> 0c7e7801
 
 aie_py_src=${targetname}.py
 use_alt?=0
@@ -47,15 +43,9 @@
 	mkdir -p ${@D}
 	python3 $< ${device} ${in1_size} ${out_size} 0 > $@
 
-<<<<<<< HEAD
-# build/aie_trace.mlir: ${srcdir}/${aie_py_src}
-# 	mkdir -p ${@D}
-# 	python3 $< ${device} ${trace_size} > $@
-=======
 build/aie_trace.mlir: ${srcdir}/${aie_py_src}
 	mkdir -p ${@D}
 	python3 $< ${device} ${in1_size} ${out_size} ${trace_size} > $@
->>>>>>> 0c7e7801
 
 build/final.xclbin: build/aie.mlir build/relu.o
 	mkdir -p ${@D}
@@ -63,11 +53,11 @@
 	--no-xchesscc --no-xbridge \
 		--xclbin-name=${@F} --npu-insts-name=insts.txt ${<F}
 
-# build/final_trace.xclbin: build/aie_trace.mlir build/relu.o
-# 	mkdir -p ${@D}
-# 	cd ${@D} && aiecc.py --aie-generate-xclbin --aie-generate-npu-insts --no-compile-host \
-# 	--no-xchesscc --no-xbridge \
-# 		--xclbin-name=${@F} --npu-insts-name=insts.txt ${<F}
+build/final_trace.xclbin: build/aie_trace.mlir build/relu.o
+	mkdir -p ${@D}
+	cd ${@D} && aiecc.py --aie-generate-xclbin --aie-generate-npu-insts --no-compile-host \
+	--no-xchesscc --no-xbridge \
+		--xclbin-name=${@F} --npu-insts-name=insts.txt ${<F}
 
 ${targetname}.exe: ${srcdir}/test.cpp
 	rm -rf _build
@@ -83,10 +73,10 @@
 run: ${targetname}.exe build/final.xclbin
 	${powershell} ./$< -x build/final.xclbin -i build/insts.txt -k MLIR_AIE
 
-# trace: ${targetname}.exe build/final_trace.xclbin
-# 	${powershell} ./$< -x build/final_trace.xclbin -i build/insts.txt -k MLIR_AIE -t ${trace_size}
-# 	${srcdir}/../../utils/parse_trace.py --filename trace.txt --mlir build/aie_trace.mlir --colshift 1 > trace_relu.json
-# 	${srcdir}/../../utils/get_trace_summary.py --filename trace_relu.json
+trace: ${targetname}.exe build/final_trace.xclbin
+	${powershell} ./$< -x build/final_trace.xclbin -i build/insts.txt -k MLIR_AIE -t ${trace_size}
+	${srcdir}/../../utils/parse_trace.py --filename trace.txt --mlir build/aie_trace.mlir --colshift 1 > trace_relu.json
+	${srcdir}/../../utils/get_trace_summary.py --filename trace_relu.json
 
 clean:
 	rm -rf build _build ${targetname}.exe