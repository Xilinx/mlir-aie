##===- Makefile -----------------------------------------------------------===##
# 
# This file licensed under the Apache License v2.0 with LLVM Exceptions.
# See https://llvm.org/LICENSE.txt for license information.
# SPDX-License-Identifier: Apache-2.0 WITH LLVM-exception
#
# Copyright (C) 2024, Advanced Micro Devices, Inc.
# 
##===----------------------------------------------------------------------===##

srcdir := $(shell dirname $(realpath $(firstword $(MAKEFILE_LIST))))

include ${srcdir}/../../makefile-common
VPATH := ${srcdir}/../../../aie_kernels/aie2

all: build/final.xclbin

<<<<<<< HEAD
device ?= npu
=======
device ?= $(if $(NPU2),npu2,npu)
>>>>>>> af24e0e5
targetname = relu
in1_size = 131072 # in bytes
out_size = 131072 # in bytes, should always be equal to in1_size
trace_size = 8192

aie_py_src=${targetname}.py
use_alt?=0

ifeq (${use_alt}, 1)
aie_py_src=${targetname}_alt.py
endif


build/%.o: %.cc
	mkdir -p ${@D}
ifeq ($(device),npu)
	cd ${@D} && ${PEANO_INSTALL_DIR}/bin/clang++ ${PEANOWRAP2_FLAGS} -c $< -o ${@F}
else ifeq ($(device),npu2)
	cd ${@D} && ${PEANO_INSTALL_DIR}/bin/clang++ ${PEANOWRAP2P_FLAGS} -c $< -o ${@F}
else
	echo "Device type not supported"
endif

build/aie.mlir: ${srcdir}/${aie_py_src}
	mkdir -p ${@D}
<<<<<<< HEAD
	python3 $< ${device} ${in1_size} ${out_size} 0 > $@

build/aie_trace.mlir: ${srcdir}/${aie_py_src}
	mkdir -p ${@D}
	python3 $< ${device} ${in1_size} ${out_size} ${trace_size} > $@
=======
	python3 $< ${device} > $@

build/aie_trace.mlir: ${srcdir}/${aie_py_src}
	mkdir -p ${@D}
	python3 $< ${device} ${trace_size} > $@
>>>>>>> af24e0e5

build/final.xclbin: build/aie.mlir build/relu.o
	mkdir -p ${@D}
	cd ${@D} && aiecc.py --aie-generate-cdo --aie-generate-npu --no-compile-host \
	--no-xchesscc --no-xbridge \
		--xclbin-name=${@F} --npu-insts-name=insts.txt ${<F}

build/final_trace.xclbin: build/aie_trace.mlir build/relu.o
	mkdir -p ${@D}
	cd ${@D} && aiecc.py --aie-generate-cdo --aie-generate-npu --no-compile-host \
	--no-xchesscc --no-xbridge \
		--xclbin-name=${@F} --npu-insts-name=insts.txt ${<F}

${targetname}.exe: ${srcdir}/test.cpp
	rm -rf _build
	mkdir -p _build
	cd _build && ${powershell} cmake ${srcdir} -DTARGET_NAME=${targetname} -DIN1_SIZE=${in1_size} -DOUT_SIZE=${out_size}
	cd _build && ${powershell} cmake --build . --config Release
ifeq "${powershell}" "powershell.exe"
	cp _build/${targetname}.exe $@
else
	cp _build/${targetname} $@ 
endif

run: ${targetname}.exe build/final.xclbin
	${powershell} ./$< -x build/final.xclbin -i build/insts.txt -k MLIR_AIE

trace: ${targetname}.exe build/final_trace.xclbin
	${powershell} ./$< -x build/final_trace.xclbin -i build/insts.txt -k MLIR_AIE -t ${trace_size}
	${srcdir}/../../utils/parse_trace.py --filename trace.txt --mlir build/aie_trace.mlir --colshift 1 > trace_relu.json
	${srcdir}/../../utils/get_trace_summary.py --filename trace_relu.json

clean:
	rm -rf build _build ${targetname}.exe<|MERGE_RESOLUTION|>--- conflicted
+++ resolved
@@ -15,11 +15,7 @@
 
 all: build/final.xclbin
 
-<<<<<<< HEAD
-device ?= npu
-=======
 device ?= $(if $(NPU2),npu2,npu)
->>>>>>> af24e0e5
 targetname = relu
 in1_size = 131072 # in bytes
 out_size = 131072 # in bytes, should always be equal to in1_size
@@ -45,19 +41,11 @@
 
 build/aie.mlir: ${srcdir}/${aie_py_src}
 	mkdir -p ${@D}
-<<<<<<< HEAD
 	python3 $< ${device} ${in1_size} ${out_size} 0 > $@
 
 build/aie_trace.mlir: ${srcdir}/${aie_py_src}
 	mkdir -p ${@D}
 	python3 $< ${device} ${in1_size} ${out_size} ${trace_size} > $@
-=======
-	python3 $< ${device} > $@
-
-build/aie_trace.mlir: ${srcdir}/${aie_py_src}
-	mkdir -p ${@D}
-	python3 $< ${device} ${trace_size} > $@
->>>>>>> af24e0e5
 
 build/final.xclbin: build/aie.mlir build/relu.o
 	mkdir -p ${@D}
