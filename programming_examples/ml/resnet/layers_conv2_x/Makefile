--- conflicted
+++ resolved
@@ -16,16 +16,10 @@
 
 all: build/conv2dk1_i8.o build/conv2dk1_skip_init.o build/conv2dk3.o build/conv2dk1_skip.o build/conv2dk1_ui8.o build/final.xclbin
 
-<<<<<<< HEAD
-build/${mlirFileName}.mlir: ${srcdir}/aie2.py
-	mkdir -p ${@D}
-	cp ${mlirFileName}.mlir $@ 
-#	python3 $< > $@
-=======
+
 build/${mlirFileName}.mlir: aie.mlir
 	mkdir -p ${@D}
 	cp $< $@
->>>>>>> 3929cecd
 
 insts.txt: build/${mlirFileName}.mlir
 	aiecc.py -v --aie-only-generate-npu --npu-insts-name=$@ $<
