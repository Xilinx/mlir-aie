--- conflicted
+++ resolved
@@ -35,16 +35,11 @@
 	cd ${@D} && ${PEANO_INSTALL_DIR}/bin/clang ${PEANOWRAP2_FLAGS} -DINT8_ACT -c $< -o$ ${@F} 
 
 build/final.xclbin: build/${mlirFileName}.mlir build/conv2dk1.o build/conv2dk3.o build/conv2dk1_skip.o  
-<<<<<<< HEAD
-	cd build && aiecc.py -v --aie-generate-cdo --aie-generate-npu --no-compile-host --alloc-scheme=basic-sequential \
-		--xclbin-name=${@F} --npu-insts-name=insts.txt ${<F}
-=======
 	mkdir -p ${@D}
 	cd ${@D} && aiecc.py -v --aie-generate-cdo --aie-generate-npu --no-compile-host \
-		--basic-alloc-scheme \
+		--alloc-scheme=basic-sequential \
 		--no-xchesscc --no-xbridge \
 		--xclbin-name=${@F} --npu-insts-name=insts.txt $(<:%=../%) 
->>>>>>> 44095f19
 
 clean:
 	rm -rf build *.elf* *.lst *.bif ${mlirFileName}.mlir.prj log .xclbin sim \
