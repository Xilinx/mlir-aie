--- conflicted
+++ resolved
@@ -21,11 +21,7 @@
 
 # Getting Started for AMD Ryzen™ AI - Linux Quick Setup Instructions
 
-<<<<<<< HEAD
 These instructions will guide you through everything required for building and executing a program on the Ryzen™ AI NPU, starting from a fresh bare-bones **Ubuntu 24.10** install with Linux 6.11 kernel.
-=======
-These instructions will guide you through everything required for building and executing a program on the Ryzen™ AI NPU, starting from a fresh bare-bones **Ubuntu 24.04.2** or **Ubuntu 24.10** install with included Linux 6.11 kernel. 
->>>>>>> 3ed58a62
 
 ## Initial Setup
 
@@ -43,8 +39,7 @@
 
 ## Prerequisites
 
-<<<<<<< HEAD
-### Install AIETools
+### Install the XDNA™ Driver
 
 #### Supporting AMD Ryzen™ AI with AMD XDNA™/AIE-ML (AIE2) and AMD XDNA™ 2 (AIE2P): Install AMD Vitis™ AIE Essentials
 
@@ -92,10 +87,6 @@
    libidn11-dev
    ```
 
-=======
-### Install the XDNA™ Driver
-
->>>>>>> 3ed58a62
 1. Clone the XDNA™ driver repository and its submodules.
     ```bash
     git clone https://github.com/amd/xdna-driver.git
@@ -115,7 +106,7 @@
        sudo ./tools/amdxdna_deps.sh
        ```
 
-    2. Build XRT.
+    2. Build XRT. Remember to source the aietools/Vitis setup script from [above](#install-xilinx-vitis-20232).
 
        ```bash
        cd $XDNA_SRC_DIR/xrt/build
@@ -126,7 +117,7 @@
 
        ```bash
        cd $XDNA_SRC_DIR/xrt/build/Release
-       sudo apt reinstall ./xrt_202510.2.19.0_24.10-amd64-npu.deb
+       sudo apt reinstall ./xrt_202510.2.19.0_22.04-amd64-npu.deb
        ```
 
        > **An error might occur during this proces.** If so, do the following steps.
@@ -134,15 +125,10 @@
        ```bash
        cd $XDNA_SRC_DIR/xrt/build/Release
        sudo apt remove xrt-npu
-       sudo dpkg -i --force-overwrite ./xrt_202510.2.19.0_24.10-amd64-npu.deb
+       sudo dpkg -i --force-overwrite ./xrt_202510.2.19.0_22.04-amd64-npu.deb
        sudo apt -f install
-<<<<<<< HEAD
        sudo apt reinstall ./xrt_202510.2.19.0_22.04-amd64-npu.deb
        ```
-=======
-       sudo apt reinstall ./xrt_202510.2.19.0_24.10-amd64-npu.deb
-       ```      
->>>>>>> 3ed58a62
 
 1. Build XDNA-Driver. Below steps are adapted from [here](https://github.com/amd/xdna-driver).
 
@@ -156,7 +142,7 @@
 
     ```bash
     cd $XDNA_SRC_DIR/build/Release
-    sudo apt reinstall ./xrt_plugin.2.19.0_ubuntu24.10-x86_64-amdxdna.deb
+    sudo apt reinstall ./xrt_plugin.2.19.0_ubuntu22.04-x86_64-amdxdna.deb
     ```
 
 1. Check that the NPU is working if the device appears with xrt-smi:
@@ -180,7 +166,7 @@
 
     ```bash
     sudo apt install \
-    build-essential clang clang-14 lld lld-14 cmake python3-venv python3-pip libxrender1 libxtst6 libxi6
+    build-essential clang clang-14 lld lld-14 cmake python3-venv python3-pip libxrender1 libxtst6 libxi6 virtualenv
     ```
 
 1. Install g++13 and opencv needed for some programming examples:
@@ -192,13 +178,8 @@
    sudo apt install libopencv-dev python3-opencv
    ```
 
-<<<<<<< HEAD
 1. Remember to source the Vitis™ AIE Essentials setup script from [above](#install-aietools).
 
-=======
-1. Remember to source the Vitis™ AIE Essentials setup script, if required, from [above](#install-aietools).
-   
->>>>>>> 3ed58a62
 1. Remember to source the XRT setup script: `source /opt/xilinx/xrt/setup.sh`
 
 ## Install IRON for AMD Ryzen™ AI AIE Application Development
@@ -210,20 +191,17 @@
    ```
 
 1. Source `utils/quick_setup.sh` to setup the prerequisites and
-   install the mlir-aie compiler tools from whls.
+   install the mlir-aie and llvm compiler tools from whls.
 
 ## Build an IRON Design for AIEs in the AMD Ryzen™ AI NPU
 
-> Remember to set up your environment including IRON, and XRT
-> ```
->   source /opt/xilinx/xrt/setup.sh
->   source ironenv/bin/activate
->   source utils/env_setup.sh  
-> ```
-> And, if desired, Vitis™ AIE Essentials, and your license.
+> Remember to set up your environment including Vitis™ AIE Essentials, your license, XRT, and IRON
 > ```
 >   source yourVitisSetupScript.sh
 >   export LM_LICENSE_FILE=/opt/Xilinx.lic
+>   source /opt/xilinx/xrt/setup.sh
+>   source ironenv/bin/activate
+>   source utils/env_setup.sh my_install/mlir_aie my_install/mlir my_install/llvm-aie
 > ```
 
 For your design of interest, for instance from [programming_examples](../programming_examples/), 2 steps are needed: (i) build the AIE design and then (ii) build the host code.
@@ -252,52 +230,7 @@
 
 1. Some MLIR-AIE documentation is available on the [website](https://xilinx.github.io/mlir-aie/)
 
-<<<<<<< HEAD
 # Detailed Getting Started Guides and Documentation:
-=======
-## Optional: Install AIETools
-
-> You may skip the Vitis™ installation step if you intend to only target AMD XDNA™/AIE-ML (AIE2) and AMD XDNA™ 2 (AIE2P) using our open-source single-core compiler [Peano](https://github.com/Xilinx/llvm-aie). Compiling with `xchesscc` is not supported without installing AMD Vitis™ AIE Essentials. 
-
-### Supporting AMD Ryzen™ AI with AMD XDNA™/AIE-ML (AIE2) and AMD XDNA™ 2 (AIE2P): Install AMD Vitis™ AIE Essentials 
-
-1. Install Vitis™ AIE Essentials from [Ryzen AI Software 1.3 Early Accesss](https://account.amd.com/en/member/ryzenai-sw-ea.html#tabs-a5e122f973-item-4757898120-tab). We will assume you use the installation directory, `/tools/ryzen_ai-1.3.0/vitis_aie_essentials`.
-
-   > This is an early access lounge, you must register and be granted access at this time.
-
-    1. Download VAIML Installer for Linux based compilation: `ryzen_ai-1.3.0ea1.tgz`
- 
-    1. Extract the required tools:
-
-       ``` bash
-          tar -xzvf ryzen_ai-1.3.0ea1.tgz
-          cd ryzen_ai-1.3.0
-          mkdir vitis_aie_essentials
-          mv vitis_aie_essentials*.whl vitis_aie_essentials
-          cd vitis_aie_essentials
-          unzip vitis_aie_essentials*.whl
-       ```
-
-1. Set up an AI Engine license.
-
-    1. Get a local license for AI Engine tools from [https://www.xilinx.com/getlicense](https://www.xilinx.com/getlicense).
-
-    1. Copy your license file (Xilinx.lic) to your preferred location, e.g. `/opt/Xilinx.lic`:
-       
-1. Setup your environment using the following script for Vitis™ for AIETools:
-
-   ```bash
-   #!/bin/bash
-    #################################################################################
-    # Setup Vitis AIE Essentials
-    #################################################################################
-    export AIETOOLS_ROOT=/tools/ryzen_ai-1.3.0/vitis_aie_essentials
-    export PATH=$PATH:${AIETOOLS_ROOT}/bin
-    export LM_LICENSE_FILE=/opt/Xilinx.lic
-   ```
-
-# Detailed Getting Started Guides and Documentation: 
->>>>>>> 3ed58a62
 
 [Getting Started on a Versal™ board](docs/Building.md)
 
