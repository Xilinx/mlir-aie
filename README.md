--- conflicted
+++ resolved
@@ -16,11 +16,7 @@
 
 This project is primarily intended to support the open-source community, particularly tool builders, with low-level access to AIE devices and enable the development of a wide variety of programming models from higher level abstractions. We provide an example programming flow: Interface Representation for hands-ON (IRON) close-to-metal programming of the AIE-array. IRON is an open access toolkit enabling performance engineers to build fast and efficient, often specialized designs through a set of Python language bindings around the mlir-aie dialect. As such, it contains some examples, however this project is not intended to represent an end-to-end compilation flow for all application designs. If you're looking for an out-of-the-box experience for highly efficient machine learning, check out the [AMD Ryzen™ AI Software Platform](https://github.com/amd/RyzenAI-SW/).
 
-<<<<<<< HEAD
-[Getting Started with MLIR](docs/Building.md)
-=======
 [Getting Started on a Versal™ board](docs/Building.md)
->>>>>>> 62618274
 
 [Running on a Versal™ board](docs/Platform.md)
 
