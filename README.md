--- conflicted
+++ resolved
@@ -34,10 +34,161 @@
 
 ## Prerequisites
 
-<<<<<<< HEAD
-### Install AIETools
-
-#### Supporting AMD Ryzen™ AI with AMD XDNA™/AIE-ML (AIE2) and AMD XDNA™ 2 (AIE2P): Install AMD Vitis™ AIE Essentials 
+### Install the XDNA™ Driver
+
+1. Clone the XDNA™ driver repository and its submodules.
+    ```bash
+    git clone https://github.com/amd/xdna-driver.git
+    export XDNA_SRC_DIR=$(realpath xdna-driver)
+    cd xdna-driver
+    git submodule update --init --recursive
+    ```
+
+    > The submodules use SSH remotes. You will need a GitHub account and locally installed SSH keys to pull the submodules. Follow [these instructions](https://docs.github.com/en/authentication/connecting-to-github-with-ssh/generating-a-new-ssh-key-and-adding-it-to-the-ssh-agent) to set up an SSH key. Alternatively, edit `.gitmodules` to use HTTPS instead of SSH.
+
+1. Install XRT. (Below steps are adapted from [here](https://xilinx.github.io/XRT/master/html/build.html).)
+
+    1. Install XRT prerequisites.
+    
+       ```bash
+       cd $XDNA_SRC_DIR
+       sudo ./tools/amdxdna_deps.sh
+       ```
+
+    2. Build XRT. Remember to source the aietools/Vitis setup script from [above](#install-xilinx-vitis-20232).
+
+       ```bash
+       cd $XDNA_SRC_DIR/xrt/build
+       ./build.sh -npu -opt
+       ```
+
+    3. Install XRT.
+
+       ```bash
+       cd $XDNA_SRC_DIR/xrt/build/Release
+       sudo apt reinstall ./xrt_202510.2.19.0_22.04-amd64-npu.deb
+       ```
+
+       > **An error might occur during this proces.** If so, do the following steps.
+
+       ```bash
+       cd $XDNA_SRC_DIR/xrt/build/Release
+       sudo apt remove xrt-npu
+       sudo dpkg -i --force-overwrite ./xrt_202510.2.19.0_22.04-amd64-npu.deb
+       sudo apt -f install
+       sudo apt reinstall ./xrt_202510.2.19.0_22.04-amd64-npu.deb
+       ```      
+
+1. Build XDNA-Driver. Below steps are adapted from [here](https://github.com/amd/xdna-driver).
+
+    ```bash
+    cd $XDNA_SRC_DIR/build
+    ./build.sh -release
+    ./build.sh -package
+    ```
+
+1. Install XDNA™.
+
+    ```bash
+    cd $XDNA_SRC_DIR/build/Release
+    sudo apt reinstall ./xrt_plugin.2.19.0_ubuntu22.04-x86_64-amdxdna.deb
+    ```
+    
+1. Check that the NPU is working if the device appears with xrt-smi:
+   
+   ```bash
+   source /opt/xilinx/xrt/setup.sh
+   xrt-smi examine
+   ```
+
+   > At the bottom of the output you should see:
+   >  ```
+   >  Devices present
+   >  BDF             :  Name             
+   > ------------------------------------
+   >  [0000:66:00.1]  :  RyzenAI-npu1
+   >  ```
+
+### Install IRON and MLIR-AIE Prerequisites
+
+1. Install the following packages needed for MLIR-AIE:
+
+    ```bash
+    sudo apt install \
+    build-essential clang clang-14 lld lld-14 cmake python3-venv python3-pip libxrender1 libxtst6 libxi6
+    ```
+
+1. Install g++13 and opencv needed for some programming examples:
+
+   ```bash
+   sudo add-apt-repository ppa:ubuntu-toolchain-r/test
+   sudo apt update
+   sudo apt install gcc-13 g++-13 -y
+   sudo apt install libopencv-dev python3-opencv
+   ```
+
+1. Remember to source the Vitis™ AIE Essentials setup script from [above](#install-aietools).
+   
+1. Remember to source the XRT setup script: `source /opt/xilinx/xrt/setup.sh`
+
+## Install IRON for AMD Ryzen™ AI AIE Application Development
+
+1. Clone [the mlir-aie repository](https://github.com/Xilinx/mlir-aie.git), best under /home/username for speed (yourPathToBuildMLIR-AIE): 
+   ```bash
+   git clone https://github.com/Xilinx/mlir-aie.git
+   cd mlir-aie
+   ```
+
+1. Source `utils/quick_setup.sh` to setup the prerequisites and
+   install the mlir-aie compiler tools from whls.
+
+## Build an IRON Design for AIEs in the AMD Ryzen™ AI NPU
+
+> Remember to set up your environment including IRON, and XRT
+> ```
+>   source yourVitisSetupScript.sh
+>   export LM_LICENSE_FILE=/opt/Xilinx.lic
+>   source /opt/xilinx/xrt/setup.sh
+>   source ironenv/bin/activate
+>   source utils/env_setup.sh  
+> ```
+> And, if desired, Vitis™ AIE Essentials, and your license.
+> ```
+>   source yourVitisSetupScript.sh
+>   export LM_LICENSE_FILE=/opt/Xilinx.lic
+> ```
+
+For your design of interest, for instance from [programming_examples](../programming_examples/), 2 steps are needed: (i) build the AIE design and then (ii) build the host code.
+
+### Build Device AIE Part
+
+1. Goto the design of interest and run `make`
+
+### Build and Run Host Part
+
+1. Build: Goto the same design of interest folder where the AIE design just was built (see above)
+    ```bash
+    make <testName>.exe
+    ```
+    > Note that the host code target has a `.exe` file extension even on Linux. Although unusual, this is an easy way for us to distinguish whether we want to compile device code or host code.
+
+
+1. Run (program arguments are just an example for vector_scalar_add design)
+    ```bash
+    make run
+    ```
+
+## Learn more about NPU programming with IRON
+
+1. Continue to the [IRON AIE Application Programming Guide](programming_guide)
+
+1. Some MLIR-AIE documentation is available on the [website](https://xilinx.github.io/mlir-aie/)
+
+## Optional: Install AIETools
+
+> You may skip the Vitis™ installation step if you intend to only target AMD XDNA™/AIE-ML (AIE2) and AMD XDNA™ 2 (AIE2P) using our open-source single-core compiler [Peano](https://github.com/Xilinx/llvm-aie). Compiling with `xchesscc` is not supported without installing AMD Vitis™ AIE Essentials. 
+
+### Supporting AMD Ryzen™ AI with AMD XDNA™/AIE-ML (AIE2) and AMD XDNA™ 2 (AIE2P): Install AMD Vitis™ AIE Essentials 
 
 1. Install Vitis™ AIE Essentials from [Ryzen AI Software 1.3 Early Accesss](https://account.amd.com/en/member/ryzenai-sw-ea.html#tabs-a5e122f973-item-4757898120-tab). We will assume you use the installation directory, `/tools/ryzen_ai-1.3.0/vitis_aie_essentials`.
 
@@ -74,203 +225,6 @@
     export LM_LICENSE_FILE=/opt/Xilinx.lic
    ```
 
-=======
->>>>>>> f8eb08bf
-### Install the XDNA™ Driver
-
-1. Clone the XDNA™ driver repository and its submodules.
-    ```bash
-    git clone https://github.com/amd/xdna-driver.git
-    export XDNA_SRC_DIR=$(realpath xdna-driver)
-    cd xdna-driver
-    git submodule update --init --recursive
-    ```
-
-    > The submodules use SSH remotes. You will need a GitHub account and locally installed SSH keys to pull the submodules. Follow [these instructions](https://docs.github.com/en/authentication/connecting-to-github-with-ssh/generating-a-new-ssh-key-and-adding-it-to-the-ssh-agent) to set up an SSH key. Alternatively, edit `.gitmodules` to use HTTPS instead of SSH.
-
-1. Install XRT. (Below steps are adapted from [here](https://xilinx.github.io/XRT/master/html/build.html).)
-
-    1. Install XRT prerequisites.
-    
-       ```bash
-       cd $XDNA_SRC_DIR
-       sudo ./tools/amdxdna_deps.sh
-       ```
-
-    2. Build XRT. Remember to source the aietools/Vitis setup script from [above](#install-xilinx-vitis-20232).
-
-       ```bash
-       cd $XDNA_SRC_DIR/xrt/build
-       ./build.sh -npu -opt
-       ```
-
-    3. Install XRT.
-
-       ```bash
-       cd $XDNA_SRC_DIR/xrt/build/Release
-       sudo apt reinstall ./xrt_202510.2.19.0_22.04-amd64-npu.deb
-       ```
-
-       > **An error might occur during this proces.** If so, do the following steps.
-
-       ```bash
-       cd $XDNA_SRC_DIR/xrt/build/Release
-       sudo apt remove xrt-npu
-       sudo dpkg -i --force-overwrite ./xrt_202510.2.19.0_22.04-amd64-npu.deb
-       sudo apt -f install
-       sudo apt reinstall ./xrt_202510.2.19.0_22.04-amd64-npu.deb
-       ```      
-
-1. Build XDNA-Driver. Below steps are adapted from [here](https://github.com/amd/xdna-driver).
-
-    ```bash
-    cd $XDNA_SRC_DIR/build
-    ./build.sh -release
-    ./build.sh -package
-    ```
-
-1. Install XDNA™.
-
-    ```bash
-    cd $XDNA_SRC_DIR/build/Release
-    sudo apt reinstall ./xrt_plugin.2.19.0_ubuntu22.04-x86_64-amdxdna.deb
-    ```
-    
-1. Check that the NPU is working if the device appears with xrt-smi:
-   
-   ```bash
-   source /opt/xilinx/xrt/setup.sh
-   xrt-smi examine
-   ```
-
-   > At the bottom of the output you should see:
-   >  ```
-   >  Devices present
-   >  BDF             :  Name             
-   > ------------------------------------
-   >  [0000:66:00.1]  :  RyzenAI-npu1
-   >  ```
-
-### Install IRON and MLIR-AIE Prerequisites
-
-1. Install the following packages needed for MLIR-AIE:
-
-    ```bash
-    sudo apt install \
-    build-essential clang clang-14 lld lld-14 cmake python3-venv python3-pip libxrender1 libxtst6 libxi6
-    ```
-
-1. Install g++13 and opencv needed for some programming examples:
-
-   ```bash
-   sudo add-apt-repository ppa:ubuntu-toolchain-r/test
-   sudo apt update
-   sudo apt install gcc-13 g++-13 -y
-   sudo apt install libopencv-dev python3-opencv
-   ```
-
-1. Remember to source the Vitis™ AIE Essentials setup script from [above](#install-aietools).
-   
-1. Remember to source the XRT setup script: `source /opt/xilinx/xrt/setup.sh`
-
-## Install IRON for AMD Ryzen™ AI AIE Application Development
-
-1. Clone [the mlir-aie repository](https://github.com/Xilinx/mlir-aie.git), best under /home/username for speed (yourPathToBuildMLIR-AIE): 
-   ```bash
-   git clone https://github.com/Xilinx/mlir-aie.git
-   cd mlir-aie
-   ```
-
-1. Source `utils/quick_setup.sh` to setup the prerequisites and
-   install the mlir-aie compiler tools from whls.
-
-## Build an IRON Design for AIEs in the AMD Ryzen™ AI NPU
-
-<<<<<<< HEAD
-> Remember to set up your environment including Vitis™ AIE Essentials, your license, XRT, and IRON
-=======
-> Remember to set up your environment including IRON, and XRT
->>>>>>> f8eb08bf
-> ```
->   source yourVitisSetupScript.sh
->   export LM_LICENSE_FILE=/opt/Xilinx.lic
->   source /opt/xilinx/xrt/setup.sh
->   source ironenv/bin/activate
->   source utils/env_setup.sh  
-> ```
-> And, if desired, Vitis™ AIE Essentials, and your license.
-> ```
->   source yourVitisSetupScript.sh
->   export LM_LICENSE_FILE=/opt/Xilinx.lic
-> ```
-
-For your design of interest, for instance from [programming_examples](../programming_examples/), 2 steps are needed: (i) build the AIE design and then (ii) build the host code.
-
-### Build Device AIE Part
-
-1. Goto the design of interest and run `make`
-
-### Build and Run Host Part
-
-1. Build: Goto the same design of interest folder where the AIE design just was built (see above)
-    ```bash
-    make <testName>.exe
-    ```
-    > Note that the host code target has a `.exe` file extension even on Linux. Although unusual, this is an easy way for us to distinguish whether we want to compile device code or host code.
-
-
-1. Run (program arguments are just an example for vector_scalar_add design)
-    ```bash
-    make run
-    ```
-
-## Learn more about NPU programming with IRON
-
-1. Continue to the [IRON AIE Application Programming Guide](programming_guide)
-
-1. Some MLIR-AIE documentation is available on the [website](https://xilinx.github.io/mlir-aie/)
-
-## Optional: Install AIETools
-
-> You may skip the Vitis™ installation step if you intend to only target AMD XDNA™/AIE-ML (AIE2) and AMD XDNA™ 2 (AIE2P) using our open-source single-core compiler [Peano](https://github.com/Xilinx/llvm-aie). Compiling with `xchesscc` is not supported without installing AMD Vitis™ AIE Essentials. 
-
-### Supporting AMD Ryzen™ AI with AMD XDNA™/AIE-ML (AIE2) and AMD XDNA™ 2 (AIE2P): Install AMD Vitis™ AIE Essentials 
-
-1. Install Vitis™ AIE Essentials from [Ryzen AI Software 1.3 Early Accesss](https://account.amd.com/en/member/ryzenai-sw-ea.html#tabs-a5e122f973-item-4757898120-tab). We will assume you use the installation directory, `/tools/ryzen_ai-1.3.0/vitis_aie_essentials`.
-
-   > This is an early access lounge, you must register and be granted access at this time.
-
-    1. Download VAIML Installer for Linux based compilation: `ryzen_ai-1.3.0ea1.tgz`
- 
-    1. Extract the required tools:
-
-       ``` bash
-          tar -xzvf ryzen_ai-1.3.0ea1.tgz
-          cd ryzen_ai-1.3.0
-          mkdir vitis_aie_essentials
-          mv vitis_aie_essentials*.whl vitis_aie_essentials
-          cd vitis_aie_essentials
-          unzip vitis_aie_essentials*.whl
-       ```
-
-1. Set up an AI Engine license.
-
-    1. Get a local license for AI Engine tools from [https://www.xilinx.com/getlicense](https://www.xilinx.com/getlicense).
-
-    1. Copy your license file (Xilinx.lic) to your preferred location, e.g. `/opt/Xilinx.lic`:
-       
-1. Setup your environment using the following script for Vitis™ for AIETools:
-
-   ```bash
-   #!/bin/bash
-    #################################################################################
-    # Setup Vitis AIE Essentials
-    #################################################################################
-    export AIETOOLS_ROOT=/tools/ryzen_ai-1.3.0/vitis_aie_essentials
-    export PATH=$PATH:${AIETOOLS_ROOT}/bin
-    export LM_LICENSE_FILE=/opt/Xilinx.lic
-   ```
-
 # Detailed Getting Started Guides and Documentation: 
 
 [Getting Started on a Versal™ board](docs/Building.md)
