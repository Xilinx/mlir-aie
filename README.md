--- conflicted
+++ resolved
@@ -196,13 +196,9 @@
 >   export LM_LICENSE_FILE=/opt/Xilinx.lic
 >   source /opt/xilinx/xrt/setup.sh
 >   source ironenv/bin/activate
-<<<<<<< HEAD
->   source utils/env_setup.sh my_install/mlir_aie my_install/mlir my_install/llvm-aie
-=======
 >   source utils/env_setup.sh my_install/mlir_aie  
 >   source yourVitisSetupScript.sh
 >   export LM_LICENSE_FILE=/opt/Xilinx.lic
->>>>>>> 98bec8f8
 > ```
 
 For your design of interest, for instance from [programming_examples](../programming_examples/), 2 steps are needed: (i) build the AIE design and then (ii) build the host code.
